--- conflicted
+++ resolved
@@ -49,18 +49,7 @@
 import org.apache.cassandra.net.MessageOut;
 import org.apache.cassandra.net.MessagingService;
 import org.apache.cassandra.service.IReadCommand;
-<<<<<<< HEAD
 import org.apache.cassandra.thrift.*;
-=======
-import org.apache.cassandra.service.StorageService;
-import org.apache.cassandra.thrift.ColumnParent;
-import org.apache.cassandra.thrift.IndexClause;
-import org.apache.cassandra.thrift.IndexExpression;
-import org.apache.cassandra.thrift.InvalidRequestException;
-import org.apache.cassandra.thrift.SlicePredicate;
-import org.apache.cassandra.thrift.TBinaryProtocol;
-import org.apache.cassandra.thrift.ThriftValidation;
->>>>>>> 55d4dd65
 import org.apache.cassandra.utils.ByteBufferUtil;
 import org.apache.cassandra.utils.FBUtilities;
 import org.apache.thrift.TDeserializer;
@@ -124,21 +113,7 @@
 
     public MessageOut<RangeSliceCommand> createMessage()
     {
-<<<<<<< HEAD
         return new MessageOut<RangeSliceCommand>(MessagingService.Verb.RANGE_SLICE, this, serializer);
-=======
-        if (version < MessagingService.VERSION_11 && row_filter != null && !row_filter.isEmpty())
-        {
-            // pre-1.1 versions use IndexScanCommand for index queries, so generate that instead
-            return toIndexScanCommand().getMessage(version);
-        }
-
-        DataOutputBuffer dob = new DataOutputBuffer();
-        serializer.serialize(this, dob, version);
-        return new Message(FBUtilities.getBroadcastAddress(),
-                           StorageService.Verb.RANGE_SLICE,
-                           Arrays.copyOf(dob.getData(), dob.getLength()), version);
->>>>>>> 55d4dd65
     }
 
     @Override

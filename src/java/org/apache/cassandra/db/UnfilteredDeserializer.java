--- conflicted
+++ resolved
@@ -756,23 +756,6 @@
                  */
                 private void add(LegacyLayout.LegacyRangeTombstone tombstone)
                 {
-<<<<<<< HEAD
-                    // If the new tombstone don't supersedes the currently open tombstone, we don't have anything to return, we
-                    // just add the new tombstone (because we know tombstone is not fully shadowed, this imply the new tombstone
-                    // simply extend after the first one and we'll deal with it later)
-
-                    // changed scylla-enterprise #103. This assert seems wrong. An extending tombstone should be valid 
-                    // with an equal comparison here as well (strictly speaking not, but the comparator does not 
-                    // care (enough) about inclusive/exclusive)...
-
-                    //assert metadata.comparator.compare(tombstone.start.bound, first.stop.bound) > 0;
-                    
-                    // See above. We need to deal with "extending" TS that have connecting bounds. 
-                    // These should be treated similarly to above, i.e. remove the currently pending 
-                    // tombstone (which we assume generated either RangeTombstoneBoundMarker or RangeTombstoneBoundaryMarker)
-                    if (metadata.comparator.compare(tombstone.start.bound, first.stop.bound) == 0) {
-                        iter.remove();
-=======
                     // First, remove existing tombstone that is shadowed by this tombstone.
                     Iterator<LegacyLayout.LegacyRangeTombstone> iter = openTombstones.iterator();
                     while (iter.hasNext())
@@ -789,7 +772,6 @@
                         // like the new one but we're going to inconditionally add the new one anyway.
                         if (!existing.deletionTime.supersedes(tombstone.deletionTime))
                             iter.remove();
->>>>>>> aed1b5fd
                     }
                     openTombstones.add(tombstone);
                 }

--- conflicted
+++ resolved
@@ -348,18 +348,13 @@
             return null;
         Collection<SSTableReader> candidates = getCandidatesFor(0);
         if (candidates.isEmpty())
-<<<<<<< HEAD
-            return null;
-        return new CompactionCandidate(candidates, getNextLevel(candidates), maxSSTableSizeInBytes);
-=======
         {
             // Since we don't have any other compactions to do, see if there is a STCS compaction to perform in L0; if
             // there is a long running compaction, we want to make sure that we continue to keep the number of SSTables
             // small in L0.
             return getSTCSInL0CompactionCandidate();
         }
-        return new CompactionCandidate(candidates, getNextLevel(candidates), cfs.getCompactionStrategyManager().getMaxSSTableBytes());
->>>>>>> 1e25d198
+        return new CompactionCandidate(candidates, getNextLevel(candidates), maxSSTableSizeInBytes);
     }
 
     private CompactionCandidate getSTCSInL0CompactionCandidate()

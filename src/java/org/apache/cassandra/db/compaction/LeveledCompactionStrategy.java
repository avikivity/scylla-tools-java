/*
 * Licensed to the Apache Software Foundation (ASF) under one
 * or more contributor license agreements.  See the NOTICE file
 * distributed with this work for additional information
 * regarding copyright ownership.  The ASF licenses this file
 * to you under the Apache License, Version 2.0 (the
 * "License"); you may not use this file except in compliance
 * with the License.  You may obtain a copy of the License at
 *
 *     http://www.apache.org/licenses/LICENSE-2.0
 *
 * Unless required by applicable law or agreed to in writing, software
 * distributed under the License is distributed on an "AS IS" BASIS,
 * WITHOUT WARRANTIES OR CONDITIONS OF ANY KIND, either express or implied.
 * See the License for the specific language governing permissions and
 * limitations under the License.
 */
package org.apache.cassandra.db.compaction;

import java.io.IOException;
import java.util.*;

import com.google.common.annotations.VisibleForTesting;
import com.google.common.base.Joiner;
import com.google.common.collect.*;
import com.google.common.primitives.Doubles;
import org.slf4j.Logger;
import org.slf4j.LoggerFactory;

import org.apache.cassandra.db.ColumnFamilyStore;
import org.apache.cassandra.db.columniterator.OnDiskAtomIterator;
import org.apache.cassandra.dht.Range;
import org.apache.cassandra.dht.Token;
import org.apache.cassandra.exceptions.ConfigurationException;
import org.apache.cassandra.io.sstable.SSTable;
import org.apache.cassandra.io.sstable.SSTableReader;
import org.apache.cassandra.notifications.INotification;
import org.apache.cassandra.notifications.INotificationConsumer;
import org.apache.cassandra.notifications.SSTableAddedNotification;
import org.apache.cassandra.notifications.SSTableListChangedNotification;
import org.apache.cassandra.utils.Pair;

public class LeveledCompactionStrategy extends AbstractCompactionStrategy implements INotificationConsumer
{
    private static final Logger logger = LoggerFactory.getLogger(LeveledCompactionStrategy.class);
    private static final String SSTABLE_SIZE_OPTION = "sstable_size_in_mb";

    @VisibleForTesting
    final LeveledManifest manifest;
    private final int maxSSTableSizeInMB;

    public LeveledCompactionStrategy(ColumnFamilyStore cfs, Map<String, String> options)
    {
        super(cfs, options);
<<<<<<< HEAD
        int configuredMaxSSTableSize = 5;
        SizeTieredCompactionStrategyOptions localOptions = new SizeTieredCompactionStrategyOptions(options);
=======
        int configuredMaxSSTableSize = 160;
>>>>>>> d2f43e41
        if (options != null)
        {
            if (options.containsKey(SSTABLE_SIZE_OPTION))
            {
                configuredMaxSSTableSize = Integer.parseInt(options.get(SSTABLE_SIZE_OPTION));
                if (configuredMaxSSTableSize >= 1000)
                {
                    // Yes, people have done this
                    logger.warn("Max sstable size of {}MB is configured; having a unit of compaction this large is probably a bad idea", configuredMaxSSTableSize);
                }
            }
        }
        maxSSTableSizeInMB = configuredMaxSSTableSize;

        cfs.getDataTracker().subscribe(this);
        logger.debug("{} subscribed to the data tracker.", this);

        manifest = LeveledManifest.create(cfs, this.maxSSTableSizeInMB, Collections.<SSTableReader>emptyList(), localOptions);
        logger.debug("Created {}", manifest);
    }

    public void shutdown()
    {
        super.shutdown();
        cfs.getDataTracker().unsubscribe(this);
    }

    public int getLevelSize(int i)
    {
        return manifest.getLevelSize(i);
    }

    public int[] getAllLevelSize()
    {
        return manifest.getAllLevelSize();
    }

    /**
     * the only difference between background and maximal in LCS is that maximal is still allowed
     * (by explicit user request) even when compaction is disabled.
     */
    public synchronized AbstractCompactionTask getNextBackgroundTask(int gcBefore)
    {
        if (!isEnabled())
            return null;

        return getMaximalTask(gcBefore);
    }

    public AbstractCompactionTask getMaximalTask(int gcBefore)
    {
        while (true)
        {
            Pair<? extends Collection<SSTableReader>, Integer> pair = manifest.getCompactionCandidates();
            Collection<SSTableReader> sstables;
            OperationType op;
            int level;
            if (pair == null)
            {
                // if there is no sstable to compact in standard way, try compacting based on droppable tombstone ratio
                SSTableReader sstable = findDroppableSSTable(gcBefore);
                if (sstable == null)
                {
                    logger.debug("No compaction necessary for {}", this);
                    return null;
                }
                sstables = Collections.singleton(sstable);
                op = OperationType.TOMBSTONE_COMPACTION;
                level = sstable.getSSTableLevel();
            }
            else
            {
                op = OperationType.COMPACTION;
                sstables = pair.left;
                level = pair.right;
            }

            if (cfs.getDataTracker().markCompacting(sstables))
            {
                LeveledCompactionTask newTask = new LeveledCompactionTask(cfs, sstables, level, gcBefore, maxSSTableSizeInMB);
                newTask.setCompactionType(op);
                return newTask;
            }
        }
    }

    public AbstractCompactionTask getUserDefinedTask(Collection<SSTableReader> sstables, int gcBefore)
    {
        throw new UnsupportedOperationException("LevelDB compaction strategy does not allow user-specified compactions");
    }

    public int getEstimatedRemainingTasks()
    {
        return manifest.getEstimatedTasks();
    }

    public void handleNotification(INotification notification, Object sender)
    {
        if (notification instanceof SSTableAddedNotification)
        {
            SSTableAddedNotification flushedNotification = (SSTableAddedNotification) notification;
            manifest.add(flushedNotification.added);
        }
        else if (notification instanceof SSTableListChangedNotification)
        {
            SSTableListChangedNotification listChangedNotification = (SSTableListChangedNotification) notification;
            manifest.replace(listChangedNotification.removed, listChangedNotification.added);
        }
    }

    public long getMaxSSTableSize()
    {
        return maxSSTableSizeInMB * 1024L * 1024L;
    }

    public List<ICompactionScanner> getScanners(Collection<SSTableReader> sstables, Range<Token> range)
    {
        Multimap<Integer, SSTableReader> byLevel = ArrayListMultimap.create();
        for (SSTableReader sstable : sstables)
            byLevel.get(sstable.getSSTableLevel()).add(sstable);

        List<ICompactionScanner> scanners = new ArrayList<ICompactionScanner>(sstables.size());
        for (Integer level : byLevel.keySet())
        {
            // level can be -1 when sstables are added to DataTracker but not to LeveledManifest
            // since we don't know which level those sstable belong yet, we simply do the same as L0 sstables.
            if (level <= 0)
            {
                // L0 makes no guarantees about overlapping-ness.  Just create a direct scanner for each
                for (SSTableReader sstable : byLevel.get(level))
                    scanners.add(sstable.getScanner(range, CompactionManager.instance.getRateLimiter()));
            }
            else
            {
                // Create a LeveledScanner that only opens one sstable at a time, in sorted order
                List<SSTableReader> intersecting = LeveledScanner.intersecting(byLevel.get(level), range);
                if (!intersecting.isEmpty())
                    scanners.add(new LeveledScanner(intersecting, range));
            }
        }

        return scanners;
    }

    // Lazily creates SSTableBoundedScanner for sstable that are assumed to be from the
    // same level (e.g. non overlapping) - see #4142
    private static class LeveledScanner extends AbstractIterator<OnDiskAtomIterator> implements ICompactionScanner
    {
        private final Range<Token> range;
        private final List<SSTableReader> sstables;
        private final Iterator<SSTableReader> sstableIterator;
        private final long totalLength;

        private ICompactionScanner currentScanner;
        private long positionOffset;

        public LeveledScanner(Collection<SSTableReader> sstables, Range<Token> range)
        {
            this.range = range;

            // add only sstables that intersect our range, and estimate how much data that involves
            this.sstables = new ArrayList<SSTableReader>(sstables.size());
            long length = 0;
            for (SSTableReader sstable : sstables)
            {
                this.sstables.add(sstable);
                long estimatedKeys = sstable.estimatedKeys();
                double estKeysInRangeRatio = 1.0;

                if (estimatedKeys > 0 && range != null)
                    estKeysInRangeRatio = ((double) sstable.estimatedKeysForRanges(Collections.singleton(range))) / estimatedKeys;

                length += sstable.uncompressedLength() * estKeysInRangeRatio;
            }

            totalLength = length;
            Collections.sort(this.sstables, SSTable.sstableComparator);
            sstableIterator = this.sstables.iterator();
            assert sstableIterator.hasNext(); // caller should check intersecting first
            currentScanner = sstableIterator.next().getScanner(range, CompactionManager.instance.getRateLimiter());
        }

        public static List<SSTableReader> intersecting(Collection<SSTableReader> sstables, Range<Token> range)
        {
            ArrayList<SSTableReader> filtered = new ArrayList<SSTableReader>();
            for (SSTableReader sstable : sstables)
            {
                Range<Token> sstableRange = new Range<Token>(sstable.first.getToken(), sstable.last.getToken(), sstable.partitioner);
                if (range == null || sstableRange.intersects(range))
                    filtered.add(sstable);
            }
            return filtered;
        }

        protected OnDiskAtomIterator computeNext()
        {
            if (currentScanner == null)
                return endOfData();

            try
            {
                while (true)
                {
                    if (currentScanner.hasNext())
                        return currentScanner.next();

                    positionOffset += currentScanner.getLengthInBytes();
                    currentScanner.close();
                    if (!sstableIterator.hasNext())
                    {
                        // reset to null so getCurrentPosition does not return wrong value
                        currentScanner = null;
                        return endOfData();
                    }
                    currentScanner = sstableIterator.next().getScanner(range, CompactionManager.instance.getRateLimiter());
                }
            }
            catch (IOException e)
            {
                throw new RuntimeException(e);
            }
        }

        public void close() throws IOException
        {
            if (currentScanner != null)
                currentScanner.close();
        }

        public long getLengthInBytes()
        {
            return totalLength;
        }

        public long getCurrentPosition()
        {
            return positionOffset + (currentScanner == null ? 0L : currentScanner.getCurrentPosition());
        }

        public String getBackingFiles()
        {
            return Joiner.on(", ").join(sstables);
        }
    }

    @Override
    public String toString()
    {
        return String.format("LCS@%d(%s)", hashCode(), cfs.name);
    }

    private SSTableReader findDroppableSSTable(final int gcBefore)
    {
        level:
        for (int i = manifest.getLevelCount(); i >= 0; i--)
        {
            // sort sstables by droppable ratio in descending order
            SortedSet<SSTableReader> sstables = manifest.getLevelSorted(i, new Comparator<SSTableReader>()
            {
                public int compare(SSTableReader o1, SSTableReader o2)
                {
                    double r1 = o1.getEstimatedDroppableTombstoneRatio(gcBefore);
                    double r2 = o2.getEstimatedDroppableTombstoneRatio(gcBefore);
                    return -1 * Doubles.compare(r1, r2);
                }
            });
            if (sstables.isEmpty())
                continue;

            Set<SSTableReader> compacting = cfs.getDataTracker().getCompacting();
            for (SSTableReader sstable : sstables)
            {
                if (sstable.getEstimatedDroppableTombstoneRatio(gcBefore) <= tombstoneThreshold)
                    continue level;
                else if (!compacting.contains(sstable) && !sstable.isMarkedSuspect() && worthDroppingTombstones(sstable, gcBefore))
                    return sstable;
            }
        }
        return null;
    }

    public static Map<String, String> validateOptions(Map<String, String> options) throws ConfigurationException
    {
        Map<String, String> uncheckedOptions = AbstractCompactionStrategy.validateOptions(options);

        String size = options.containsKey(SSTABLE_SIZE_OPTION) ? options.get(SSTABLE_SIZE_OPTION) : "1";
        try
        {
            int ssSize = Integer.parseInt(size);
            if (ssSize < 1)
            {
                throw new ConfigurationException(String.format("%s must be larger than 0, but was %s", SSTABLE_SIZE_OPTION, ssSize));
            }
        }
        catch (NumberFormatException ex)
        {
            throw new ConfigurationException(String.format("%s is not a parsable int (base10) for %s", size, SSTABLE_SIZE_OPTION), ex);
        }

        uncheckedOptions.remove(SSTABLE_SIZE_OPTION);

        uncheckedOptions = SizeTieredCompactionStrategyOptions.validateOptions(options, uncheckedOptions);

        return uncheckedOptions;
    }
}<|MERGE_RESOLUTION|>--- conflicted
+++ resolved
@@ -52,12 +52,8 @@
     public LeveledCompactionStrategy(ColumnFamilyStore cfs, Map<String, String> options)
     {
         super(cfs, options);
-<<<<<<< HEAD
-        int configuredMaxSSTableSize = 5;
+        int configuredMaxSSTableSize = 160;
         SizeTieredCompactionStrategyOptions localOptions = new SizeTieredCompactionStrategyOptions(options);
-=======
-        int configuredMaxSSTableSize = 160;
->>>>>>> d2f43e41
         if (options != null)
         {
             if (options.containsKey(SSTABLE_SIZE_OPTION))

--- conflicted
+++ resolved
@@ -968,12 +968,8 @@
                                     expectedBloomFilterSize,
                                     repairedAt,
                                     sstable.getSSTableLevel(),
-<<<<<<< HEAD
-                                    sstable.header,
+                                    header,
                                     cfs.indexManager.listIndexes(),
-=======
-                                    header,
->>>>>>> 71bac92c
                                     txn);
     }
 

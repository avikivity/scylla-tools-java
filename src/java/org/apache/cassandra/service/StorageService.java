/*
 * Licensed to the Apache Software Foundation (ASF) under one
 * or more contributor license agreements.  See the NOTICE file
 * distributed with this work for additional information
 * regarding copyright ownership.  The ASF licenses this file
 * to you under the Apache License, Version 2.0 (the
 * "License"); you may not use this file except in compliance
 * with the License.  You may obtain a copy of the License at
 *
 *     http://www.apache.org/licenses/LICENSE-2.0
 *
 * Unless required by applicable law or agreed to in writing, software
 * distributed under the License is distributed on an "AS IS" BASIS,
 * WITHOUT WARRANTIES OR CONDITIONS OF ANY KIND, either express or implied.
 * See the License for the specific language governing permissions and
 * limitations under the License.
 */
package org.apache.cassandra.service;

import java.io.*;
import java.lang.management.ManagementFactory;
import java.net.InetAddress;
import java.net.UnknownHostException;
import java.nio.ByteBuffer;
import java.util.*;
import java.util.Map.Entry;
import java.util.concurrent.*;
import java.util.concurrent.atomic.AtomicBoolean;
import java.util.concurrent.atomic.AtomicInteger;
import java.util.regex.MatchResult;
import java.util.regex.Pattern;
import java.util.stream.StreamSupport;

import javax.annotation.Nullable;
import javax.management.*;
import javax.management.openmbean.TabularData;
import javax.management.openmbean.TabularDataSupport;

import com.google.common.annotations.VisibleForTesting;
import com.google.common.base.Predicate;
import com.google.common.collect.*;
import com.google.common.util.concurrent.*;

import org.apache.commons.lang3.StringUtils;

import org.slf4j.Logger;
import org.slf4j.LoggerFactory;

import org.apache.cassandra.auth.AuthKeyspace;
import org.apache.cassandra.auth.AuthMigrationListener;
import org.apache.cassandra.batchlog.BatchRemoveVerbHandler;
import org.apache.cassandra.batchlog.BatchStoreVerbHandler;
import org.apache.cassandra.batchlog.BatchlogManager;
import org.apache.cassandra.concurrent.NamedThreadFactory;
import org.apache.cassandra.concurrent.ScheduledExecutors;
import org.apache.cassandra.concurrent.Stage;
import org.apache.cassandra.concurrent.StageManager;
import org.apache.cassandra.config.CFMetaData;
import org.apache.cassandra.config.DatabaseDescriptor;
import org.apache.cassandra.config.Schema;
import org.apache.cassandra.config.SchemaConstants;
import org.apache.cassandra.config.ViewDefinition;
import org.apache.cassandra.db.*;
import org.apache.cassandra.db.commitlog.CommitLog;
import org.apache.cassandra.db.compaction.CompactionManager;
import org.apache.cassandra.db.lifecycle.LifecycleTransaction;
import org.apache.cassandra.dht.*;
import org.apache.cassandra.dht.Range;
import org.apache.cassandra.dht.Token.TokenFactory;
import org.apache.cassandra.exceptions.*;
import org.apache.cassandra.gms.*;
import org.apache.cassandra.hints.HintVerbHandler;
import org.apache.cassandra.hints.HintsService;
import org.apache.cassandra.io.sstable.SSTableLoader;
import org.apache.cassandra.io.util.FileUtils;
import org.apache.cassandra.locator.*;
import org.apache.cassandra.metrics.StorageMetrics;
import org.apache.cassandra.net.*;
import org.apache.cassandra.repair.*;
import org.apache.cassandra.repair.messages.RepairOption;
import org.apache.cassandra.schema.CompactionParams.TombstoneOption;
import org.apache.cassandra.schema.KeyspaceMetadata;
import org.apache.cassandra.schema.SchemaKeyspace;
import org.apache.cassandra.service.paxos.CommitVerbHandler;
import org.apache.cassandra.service.paxos.PrepareVerbHandler;
import org.apache.cassandra.service.paxos.ProposeVerbHandler;
import org.apache.cassandra.streaming.*;
import org.apache.cassandra.thrift.EndpointDetails;
import org.apache.cassandra.thrift.TokenRange;
import org.apache.cassandra.thrift.cassandraConstants;
import org.apache.cassandra.tracing.TraceKeyspace;
import org.apache.cassandra.transport.ProtocolVersion;
import org.apache.cassandra.utils.*;
import org.apache.cassandra.utils.logging.LoggingSupportFactory;
import org.apache.cassandra.utils.progress.ProgressEvent;
import org.apache.cassandra.utils.progress.ProgressEventType;
import org.apache.cassandra.utils.progress.jmx.JMXProgressSupport;
import org.apache.cassandra.utils.progress.jmx.LegacyJMXProgressSupport;

import static java.util.Arrays.asList;
import static java.util.stream.Collectors.toList;
import static org.apache.cassandra.index.SecondaryIndexManager.getIndexName;
import static org.apache.cassandra.index.SecondaryIndexManager.isIndexColumnFamily;

/**
 * This abstraction contains the token/identifier of this node
 * on the identifier space. This token gets gossiped around.
 * This class will also maintain histograms of the load information
 * of other nodes in the cluster.
 */
public class StorageService extends NotificationBroadcasterSupport implements IEndpointStateChangeSubscriber, StorageServiceMBean
{
    private static final Logger logger = LoggerFactory.getLogger(StorageService.class);

    public static final int RING_DELAY = getRingDelay(); // delay after which we assume ring has stablized

    private final JMXProgressSupport progressSupport = new JMXProgressSupport(this);

    /**
     * @deprecated backward support to previous notification interface
     * Will be removed on 4.0
     */
    @Deprecated
    private final LegacyJMXProgressSupport legacyProgressSupport;

    private static final AtomicInteger threadCounter = new AtomicInteger(1);

    private static int getRingDelay()
    {
        String newdelay = System.getProperty("cassandra.ring_delay_ms");
        if (newdelay != null)
        {
            logger.info("Overriding RING_DELAY to {}ms", newdelay);
            return Integer.parseInt(newdelay);
        }
        else
            return 30 * 1000;
    }

    /* This abstraction maintains the token/endpoint metadata information */
    private TokenMetadata tokenMetadata = new TokenMetadata();

    public volatile VersionedValue.VersionedValueFactory valueFactory = new VersionedValue.VersionedValueFactory(tokenMetadata.partitioner);

    private Thread drainOnShutdown = null;
    private volatile boolean isShutdown = false;
    private final List<Runnable> preShutdownHooks = new ArrayList<>();
    private final List<Runnable> postShutdownHooks = new ArrayList<>();

    public static final StorageService instance = new StorageService();

    @Deprecated
    public boolean isInShutdownHook()
    {
        return isShutdown();
    }

    public boolean isShutdown()
    {
        return isShutdown;
    }

    public Collection<Range<Token>> getLocalRanges(String keyspaceName)
    {
        return getRangesForEndpoint(keyspaceName, FBUtilities.getBroadcastAddress());
    }

    public Collection<Range<Token>> getPrimaryRanges(String keyspace)
    {
        return getPrimaryRangesForEndpoint(keyspace, FBUtilities.getBroadcastAddress());
    }

    public Collection<Range<Token>> getPrimaryRangesWithinDC(String keyspace)
    {
        return getPrimaryRangeForEndpointWithinDC(keyspace, FBUtilities.getBroadcastAddress());
    }

    private final Set<InetAddress> replicatingNodes = Collections.synchronizedSet(new HashSet<InetAddress>());
    private CassandraDaemon daemon;

    private InetAddress removingNode;

    /* Are we starting this node in bootstrap mode? */
    private volatile boolean isBootstrapMode;

    /* we bootstrap but do NOT join the ring unless told to do so */
    private boolean isSurveyMode = Boolean.parseBoolean(System.getProperty("cassandra.write_survey", "false"));
    /* true if node is rebuilding and receiving data */
    private final AtomicBoolean isRebuilding = new AtomicBoolean();
    private final AtomicBoolean isDecommissioning = new AtomicBoolean();

    private volatile boolean initialized = false;
    private volatile boolean joined = false;
    private volatile boolean gossipActive = false;
    private final AtomicBoolean authSetupCalled = new AtomicBoolean(false);
    private volatile boolean authSetupComplete = false;

    /* the probability for tracing any particular request, 0 disables tracing and 1 enables for all */
    private double traceProbability = 0.0;

    private static enum Mode { STARTING, NORMAL, JOINING, LEAVING, DECOMMISSIONED, MOVING, DRAINING, DRAINED }
    private volatile Mode operationMode = Mode.STARTING;

    /* Used for tracking drain progress */
    private volatile int totalCFs, remainingCFs;

    private static final AtomicInteger nextRepairCommand = new AtomicInteger();

    private final List<IEndpointLifecycleSubscriber> lifecycleSubscribers = new CopyOnWriteArrayList<>();

    private final ObjectName jmxObjectName;

    private Collection<Token> bootstrapTokens = null;

    // true when keeping strict consistency while bootstrapping
    private static final boolean useStrictConsistency = Boolean.parseBoolean(System.getProperty("cassandra.consistent.rangemovement", "true"));
    private static final boolean allowSimultaneousMoves = Boolean.parseBoolean(System.getProperty("cassandra.consistent.simultaneousmoves.allow","false"));
    private static final boolean joinRing = Boolean.parseBoolean(System.getProperty("cassandra.join_ring", "true"));
    private boolean replacing;

    private final StreamStateStore streamStateStore = new StreamStateStore();

    /** This method updates the local token on disk  */
    public void setTokens(Collection<Token> tokens)
    {
        assert tokens != null && !tokens.isEmpty() : "Node needs at least one token.";
        if (logger.isDebugEnabled())
            logger.debug("Setting tokens to {}", tokens);
        SystemKeyspace.updateTokens(tokens);
        Collection<Token> localTokens = getLocalTokens();
        setGossipTokens(localTokens);
        tokenMetadata.updateNormalTokens(tokens, FBUtilities.getBroadcastAddress());
        setMode(Mode.NORMAL, false);
    }

    public void setGossipTokens(Collection<Token> tokens)
    {
        List<Pair<ApplicationState, VersionedValue>> states = new ArrayList<Pair<ApplicationState, VersionedValue>>();
        states.add(Pair.create(ApplicationState.TOKENS, valueFactory.tokens(tokens)));
        states.add(Pair.create(ApplicationState.STATUS, valueFactory.normal(tokens)));
        Gossiper.instance.addLocalApplicationStates(states);
    }

    public StorageService()
    {
        // use dedicated executor for sending JMX notifications
        super(Executors.newSingleThreadExecutor());

        MBeanServer mbs = ManagementFactory.getPlatformMBeanServer();
        try
        {
            jmxObjectName = new ObjectName("org.apache.cassandra.db:type=StorageService");
            mbs.registerMBean(this, jmxObjectName);
            mbs.registerMBean(StreamManager.instance, new ObjectName(StreamManager.OBJECT_NAME));
        }
        catch (Exception e)
        {
            throw new RuntimeException(e);
        }

        legacyProgressSupport = new LegacyJMXProgressSupport(this, jmxObjectName);

        /* register the verb handlers */
        MessagingService.instance().registerVerbHandlers(MessagingService.Verb.MUTATION, new MutationVerbHandler());
        MessagingService.instance().registerVerbHandlers(MessagingService.Verb.READ_REPAIR, new ReadRepairVerbHandler());
        MessagingService.instance().registerVerbHandlers(MessagingService.Verb.READ, new ReadCommandVerbHandler());
        MessagingService.instance().registerVerbHandlers(MessagingService.Verb.RANGE_SLICE, new RangeSliceVerbHandler());
        MessagingService.instance().registerVerbHandlers(MessagingService.Verb.PAGED_RANGE, new RangeSliceVerbHandler());
        MessagingService.instance().registerVerbHandlers(MessagingService.Verb.COUNTER_MUTATION, new CounterMutationVerbHandler());
        MessagingService.instance().registerVerbHandlers(MessagingService.Verb.TRUNCATE, new TruncateVerbHandler());
        MessagingService.instance().registerVerbHandlers(MessagingService.Verb.PAXOS_PREPARE, new PrepareVerbHandler());
        MessagingService.instance().registerVerbHandlers(MessagingService.Verb.PAXOS_PROPOSE, new ProposeVerbHandler());
        MessagingService.instance().registerVerbHandlers(MessagingService.Verb.PAXOS_COMMIT, new CommitVerbHandler());
        MessagingService.instance().registerVerbHandlers(MessagingService.Verb.HINT, new HintVerbHandler());

        // see BootStrapper for a summary of how the bootstrap verbs interact
        MessagingService.instance().registerVerbHandlers(MessagingService.Verb.REPLICATION_FINISHED, new ReplicationFinishedVerbHandler());
        MessagingService.instance().registerVerbHandlers(MessagingService.Verb.REQUEST_RESPONSE, new ResponseVerbHandler());
        MessagingService.instance().registerVerbHandlers(MessagingService.Verb.INTERNAL_RESPONSE, new ResponseVerbHandler());
        MessagingService.instance().registerVerbHandlers(MessagingService.Verb.REPAIR_MESSAGE, new RepairMessageVerbHandler());
        MessagingService.instance().registerVerbHandlers(MessagingService.Verb.GOSSIP_SHUTDOWN, new GossipShutdownVerbHandler());

        MessagingService.instance().registerVerbHandlers(MessagingService.Verb.GOSSIP_DIGEST_SYN, new GossipDigestSynVerbHandler());
        MessagingService.instance().registerVerbHandlers(MessagingService.Verb.GOSSIP_DIGEST_ACK, new GossipDigestAckVerbHandler());
        MessagingService.instance().registerVerbHandlers(MessagingService.Verb.GOSSIP_DIGEST_ACK2, new GossipDigestAck2VerbHandler());

        MessagingService.instance().registerVerbHandlers(MessagingService.Verb.DEFINITIONS_UPDATE, new DefinitionsUpdateVerbHandler());
        MessagingService.instance().registerVerbHandlers(MessagingService.Verb.SCHEMA_CHECK, new SchemaCheckVerbHandler());
        MessagingService.instance().registerVerbHandlers(MessagingService.Verb.MIGRATION_REQUEST, new MigrationRequestVerbHandler());

        MessagingService.instance().registerVerbHandlers(MessagingService.Verb.SNAPSHOT, new SnapshotVerbHandler());
        MessagingService.instance().registerVerbHandlers(MessagingService.Verb.ECHO, new EchoVerbHandler());

        MessagingService.instance().registerVerbHandlers(MessagingService.Verb.BATCH_STORE, new BatchStoreVerbHandler());
        MessagingService.instance().registerVerbHandlers(MessagingService.Verb.BATCH_REMOVE, new BatchRemoveVerbHandler());
    }

    public void registerDaemon(CassandraDaemon daemon)
    {
        this.daemon = daemon;
    }

    public void register(IEndpointLifecycleSubscriber subscriber)
    {
        lifecycleSubscribers.add(subscriber);
    }

    public void unregister(IEndpointLifecycleSubscriber subscriber)
    {
        lifecycleSubscribers.remove(subscriber);
    }

    // should only be called via JMX
    public void stopGossiping()
    {
        if (gossipActive)
        {
            logger.warn("Stopping gossip by operator request");
            Gossiper.instance.stop();
            gossipActive = false;
        }
    }

    // should only be called via JMX
    public synchronized void startGossiping()
    {
        if (!gossipActive)
        {
            checkServiceAllowedToStart("gossip");

            logger.warn("Starting gossip by operator request");
            Collection<Token> tokens = SystemKeyspace.getSavedTokens();

            boolean validTokens = tokens != null && !tokens.isEmpty();

            // shouldn't be called before these are set if we intend to join the ring/are in the process of doing so
            if (joined || joinRing)
                assert validTokens : "Cannot start gossiping for a node intended to join without valid tokens";

            if (validTokens)
                setGossipTokens(tokens);

            Gossiper.instance.forceNewerGeneration();
            Gossiper.instance.start((int) (System.currentTimeMillis() / 1000));
            gossipActive = true;
        }
    }

    // should only be called via JMX
    public boolean isGossipRunning()
    {
        return Gossiper.instance.isEnabled();
    }

    // should only be called via JMX
    public synchronized void startRPCServer()
    {
        checkServiceAllowedToStart("thrift");

        if (daemon == null)
        {
            throw new IllegalStateException("No configured daemon");
        }
        daemon.thriftServer.start();
    }

    public void stopRPCServer()
    {
        if (daemon == null)
        {
            throw new IllegalStateException("No configured daemon");
        }
        if (daemon.thriftServer != null)
            daemon.thriftServer.stop();
    }

    public boolean isRPCServerRunning()
    {
        if ((daemon == null) || (daemon.thriftServer == null))
        {
            return false;
        }
        return daemon.thriftServer.isRunning();
    }

    public synchronized void startNativeTransport()
    {
        checkServiceAllowedToStart("native transport");

        if (daemon == null)
        {
            throw new IllegalStateException("No configured daemon");
        }

        try
        {
            daemon.startNativeTransport();
        }
        catch (Exception e)
        {
            throw new RuntimeException("Error starting native transport: " + e.getMessage());
        }
    }

    public void stopNativeTransport()
    {
        if (daemon == null)
        {
            throw new IllegalStateException("No configured daemon");
        }
        daemon.stopNativeTransport();
    }

    public boolean isNativeTransportRunning()
    {
        if (daemon == null)
        {
            return false;
        }
        return daemon.isNativeTransportRunning();
    }

    public void stopTransports()
    {
        if (isGossipActive())
        {
            logger.error("Stopping gossiper");
            stopGossiping();
        }
        if (isRPCServerRunning())
        {
            logger.error("Stopping RPC server");
            stopRPCServer();
        }
        if (isNativeTransportRunning())
        {
            logger.error("Stopping native transport");
            stopNativeTransport();
        }
    }

    /**
     * Set the Gossip flag RPC_READY to false and then
     * shutdown the client services (thrift and CQL).
     *
     * Note that other nodes will do this for us when
     * they get the Gossip shutdown message, so even if
     * we don't get time to broadcast this, it is not a problem.
     *
     * See {@link Gossiper#markAsShutdown(InetAddress)}
     */
    private void shutdownClientServers()
    {
        setRpcReady(false);
        stopRPCServer();
        stopNativeTransport();
    }

    public void stopClient()
    {
        Gossiper.instance.unregister(this);
        Gossiper.instance.stop();
        MessagingService.instance().shutdown();
        // give it a second so that task accepted before the MessagingService shutdown gets submitted to the stage (to avoid RejectedExecutionException)
        Uninterruptibles.sleepUninterruptibly(1, TimeUnit.SECONDS);
        StageManager.shutdownNow();
    }

    public boolean isInitialized()
    {
        return initialized;
    }

    public boolean isGossipActive()
    {
        return gossipActive;
    }

    public boolean isDaemonSetupCompleted()
    {
        return daemon == null
               ? false
               : daemon.setupCompleted();
    }

    public void stopDaemon()
    {
        if (daemon == null)
            throw new IllegalStateException("No configured daemon");
        daemon.deactivate();
    }

    private synchronized UUID prepareForReplacement() throws ConfigurationException
    {
        if (SystemKeyspace.bootstrapComplete())
            throw new RuntimeException("Cannot replace address with a node that is already bootstrapped");

        if (!joinRing)
            throw new ConfigurationException("Cannot set both join_ring=false and attempt to replace a node");

        if (!DatabaseDescriptor.isAutoBootstrap() && !Boolean.getBoolean("cassandra.allow_unsafe_replace"))
            throw new RuntimeException("Replacing a node without bootstrapping risks invalidating consistency " +
                                       "guarantees as the expected data may not be present until repair is run. " +
                                       "To perform this operation, please restart with " +
                                       "-Dcassandra.allow_unsafe_replace=true");

        InetAddress replaceAddress = DatabaseDescriptor.getReplaceAddress();
        logger.info("Gathering node replacement information for {}", replaceAddress);
        Map<InetAddress, EndpointState> epStates = Gossiper.instance.doShadowRound();
        // as we've completed the shadow round of gossip, we should be able to find the node we're replacing
        if (epStates.get(replaceAddress) == null)
            throw new RuntimeException(String.format("Cannot replace_address %s because it doesn't exist in gossip", replaceAddress));

        try
        {
            VersionedValue tokensVersionedValue = epStates.get(replaceAddress).getApplicationState(ApplicationState.TOKENS);
            if (tokensVersionedValue == null)
                throw new RuntimeException(String.format("Could not find tokens for %s to replace", replaceAddress));

            bootstrapTokens = TokenSerializer.deserialize(tokenMetadata.partitioner, new DataInputStream(new ByteArrayInputStream(tokensVersionedValue.toBytes())));
        }
        catch (IOException e)
        {
            throw new RuntimeException(e);
        }

        UUID localHostId = SystemKeyspace.getLocalHostId();

        if (isReplacingSameAddress())
        {
            localHostId = Gossiper.instance.getHostId(replaceAddress, epStates);
            SystemKeyspace.setLocalHostId(localHostId); // use the replacee's host Id as our own so we receive hints, etc
        }

        return localHostId;
    }

    private synchronized void checkForEndpointCollision(UUID localHostId, Set<InetAddress> peers) throws ConfigurationException
    {
        if (Boolean.getBoolean("cassandra.allow_unsafe_join"))
        {
            logger.warn("Skipping endpoint collision check as cassandra.allow_unsafe_join=true");
            return;
        }

        logger.debug("Starting shadow gossip round to check for endpoint collision");
        Map<InetAddress, EndpointState> epStates = Gossiper.instance.doShadowRound(peers);

        if (epStates.isEmpty() && DatabaseDescriptor.getSeeds().contains(FBUtilities.getBroadcastAddress()))
            logger.info("Unable to gossip with any peers but continuing anyway since node is in its own seed list");

        // If bootstrapping, check whether any previously known status for the endpoint makes it unsafe to do so.
        // If not bootstrapping, compare the host id for this endpoint learned from gossip (if any) with the local
        // one, which was either read from system.local or generated at startup. If a learned id is present &
        // doesn't match the local, then the node needs replacing
        if (!Gossiper.instance.isSafeForStartup(FBUtilities.getBroadcastAddress(), localHostId, shouldBootstrap(), epStates))
        {
            throw new RuntimeException(String.format("A node with address %s already exists, cancelling join. " +
                                                     "Use cassandra.replace_address if you want to replace this node.",
                                                     FBUtilities.getBroadcastAddress()));
        }

        if (shouldBootstrap() && useStrictConsistency && !allowSimultaneousMoves())
        {
            for (Map.Entry<InetAddress, EndpointState> entry : epStates.entrySet())
            {
                // ignore local node or empty status
                if (entry.getKey().equals(FBUtilities.getBroadcastAddress()) || entry.getValue().getApplicationState(ApplicationState.STATUS) == null)
                    continue;
                String[] pieces = splitValue(entry.getValue().getApplicationState(ApplicationState.STATUS));
                assert (pieces.length > 0);
                String state = pieces[0];
                if (state.equals(VersionedValue.STATUS_BOOTSTRAPPING) || state.equals(VersionedValue.STATUS_LEAVING) || state.equals(VersionedValue.STATUS_MOVING))
                    throw new UnsupportedOperationException("Other bootstrapping/leaving/moving nodes detected, cannot bootstrap while cassandra.consistent.rangemovement is true");
            }
        }
    }

    private boolean allowSimultaneousMoves()
    {
        return allowSimultaneousMoves && DatabaseDescriptor.getNumTokens() == 1;
    }

    // for testing only
    public void unsafeInitialize() throws ConfigurationException
    {
        initialized = true;
        gossipActive = true;
        Gossiper.instance.register(this);
        Gossiper.instance.start((int) (System.currentTimeMillis() / 1000)); // needed for node-ring gathering.
        Gossiper.instance.addLocalApplicationState(ApplicationState.NET_VERSION, valueFactory.networkVersion());
        if (!MessagingService.instance().isListening())
            MessagingService.instance().listen();
    }

    public void populateTokenMetadata()
    {
        if (Boolean.parseBoolean(System.getProperty("cassandra.load_ring_state", "true")))
        {
            logger.info("Populating token metadata from system tables");
            Multimap<InetAddress, Token> loadedTokens = SystemKeyspace.loadTokens();
            if (!shouldBootstrap()) // if we have not completed bootstrapping, we should not add ourselves as a normal token
                loadedTokens.putAll(FBUtilities.getBroadcastAddress(), SystemKeyspace.getSavedTokens());
            for (InetAddress ep : loadedTokens.keySet())
                tokenMetadata.updateNormalTokens(loadedTokens.get(ep), ep);

            logger.info("Token metadata: {}", tokenMetadata);
        }
    }

    public synchronized void initServer() throws ConfigurationException
    {
        initServer(RING_DELAY);
    }

    public synchronized void initServer(int delay) throws ConfigurationException
    {
        logger.info("Cassandra version: {}", FBUtilities.getReleaseVersionString());
        logger.info("Thrift API version: {}", cassandraConstants.VERSION);
        logger.info("CQL supported versions: {} (default: {})",
                StringUtils.join(ClientState.getCQLSupportedVersion(), ", "), ClientState.DEFAULT_CQL_VERSION);
        logger.info("Native protocol supported versions: {} (default: {})",
                    StringUtils.join(ProtocolVersion.supportedVersions(), ", "), ProtocolVersion.CURRENT);

        try
        {
            // Ensure StorageProxy is initialized on start-up; see CASSANDRA-3797.
            Class.forName("org.apache.cassandra.service.StorageProxy");
            // also IndexSummaryManager, which is otherwise unreferenced
            Class.forName("org.apache.cassandra.io.sstable.IndexSummaryManager");
        }
        catch (ClassNotFoundException e)
        {
            throw new AssertionError(e);
        }

        // daemon threads, like our executors', continue to run while shutdown hooks are invoked
        drainOnShutdown = NamedThreadFactory.createThread(new WrappedRunnable()
        {
            @Override
            public void runMayThrow() throws InterruptedException, ExecutionException, IOException
            {
                drain(true);

                if (FBUtilities.isWindows)
                    WindowsTimer.endTimerPeriod(DatabaseDescriptor.getWindowsTimerInterval());

                LoggingSupportFactory.getLoggingSupport().onShutdown();
            }
        }, "StorageServiceShutdownHook");
        Runtime.getRuntime().addShutdownHook(drainOnShutdown);

        replacing = isReplacing();

        if (!Boolean.parseBoolean(System.getProperty("cassandra.start_gossip", "true")))
        {
            logger.info("Not starting gossip as requested.");
            // load ring state in preparation for starting gossip later
            loadRingState();
            initialized = true;
            return;
        }

        prepareToJoin();

        // Has to be called after the host id has potentially changed in prepareToJoin().
        try
        {
            CacheService.instance.counterCache.loadSavedAsync().get();
        }
        catch (Throwable t)
        {
            JVMStabilityInspector.inspectThrowable(t);
            logger.warn("Error loading counter cache", t);
        }

        if (joinRing)
        {
            joinTokenRing(delay);
        }
        else
        {
            Collection<Token> tokens = SystemKeyspace.getSavedTokens();
            if (!tokens.isEmpty())
            {
                tokenMetadata.updateNormalTokens(tokens, FBUtilities.getBroadcastAddress());
                // order is important here, the gossiper can fire in between adding these two states.  It's ok to send TOKENS without STATUS, but *not* vice versa.
                List<Pair<ApplicationState, VersionedValue>> states = new ArrayList<Pair<ApplicationState, VersionedValue>>();
                states.add(Pair.create(ApplicationState.TOKENS, valueFactory.tokens(tokens)));
                states.add(Pair.create(ApplicationState.STATUS, valueFactory.hibernate(true)));
                Gossiper.instance.addLocalApplicationStates(states);
            }
            doAuthSetup();
            logger.info("Not joining ring as requested. Use JMX (StorageService->joinRing()) to initiate ring joining");
        }

        initialized = true;
    }

    private void loadRingState()
    {
        if (Boolean.parseBoolean(System.getProperty("cassandra.load_ring_state", "true")))
        {
            logger.info("Loading persisted ring state");
            Multimap<InetAddress, Token> loadedTokens = SystemKeyspace.loadTokens();
            Map<InetAddress, UUID> loadedHostIds = SystemKeyspace.loadHostIds();
            for (InetAddress ep : loadedTokens.keySet())
            {
                if (ep.equals(FBUtilities.getBroadcastAddress()))
                {
                    // entry has been mistakenly added, delete it
                    SystemKeyspace.removeEndpoint(ep);
                }
                else
                {
                    if (loadedHostIds.containsKey(ep))
                        tokenMetadata.updateHostId(loadedHostIds.get(ep), ep);
                    Gossiper.instance.addSavedEndpoint(ep);
                }
            }
        }
    }

    private boolean isReplacing()
    {
        if (System.getProperty("cassandra.replace_address_first_boot", null) != null && SystemKeyspace.bootstrapComplete())
        {
            logger.info("Replace address on first boot requested; this node is already bootstrapped");
            return false;
        }
        return DatabaseDescriptor.getReplaceAddress() != null;
    }

    /**
     * In the event of forceful termination we need to remove the shutdown hook to prevent hanging (OOM for instance)
     */
    public void removeShutdownHook()
    {
        if (drainOnShutdown != null)
            Runtime.getRuntime().removeShutdownHook(drainOnShutdown);

        if (FBUtilities.isWindows)
            WindowsTimer.endTimerPeriod(DatabaseDescriptor.getWindowsTimerInterval());
    }

    private boolean shouldBootstrap()
    {
        return DatabaseDescriptor.isAutoBootstrap() && !SystemKeyspace.bootstrapComplete() && !isSeed();
    }

    public static boolean isSeed()
    {
        return DatabaseDescriptor.getSeeds().contains(FBUtilities.getBroadcastAddress());
    }

    private void prepareToJoin() throws ConfigurationException
    {
        if (!joined)
        {
            Map<ApplicationState, VersionedValue> appStates = new EnumMap<>(ApplicationState.class);

            if (SystemKeyspace.wasDecommissioned())
            {
                if (Boolean.getBoolean("cassandra.override_decommission"))
                {
                    logger.warn("This node was decommissioned, but overriding by operator request.");
                    SystemKeyspace.setBootstrapState(SystemKeyspace.BootstrapState.COMPLETED);
                }
                else
                    throw new ConfigurationException("This node was decommissioned and will not rejoin the ring unless cassandra.override_decommission=true has been set, or all existing data is removed and the node is bootstrapped again");
            }

            if (DatabaseDescriptor.getReplaceTokens().size() > 0 || DatabaseDescriptor.getReplaceNode() != null)
                throw new RuntimeException("Replace method removed; use cassandra.replace_address instead");

            if (!MessagingService.instance().isListening())
                MessagingService.instance().listen();

            UUID localHostId = SystemKeyspace.getLocalHostId();

            if (replacing)
            {
                localHostId = prepareForReplacement();
                appStates.put(ApplicationState.TOKENS, valueFactory.tokens(bootstrapTokens));

                if (!DatabaseDescriptor.isAutoBootstrap())
                {
                    // Will not do replace procedure, persist the tokens we're taking over locally
                    // so that they don't get clobbered with auto generated ones in joinTokenRing
                    SystemKeyspace.updateTokens(bootstrapTokens);
                }
                else if (isReplacingSameAddress())
                {
                    //only go into hibernate state if replacing the same address (CASSANDRA-8523)
                    logger.warn("Writes will not be forwarded to this node during replacement because it has the same address as " +
                                "the node to be replaced ({}). If the previous node has been down for longer than max_hint_window_in_ms, " +
                                "repair must be run after the replacement process in order to make this node consistent.",
                                DatabaseDescriptor.getReplaceAddress());
                    appStates.put(ApplicationState.STATUS, valueFactory.hibernate(true));
                }
            }
            else
            {
                checkForEndpointCollision(localHostId, SystemKeyspace.loadHostIds().keySet());
            }

            // have to start the gossip service before we can see any info on other nodes.  this is necessary
            // for bootstrap to get the load info it needs.
            // (we won't be part of the storage ring though until we add a counterId to our state, below.)
            // Seed the host ID-to-endpoint map with our own ID.
            getTokenMetadata().updateHostId(localHostId, FBUtilities.getBroadcastAddress());
            appStates.put(ApplicationState.NET_VERSION, valueFactory.networkVersion());
            appStates.put(ApplicationState.HOST_ID, valueFactory.hostId(localHostId));
            appStates.put(ApplicationState.RPC_ADDRESS, valueFactory.rpcaddress(FBUtilities.getBroadcastRpcAddress()));
            appStates.put(ApplicationState.RELEASE_VERSION, valueFactory.releaseVersion());

            // load the persisted ring state. This used to be done earlier in the init process,
            // but now we always perform a shadow round when preparing to join and we have to
            // clear endpoint states after doing that.
            loadRingState();

            logger.info("Starting up server gossip");
            Gossiper.instance.register(this);
            Gossiper.instance.start(SystemKeyspace.incrementAndGetGeneration(), appStates); // needed for node-ring gathering.
            gossipActive = true;
            // gossip snitch infos (local DC and rack)
            gossipSnitchInfo();
            // gossip Schema.emptyVersion forcing immediate check for schema updates (see MigrationManager#maybeScheduleSchemaPull)
            Schema.instance.updateVersionAndAnnounce(); // Ensure we know our own actual Schema UUID in preparation for updates
            LoadBroadcaster.instance.startBroadcasting();
            HintsService.instance.startDispatch();
            BatchlogManager.instance.start();
        }
    }

    public void waitForSchema(int delay)
    {
        // first sleep the delay to make sure we see all our peers
        for (int i = 0; i < delay; i += 1000)
        {
            // if we see schema, we can proceed to the next check directly
            if (!Schema.instance.getVersion().equals(SchemaConstants.emptyVersion))
            {
                logger.debug("got schema: {}", Schema.instance.getVersion());
                break;
            }
            Uninterruptibles.sleepUninterruptibly(1, TimeUnit.SECONDS);
        }
        // if our schema hasn't matched yet, wait until it has
        // we do this by waiting for all in-flight migration requests and responses to complete
        // (post CASSANDRA-1391 we don't expect this to be necessary very often, but it doesn't hurt to be careful)
        if (!MigrationManager.isReadyForBootstrap())
        {
            setMode(Mode.JOINING, "waiting for schema information to complete", true);
            MigrationManager.waitUntilReadyForBootstrap();
        }
    }

    private void joinTokenRing(int delay) throws ConfigurationException
    {
        joined = true;

        // We bootstrap if we haven't successfully bootstrapped before, as long as we are not a seed.
        // If we are a seed, or if the user manually sets auto_bootstrap to false,
        // we'll skip streaming data from other nodes and jump directly into the ring.
        //
        // The seed check allows us to skip the RING_DELAY sleep for the single-node cluster case,
        // which is useful for both new users and testing.
        //
        // We attempted to replace this with a schema-presence check, but you need a meaningful sleep
        // to get schema info from gossip which defeats the purpose.  See CASSANDRA-4427 for the gory details.
        Set<InetAddress> current = new HashSet<>();
        if (logger.isDebugEnabled())
        {
            logger.debug("Bootstrap variables: {} {} {} {}",
                         DatabaseDescriptor.isAutoBootstrap(),
                         SystemKeyspace.bootstrapInProgress(),
                         SystemKeyspace.bootstrapComplete(),
                         DatabaseDescriptor.getSeeds().contains(FBUtilities.getBroadcastAddress()));
        }
        if (DatabaseDescriptor.isAutoBootstrap() && !SystemKeyspace.bootstrapComplete() && DatabaseDescriptor.getSeeds().contains(FBUtilities.getBroadcastAddress()))
        {
            logger.info("This node will not auto bootstrap because it is configured to be a seed node.");
        }

        boolean dataAvailable = true; // make this to false when bootstrap streaming failed
        boolean bootstrap = shouldBootstrap();
        if (bootstrap)
        {
            if (SystemKeyspace.bootstrapInProgress())
                logger.warn("Detected previous bootstrap failure; retrying");
            else
                SystemKeyspace.setBootstrapState(SystemKeyspace.BootstrapState.IN_PROGRESS);
            setMode(Mode.JOINING, "waiting for ring information", true);
            waitForSchema(delay);
            setMode(Mode.JOINING, "schema complete, ready to bootstrap", true);
            setMode(Mode.JOINING, "waiting for pending range calculation", true);
            PendingRangeCalculatorService.instance.blockUntilFinished();
            setMode(Mode.JOINING, "calculation complete, ready to bootstrap", true);

            logger.debug("... got ring + schema info");

            if (useStrictConsistency && !allowSimultaneousMoves() &&
                    (
                        tokenMetadata.getBootstrapTokens().valueSet().size() > 0 ||
                        tokenMetadata.getLeavingEndpoints().size() > 0 ||
                        tokenMetadata.getMovingEndpoints().size() > 0
                    ))
            {
                String bootstrapTokens = StringUtils.join(tokenMetadata.getBootstrapTokens().valueSet(), ',');
                String leavingTokens = StringUtils.join(tokenMetadata.getLeavingEndpoints(), ',');
                String movingTokens = StringUtils.join(tokenMetadata.getMovingEndpoints().stream().map(e -> e.right).toArray(), ',');
                throw new UnsupportedOperationException(String.format("Other bootstrapping/leaving/moving nodes detected, cannot bootstrap while cassandra.consistent.rangemovement is true. Nodes detected, bootstrapping: %s; leaving: %s; moving: %s;", bootstrapTokens, leavingTokens, movingTokens));
            }

            // get bootstrap tokens
            if (!replacing)
            {
                if (tokenMetadata.isMember(FBUtilities.getBroadcastAddress()))
                {
                    String s = "This node is already a member of the token ring; bootstrap aborted. (If replacing a dead node, remove the old one from the ring first.)";
                    throw new UnsupportedOperationException(s);
                }
                setMode(Mode.JOINING, "getting bootstrap token", true);
                bootstrapTokens = BootStrapper.getBootstrapTokens(tokenMetadata, FBUtilities.getBroadcastAddress(), delay);
            }
            else
            {
                if (!isReplacingSameAddress())
                {
                    try
                    {
                        // Sleep additionally to make sure that the server actually is not alive
                        // and giving it more time to gossip if alive.
                        Thread.sleep(LoadBroadcaster.BROADCAST_INTERVAL);
                    }
                    catch (InterruptedException e)
                    {
                        throw new AssertionError(e);
                    }

                    // check for operator errors...
                    for (Token token : bootstrapTokens)
                    {
                        InetAddress existing = tokenMetadata.getEndpoint(token);
                        if (existing != null)
                        {
                            long nanoDelay = delay * 1000000L;
                            if (Gossiper.instance.getEndpointStateForEndpoint(existing).getUpdateTimestamp() > (System.nanoTime() - nanoDelay))
                                throw new UnsupportedOperationException("Cannot replace a live node... ");
                            current.add(existing);
                        }
                        else
                        {
                            throw new UnsupportedOperationException("Cannot replace token " + token + " which does not exist!");
                        }
                    }
                }
                else
                {
                    try
                    {
                        Thread.sleep(RING_DELAY);
                    }
                    catch (InterruptedException e)
                    {
                        throw new AssertionError(e);
                    }

                }
                setMode(Mode.JOINING, "Replacing a node with token(s): " + bootstrapTokens, true);
            }

            dataAvailable = bootstrap(bootstrapTokens);
        }
        else
        {
            bootstrapTokens = SystemKeyspace.getSavedTokens();
            if (bootstrapTokens.isEmpty())
            {
                bootstrapTokens = BootStrapper.getBootstrapTokens(tokenMetadata, FBUtilities.getBroadcastAddress(), delay);
            }
            else
            {
                if (bootstrapTokens.size() != DatabaseDescriptor.getNumTokens())
                    throw new ConfigurationException("Cannot change the number of tokens from " + bootstrapTokens.size() + " to " + DatabaseDescriptor.getNumTokens());
                else
                    logger.info("Using saved tokens {}", bootstrapTokens);
            }
        }

        // if we don't have system_traces keyspace at this point, then create it manually
        maybeAddOrUpdateKeyspace(TraceKeyspace.metadata());
        maybeAddOrUpdateKeyspace(SystemDistributedKeyspace.metadata());

        if (!isSurveyMode)
        {
            if (dataAvailable)
            {
                finishJoiningRing(bootstrap, bootstrapTokens);
                // remove the existing info about the replaced node.
                if (!current.isEmpty())
                {
                    for (InetAddress existing : current)
                        Gossiper.instance.replacedEndpoint(existing);
                }
            }
            else
            {
                logger.warn("Some data streaming failed. Use nodetool to check bootstrap state and resume. For more, see `nodetool help bootstrap`. {}", SystemKeyspace.getBootstrapState());
            }
        }
        else
        {
            logger.info("Startup complete, but write survey mode is active, not becoming an active ring member. Use JMX (StorageService->joinRing()) to finalize ring joining.");
        }
    }

    public static boolean isReplacingSameAddress()
    {
        InetAddress replaceAddress = DatabaseDescriptor.getReplaceAddress();
        return replaceAddress != null && replaceAddress.equals(FBUtilities.getBroadcastAddress());
    }

    public void gossipSnitchInfo()
    {
        IEndpointSnitch snitch = DatabaseDescriptor.getEndpointSnitch();
        String dc = snitch.getDatacenter(FBUtilities.getBroadcastAddress());
        String rack = snitch.getRack(FBUtilities.getBroadcastAddress());
        Gossiper.instance.addLocalApplicationState(ApplicationState.DC, StorageService.instance.valueFactory.datacenter(dc));
        Gossiper.instance.addLocalApplicationState(ApplicationState.RACK, StorageService.instance.valueFactory.rack(rack));
    }

    public void joinRing() throws IOException
    {
        SystemKeyspace.BootstrapState state = SystemKeyspace.getBootstrapState();
        joinRing(state.equals(SystemKeyspace.BootstrapState.IN_PROGRESS));
    }

    private synchronized void joinRing(boolean resumedBootstrap) throws IOException
    {
        if (!joined)
        {
            logger.info("Joining ring by operator request");
            try
            {
                joinTokenRing(0);
            }
            catch (ConfigurationException e)
            {
                throw new IOException(e.getMessage());
            }
        }
        else if (isSurveyMode)
        {
            logger.info("Leaving write survey mode and joining ring at operator request");
            finishJoiningRing(resumedBootstrap, SystemKeyspace.getSavedTokens());
            isSurveyMode = false;
        }
    }

    private void executePreJoinTasks(boolean bootstrap)
    {
        StreamSupport.stream(ColumnFamilyStore.all().spliterator(), false)
                .filter(cfs -> Schema.instance.getUserKeyspaces().contains(cfs.keyspace.getName()))
                .forEach(cfs -> cfs.indexManager.executePreJoinTasksBlocking(bootstrap));
    }

    private void finishJoiningRing(boolean didBootstrap, Collection<Token> tokens)
    {
        // start participating in the ring.
        setMode(Mode.JOINING, "Finish joining ring", true);
        SystemKeyspace.setBootstrapState(SystemKeyspace.BootstrapState.COMPLETED);
        executePreJoinTasks(didBootstrap);
        setTokens(tokens);

        assert tokenMetadata.sortedTokens().size() > 0;
        doAuthSetup();
    }

    private void doAuthSetup()
    {
        if (!authSetupCalled.getAndSet(true))
        {
            maybeAddOrUpdateKeyspace(AuthKeyspace.metadata());

            DatabaseDescriptor.getRoleManager().setup();
            DatabaseDescriptor.getAuthenticator().setup();
            DatabaseDescriptor.getAuthorizer().setup();
            MigrationManager.instance.register(new AuthMigrationListener());
            authSetupComplete = true;
        }
    }

    public boolean isAuthSetupComplete()
    {
        return authSetupComplete;
    }

    private void maybeAddKeyspace(KeyspaceMetadata ksm)
    {
        try
        {
            /*
             * We use timestamp of 0, intentionally, so that varying timestamps wouldn't cause schema mismatches on
             * newly added nodes.
             *
             * Having the initial/default timestamp as 0 also allows users to make and persist changes to replication
             * of our replicated system keyspaces.
             *
             * In case that we need to make incompatible changes to those kesypaces/tables, we'd need to bump the timestamp
             * on per-keyspace/per-table basis. So far we've never needed to.
             */
            MigrationManager.announceNewKeyspace(ksm, 0, false);
        }
        catch (AlreadyExistsException e)
        {
            logger.debug("Attempted to create new keyspace {}, but it already exists", ksm.name);
        }
    }

    /**
     * Ensure the schema of a pseudo-system keyspace (a distributed system keyspace: traces, auth and the so-called distributedKeyspace),
     * is up to date with what we expected (creating it if it doesn't exist and updating tables that may have been upgraded).
     */
    private void maybeAddOrUpdateKeyspace(KeyspaceMetadata expected)
    {
        // Note that want to deal with the keyspace and its table a bit differently: for the keyspace definition
        // itself, we want to create it if it doesn't exist yet, but if it does exist, we don't want to modify it,
        // because user can modify the definition to change the replication factor (#6016) and we don't want to
        // override it. For the tables however, we have to deal with the fact that new version can add new columns
        // (#8162 being an example), so even if the table definition exists, we still need to force the "current"
        // version of the schema, the one the node will be expecting.

        KeyspaceMetadata defined = Schema.instance.getKSMetaData(expected.name);
        // If the keyspace doesn't exist, create it
        if (defined == null)
        {
            maybeAddKeyspace(expected);
            defined = Schema.instance.getKSMetaData(expected.name);
        }

        // While the keyspace exists, it might miss table or have outdated one
        // There is also the potential for a race, as schema migrations add the bare
        // keyspace into Schema.instance before adding its tables, so double check that
        // all the expected tables are present
        for (CFMetaData expectedTable : expected.tables)
        {
            CFMetaData definedTable = defined.tables.get(expectedTable.cfName).orElse(null);
            if (definedTable == null || !definedTable.equals(expectedTable))
                MigrationManager.forceAnnounceNewColumnFamily(expectedTable);
        }
    }

    public boolean isJoined()
    {
        return tokenMetadata.isMember(FBUtilities.getBroadcastAddress()) && !isSurveyMode;
    }

    public void rebuild(String sourceDc)
    {
        rebuild(sourceDc, null, null, null);
    }

    public void rebuild(String sourceDc, String keyspace, String tokens, String specificSources)
    {
        // check ongoing rebuild
        if (!isRebuilding.compareAndSet(false, true))
        {
            throw new IllegalStateException("Node is still rebuilding. Check nodetool netstats.");
        }

        // check the arguments
        if (keyspace == null && tokens != null)
        {
            throw new IllegalArgumentException("Cannot specify tokens without keyspace.");
        }

        logger.info("rebuild from dc: {}, {}, {}", sourceDc == null ? "(any dc)" : sourceDc,
                    keyspace == null ? "(All keyspaces)" : keyspace,
                    tokens == null ? "(All tokens)" : tokens);

        try
        {
            RangeStreamer streamer = new RangeStreamer(tokenMetadata,
                                                       null,
                                                       FBUtilities.getBroadcastAddress(),
                                                       "Rebuild",
                                                       useStrictConsistency && !replacing,
                                                       DatabaseDescriptor.getEndpointSnitch(),
                                                       streamStateStore,
                                                       false);
            streamer.addSourceFilter(new RangeStreamer.FailureDetectorSourceFilter(FailureDetector.instance));
            if (sourceDc != null)
                streamer.addSourceFilter(new RangeStreamer.SingleDatacenterFilter(DatabaseDescriptor.getEndpointSnitch(), sourceDc));

            if (keyspace == null)
            {
                for (String keyspaceName : Schema.instance.getNonLocalStrategyKeyspaces())
                    streamer.addRanges(keyspaceName, getLocalRanges(keyspaceName));
            }
            else if (tokens == null)
            {
                streamer.addRanges(keyspace, getLocalRanges(keyspace));
            }
            else
            {
                Token.TokenFactory factory = getTokenFactory();
                List<Range<Token>> ranges = new ArrayList<>();
                Pattern rangePattern = Pattern.compile("\\(\\s*(-?\\w+)\\s*,\\s*(-?\\w+)\\s*\\]");
                try (Scanner tokenScanner = new Scanner(tokens))
                {
                    while (tokenScanner.findInLine(rangePattern) != null)
                    {
                        MatchResult range = tokenScanner.match();
                        Token startToken = factory.fromString(range.group(1));
                        Token endToken = factory.fromString(range.group(2));
                        logger.info("adding range: ({},{}]", startToken, endToken);
                        ranges.add(new Range<>(startToken, endToken));
                    }
                    if (tokenScanner.hasNext())
                        throw new IllegalArgumentException("Unexpected string: " + tokenScanner.next());
                }

                // Ensure all specified ranges are actually ranges owned by this host
                Collection<Range<Token>> localRanges = getLocalRanges(keyspace);
                for (Range<Token> specifiedRange : ranges)
                {
                    boolean foundParentRange = false;
                    for (Range<Token> localRange : localRanges)
                    {
                        if (localRange.contains(specifiedRange))
                        {
                            foundParentRange = true;
                            break;
                        }
                    }
                    if (!foundParentRange)
                    {
                        throw new IllegalArgumentException(String.format("The specified range %s is not a range that is owned by this node. Please ensure that all token ranges specified to be rebuilt belong to this node.", specifiedRange.toString()));
                    }
                }

                if (specificSources != null)
                {
                    String[] stringHosts = specificSources.split(",");
                    Set<InetAddress> sources = new HashSet<>(stringHosts.length);
                    for (String stringHost : stringHosts)
                    {
                        try
                        {
                            InetAddress endpoint = InetAddress.getByName(stringHost);
                            if (FBUtilities.getBroadcastAddress().equals(endpoint))
                            {
                                throw new IllegalArgumentException("This host was specified as a source for rebuilding. Sources for a rebuild can only be other nodes in the cluster.");
                            }
                            sources.add(endpoint);
                        }
                        catch (UnknownHostException ex)
                        {
                            throw new IllegalArgumentException("Unknown host specified " + stringHost, ex);
                        }
                    }
                    streamer.addSourceFilter(new RangeStreamer.WhitelistedSourcesFilter(sources));
                }

                streamer.addRanges(keyspace, ranges);
            }

            StreamResultFuture resultFuture = streamer.fetchAsync();
            // wait for result
            resultFuture.get();
        }
        catch (InterruptedException e)
        {
            throw new RuntimeException("Interrupted while waiting on rebuild streaming");
        }
        catch (ExecutionException e)
        {
            // This is used exclusively through JMX, so log the full trace but only throw a simple RTE
            logger.error("Error while rebuilding node", e.getCause());
            throw new RuntimeException("Error while rebuilding node: " + e.getCause().getMessage());
        }
        finally
        {
            // rebuild is done (successfully or not)
            isRebuilding.set(false);
        }
    }

    public void setRpcTimeout(long value)
    {
        DatabaseDescriptor.setRpcTimeout(value);
        logger.info("set rpc timeout to {} ms", value);
    }

    public long getRpcTimeout()
    {
        return DatabaseDescriptor.getRpcTimeout();
    }

    public void setReadRpcTimeout(long value)
    {
        DatabaseDescriptor.setReadRpcTimeout(value);
        logger.info("set read rpc timeout to {} ms", value);
    }

    public long getReadRpcTimeout()
    {
        return DatabaseDescriptor.getReadRpcTimeout();
    }

    public void setRangeRpcTimeout(long value)
    {
        DatabaseDescriptor.setRangeRpcTimeout(value);
        logger.info("set range rpc timeout to {} ms", value);
    }

    public long getRangeRpcTimeout()
    {
        return DatabaseDescriptor.getRangeRpcTimeout();
    }

    public void setWriteRpcTimeout(long value)
    {
        DatabaseDescriptor.setWriteRpcTimeout(value);
        logger.info("set write rpc timeout to {} ms", value);
    }

    public long getWriteRpcTimeout()
    {
        return DatabaseDescriptor.getWriteRpcTimeout();
    }

    public void setCounterWriteRpcTimeout(long value)
    {
        DatabaseDescriptor.setCounterWriteRpcTimeout(value);
        logger.info("set counter write rpc timeout to {} ms", value);
    }

    public long getCounterWriteRpcTimeout()
    {
        return DatabaseDescriptor.getCounterWriteRpcTimeout();
    }

    public void setCasContentionTimeout(long value)
    {
        DatabaseDescriptor.setCasContentionTimeout(value);
        logger.info("set cas contention rpc timeout to {} ms", value);
    }

    public long getCasContentionTimeout()
    {
        return DatabaseDescriptor.getCasContentionTimeout();
    }

    public void setTruncateRpcTimeout(long value)
    {
        DatabaseDescriptor.setTruncateRpcTimeout(value);
        logger.info("set truncate rpc timeout to {} ms", value);
    }

    public long getTruncateRpcTimeout()
    {
        return DatabaseDescriptor.getTruncateRpcTimeout();
    }

    public void setStreamingSocketTimeout(int value)
    {
        DatabaseDescriptor.setStreamingSocketTimeout(value);
        logger.info("set streaming socket timeout to {} ms", value);
    }

    public int getStreamingSocketTimeout()
    {
        return DatabaseDescriptor.getStreamingSocketTimeout();
    }

    public void setStreamThroughputMbPerSec(int value)
    {
        DatabaseDescriptor.setStreamThroughputOutboundMegabitsPerSec(value);
        logger.info("setstreamthroughput: throttle set to {}", value);
    }

    public int getStreamThroughputMbPerSec()
    {
        return DatabaseDescriptor.getStreamThroughputOutboundMegabitsPerSec();
    }

    public void setInterDCStreamThroughputMbPerSec(int value)
    {
        DatabaseDescriptor.setInterDCStreamThroughputOutboundMegabitsPerSec(value);
        logger.info("setinterdcstreamthroughput: throttle set to {}", value);
    }

    public int getInterDCStreamThroughputMbPerSec()
    {
        return DatabaseDescriptor.getInterDCStreamThroughputOutboundMegabitsPerSec();
    }


    public int getCompactionThroughputMbPerSec()
    {
        return DatabaseDescriptor.getCompactionThroughputMbPerSec();
    }

    public void setCompactionThroughputMbPerSec(int value)
    {
        DatabaseDescriptor.setCompactionThroughputMbPerSec(value);
        CompactionManager.instance.setRate(value);
    }

    public int getConcurrentCompactors()
    {
        return DatabaseDescriptor.getConcurrentCompactors();
    }

    public void setConcurrentCompactors(int value)
    {
        if (value <= 0)
            throw new IllegalArgumentException("Number of concurrent compactors should be greater than 0.");
        DatabaseDescriptor.setConcurrentCompactors(value);
        CompactionManager.instance.setConcurrentCompactors(value);
    }

    public boolean isIncrementalBackupsEnabled()
    {
        return DatabaseDescriptor.isIncrementalBackupsEnabled();
    }

    public void setIncrementalBackupsEnabled(boolean value)
    {
        DatabaseDescriptor.setIncrementalBackupsEnabled(value);
    }

    private void setMode(Mode m, boolean log)
    {
        setMode(m, null, log);
    }

    private void setMode(Mode m, String msg, boolean log)
    {
        operationMode = m;
        String logMsg = msg == null ? m.toString() : String.format("%s: %s", m, msg);
        if (log)
            logger.info(logMsg);
        else
            logger.debug(logMsg);
    }

    /**
     * Bootstrap node by fetching data from other nodes.
     * If node is bootstrapping as a new node, then this also announces bootstrapping to the cluster.
     *
     * This blocks until streaming is done.
     *
     * @param tokens bootstrapping tokens
     * @return true if bootstrap succeeds.
     */
    private boolean bootstrap(final Collection<Token> tokens)
    {
        isBootstrapMode = true;
        SystemKeyspace.updateTokens(tokens); // DON'T use setToken, that makes us part of the ring locally which is incorrect until we are done bootstrapping

        if (!replacing || !isReplacingSameAddress())
        {
            // if not an existing token then bootstrap
            List<Pair<ApplicationState, VersionedValue>> states = new ArrayList<>();
            states.add(Pair.create(ApplicationState.TOKENS, valueFactory.tokens(tokens)));
            states.add(Pair.create(ApplicationState.STATUS, replacing?
                                                            valueFactory.bootReplacing(DatabaseDescriptor.getReplaceAddress()) :
                                                            valueFactory.bootstrapping(tokens)));
            Gossiper.instance.addLocalApplicationStates(states);
            setMode(Mode.JOINING, "sleeping " + RING_DELAY + " ms for pending range setup", true);
            Uninterruptibles.sleepUninterruptibly(RING_DELAY, TimeUnit.MILLISECONDS);
        }
        else
        {
            // Dont set any state for the node which is bootstrapping the existing token...
            tokenMetadata.updateNormalTokens(tokens, FBUtilities.getBroadcastAddress());
            SystemKeyspace.removeEndpoint(DatabaseDescriptor.getReplaceAddress());
        }
        if (!Gossiper.instance.seenAnySeed())
            throw new IllegalStateException("Unable to contact any seeds!");

        if (Boolean.getBoolean("cassandra.reset_bootstrap_progress"))
        {
            logger.info("Resetting bootstrap progress to start fresh");
            SystemKeyspace.resetAvailableRanges();
        }

        // Force disk boundary invalidation now that local tokens are set
        invalidateDiskBoundaries();

        setMode(Mode.JOINING, "Starting to bootstrap...", true);
        BootStrapper bootstrapper = new BootStrapper(FBUtilities.getBroadcastAddress(), tokens, tokenMetadata);
        bootstrapper.addProgressListener(progressSupport);
        ListenableFuture<StreamState> bootstrapStream = bootstrapper.bootstrap(streamStateStore, useStrictConsistency && !replacing); // handles token update
        Futures.addCallback(bootstrapStream, new FutureCallback<StreamState>()
        {
            @Override
            public void onSuccess(StreamState streamState)
            {
                bootstrapFinished();
                logger.info("Bootstrap completed! for the tokens {}", tokens);
            }

            @Override
            public void onFailure(Throwable e)
            {
                logger.warn("Error during bootstrap.", e);
            }
        });
        try
        {
            bootstrapStream.get();
            return true;
        }
        catch (Throwable e)
        {
            logger.error("Error while waiting on bootstrap to complete. Bootstrap will have to be restarted.", e);
            return false;
        }
    }

    private void invalidateDiskBoundaries()
    {
        for (Keyspace keyspace : Keyspace.all())
        {
            for (ColumnFamilyStore cfs : keyspace.getColumnFamilyStores())
            {
                for (final ColumnFamilyStore store : cfs.concatWithIndexes())
                {
                    store.invalidateDiskBoundaries();
                }
            }
        }
    }

    /**
     * All MVs have been created during bootstrap, so mark them as built
     */
    private void markViewsAsBuilt() {
        for (String keyspace : Schema.instance.getUserKeyspaces())
        {
            for (ViewDefinition view: Schema.instance.getKSMetaData(keyspace).views)
                SystemKeyspace.finishViewBuildStatus(view.ksName, view.viewName);
        }
    }

    /**
     * Called when bootstrap did finish successfully
     */
    private void bootstrapFinished() {
        markViewsAsBuilt();
        isBootstrapMode = false;
    }

    public boolean resumeBootstrap()
    {
        if (isBootstrapMode && SystemKeyspace.bootstrapInProgress())
        {
            logger.info("Resuming bootstrap...");

            // get bootstrap tokens saved in system keyspace
            final Collection<Token> tokens = SystemKeyspace.getSavedTokens();
            // already bootstrapped ranges are filtered during bootstrap
            BootStrapper bootstrapper = new BootStrapper(FBUtilities.getBroadcastAddress(), tokens, tokenMetadata);
            bootstrapper.addProgressListener(progressSupport);
            ListenableFuture<StreamState> bootstrapStream = bootstrapper.bootstrap(streamStateStore, useStrictConsistency && !replacing); // handles token update
            Futures.addCallback(bootstrapStream, new FutureCallback<StreamState>()
            {
                @Override
                public void onSuccess(StreamState streamState)
                {
                    bootstrapFinished();
                    // start participating in the ring.
                    // pretend we are in survey mode so we can use joinRing() here
                    isSurveyMode = true;
                    try
                    {
                        progressSupport.progress("bootstrap", ProgressEvent.createNotification("Joining ring..."));
                        joinRing(true);
                    }
                    catch (IOException ignore)
                    {
                        // joinRing with survey mode does not throw IOException
                    }
                    progressSupport.progress("bootstrap", new ProgressEvent(ProgressEventType.COMPLETE, 1, 1, "Resume bootstrap complete"));
                    logger.info("Resume complete");
                }

                @Override
                public void onFailure(Throwable e)
                {
                    String message = "Error during bootstrap: ";
                    if (e instanceof ExecutionException && e.getCause() != null)
                    {
                        message += e.getCause().getMessage();
                    }
                    else
                    {
                        message += e.getMessage();
                    }
                    logger.error(message, e);
                    progressSupport.progress("bootstrap", new ProgressEvent(ProgressEventType.ERROR, 1, 1, message));
                    progressSupport.progress("bootstrap", new ProgressEvent(ProgressEventType.COMPLETE, 1, 1, "Resume bootstrap complete"));
                }
            });
            return true;
        }
        else
        {
            logger.info("Resuming bootstrap is requested, but the node is already bootstrapped.");
            return false;
        }
    }

    public boolean isBootstrapMode()
    {
        return isBootstrapMode;
    }

    public TokenMetadata getTokenMetadata()
    {
        return tokenMetadata;
    }

    /**
     * for a keyspace, return the ranges and corresponding listen addresses.
     * @param keyspace
     * @return the endpoint map
     */
    public Map<List<String>, List<String>> getRangeToEndpointMap(String keyspace)
    {
        /* All the ranges for the tokens */
        Map<List<String>, List<String>> map = new HashMap<>();
        for (Map.Entry<Range<Token>,List<InetAddress>> entry : getRangeToAddressMap(keyspace).entrySet())
        {
            map.put(entry.getKey().asList(), stringify(entry.getValue()));
        }
        return map;
    }

    /**
     * Return the rpc address associated with an endpoint as a string.
     * @param endpoint The endpoint to get rpc address for
     * @return the rpc address
     */
    public String getRpcaddress(InetAddress endpoint)
    {
        if (endpoint.equals(FBUtilities.getBroadcastAddress()))
            return FBUtilities.getBroadcastRpcAddress().getHostAddress();
        else if (Gossiper.instance.getEndpointStateForEndpoint(endpoint).getApplicationState(ApplicationState.RPC_ADDRESS) == null)
            return endpoint.getHostAddress();
        else
            return Gossiper.instance.getEndpointStateForEndpoint(endpoint).getApplicationState(ApplicationState.RPC_ADDRESS).value;
    }

    /**
     * for a keyspace, return the ranges and corresponding RPC addresses for a given keyspace.
     * @param keyspace
     * @return the endpoint map
     */
    public Map<List<String>, List<String>> getRangeToRpcaddressMap(String keyspace)
    {
        /* All the ranges for the tokens */
        Map<List<String>, List<String>> map = new HashMap<>();
        for (Map.Entry<Range<Token>, List<InetAddress>> entry : getRangeToAddressMap(keyspace).entrySet())
        {
            List<String> rpcaddrs = new ArrayList<>(entry.getValue().size());
            for (InetAddress endpoint: entry.getValue())
            {
                rpcaddrs.add(getRpcaddress(endpoint));
            }
            map.put(entry.getKey().asList(), rpcaddrs);
        }
        return map;
    }

    public Map<List<String>, List<String>> getPendingRangeToEndpointMap(String keyspace)
    {
        // some people just want to get a visual representation of things. Allow null and set it to the first
        // non-system keyspace.
        if (keyspace == null)
            keyspace = Schema.instance.getNonLocalStrategyKeyspaces().get(0);

        Map<List<String>, List<String>> map = new HashMap<>();
        for (Map.Entry<Range<Token>, Collection<InetAddress>> entry : tokenMetadata.getPendingRangesMM(keyspace).asMap().entrySet())
        {
            List<InetAddress> l = new ArrayList<>(entry.getValue());
            map.put(entry.getKey().asList(), stringify(l));
        }
        return map;
    }

    public Map<Range<Token>, List<InetAddress>> getRangeToAddressMap(String keyspace)
    {
        return getRangeToAddressMap(keyspace, tokenMetadata.sortedTokens());
    }

    public Map<Range<Token>, List<InetAddress>> getRangeToAddressMapInLocalDC(String keyspace)
    {
        Predicate<InetAddress> isLocalDC = new Predicate<InetAddress>()
        {
            public boolean apply(InetAddress address)
            {
                return isLocalDC(address);
            }
        };

        Map<Range<Token>, List<InetAddress>> origMap = getRangeToAddressMap(keyspace, getTokensInLocalDC());
        Map<Range<Token>, List<InetAddress>> filteredMap = Maps.newHashMap();
        for (Map.Entry<Range<Token>, List<InetAddress>> entry : origMap.entrySet())
        {
            List<InetAddress> endpointsInLocalDC = Lists.newArrayList(Collections2.filter(entry.getValue(), isLocalDC));
            filteredMap.put(entry.getKey(), endpointsInLocalDC);
        }

        return filteredMap;
    }

    private List<Token> getTokensInLocalDC()
    {
        List<Token> filteredTokens = Lists.newArrayList();
        for (Token token : tokenMetadata.sortedTokens())
        {
            InetAddress endpoint = tokenMetadata.getEndpoint(token);
            if (isLocalDC(endpoint))
                filteredTokens.add(token);
        }
        return filteredTokens;
    }

    private boolean isLocalDC(InetAddress targetHost)
    {
        String remoteDC = DatabaseDescriptor.getEndpointSnitch().getDatacenter(targetHost);
        String localDC = DatabaseDescriptor.getEndpointSnitch().getDatacenter(FBUtilities.getBroadcastAddress());
        return remoteDC.equals(localDC);
    }

    private Map<Range<Token>, List<InetAddress>> getRangeToAddressMap(String keyspace, List<Token> sortedTokens)
    {
        // some people just want to get a visual representation of things. Allow null and set it to the first
        // non-system keyspace.
        if (keyspace == null)
            keyspace = Schema.instance.getNonLocalStrategyKeyspaces().get(0);

        List<Range<Token>> ranges = getAllRanges(sortedTokens);
        return constructRangeToEndpointMap(keyspace, ranges);
    }


    /**
     * The same as {@code describeRing(String)} but converts TokenRange to the String for JMX compatibility
     *
     * @param keyspace The keyspace to fetch information about
     *
     * @return a List of TokenRange(s) converted to String for the given keyspace
     */
    public List<String> describeRingJMX(String keyspace) throws IOException
    {
        List<TokenRange> tokenRanges;
        try
        {
            tokenRanges = describeRing(keyspace);
        }
        catch (InvalidRequestException e)
        {
            throw new IOException(e.getMessage());
        }
        List<String> result = new ArrayList<>(tokenRanges.size());

        for (TokenRange tokenRange : tokenRanges)
            result.add(tokenRange.toString());

        return result;
    }

    /**
     * The TokenRange for a given keyspace.
     *
     * @param keyspace The keyspace to fetch information about
     *
     * @return a List of TokenRange(s) for the given keyspace
     *
     * @throws InvalidRequestException if there is no ring information available about keyspace
     */
    public List<TokenRange> describeRing(String keyspace) throws InvalidRequestException
    {
        return describeRing(keyspace, false);
    }

    /**
     * The same as {@code describeRing(String)} but considers only the part of the ring formed by nodes in the local DC.
     */
    public List<TokenRange> describeLocalRing(String keyspace) throws InvalidRequestException
    {
        return describeRing(keyspace, true);
    }

    private List<TokenRange> describeRing(String keyspace, boolean includeOnlyLocalDC) throws InvalidRequestException
    {
        if (!Schema.instance.getKeyspaces().contains(keyspace))
            throw new InvalidRequestException("No such keyspace: " + keyspace);

        if (keyspace == null || Keyspace.open(keyspace).getReplicationStrategy() instanceof LocalStrategy)
            throw new InvalidRequestException("There is no ring for the keyspace: " + keyspace);

        List<TokenRange> ranges = new ArrayList<>();
        Token.TokenFactory tf = getTokenFactory();

        Map<Range<Token>, List<InetAddress>> rangeToAddressMap =
                includeOnlyLocalDC
                        ? getRangeToAddressMapInLocalDC(keyspace)
                        : getRangeToAddressMap(keyspace);

        for (Map.Entry<Range<Token>, List<InetAddress>> entry : rangeToAddressMap.entrySet())
        {
            Range<Token> range = entry.getKey();
            List<InetAddress> addresses = entry.getValue();
            List<String> endpoints = new ArrayList<>(addresses.size());
            List<String> rpc_endpoints = new ArrayList<>(addresses.size());
            List<EndpointDetails> epDetails = new ArrayList<>(addresses.size());

            for (InetAddress endpoint : addresses)
            {
                EndpointDetails details = new EndpointDetails();
                details.host = endpoint.getHostAddress();
                details.datacenter = DatabaseDescriptor.getEndpointSnitch().getDatacenter(endpoint);
                details.rack = DatabaseDescriptor.getEndpointSnitch().getRack(endpoint);

                endpoints.add(details.host);
                rpc_endpoints.add(getRpcaddress(endpoint));

                epDetails.add(details);
            }

            TokenRange tr = new TokenRange(tf.toString(range.left.getToken()), tf.toString(range.right.getToken()), endpoints)
                                    .setEndpoint_details(epDetails)
                                    .setRpc_endpoints(rpc_endpoints);

            ranges.add(tr);
        }

        return ranges;
    }

    public Map<String, String> getTokenToEndpointMap()
    {
        Map<Token, InetAddress> mapInetAddress = tokenMetadata.getNormalAndBootstrappingTokenToEndpointMap();
        // in order to preserve tokens in ascending order, we use LinkedHashMap here
        Map<String, String> mapString = new LinkedHashMap<>(mapInetAddress.size());
        List<Token> tokens = new ArrayList<>(mapInetAddress.keySet());
        Collections.sort(tokens);
        for (Token token : tokens)
        {
            mapString.put(token.toString(), mapInetAddress.get(token).getHostAddress());
        }
        return mapString;
    }

    public String getLocalHostId()
    {
        return getTokenMetadata().getHostId(FBUtilities.getBroadcastAddress()).toString();
    }

    public UUID getLocalHostUUID()
    {
        return getTokenMetadata().getHostId(FBUtilities.getBroadcastAddress());
    }

    public Map<String, String> getHostIdMap()
    {
        return getEndpointToHostId();
    }

    public Map<String, String> getEndpointToHostId()
    {
        Map<String, String> mapOut = new HashMap<>();
        for (Map.Entry<InetAddress, UUID> entry : getTokenMetadata().getEndpointToHostIdMapForReading().entrySet())
            mapOut.put(entry.getKey().getHostAddress(), entry.getValue().toString());
        return mapOut;
    }

    public Map<String, String> getHostIdToEndpoint()
    {
        Map<String, String> mapOut = new HashMap<>();
        for (Map.Entry<InetAddress, UUID> entry : getTokenMetadata().getEndpointToHostIdMapForReading().entrySet())
            mapOut.put(entry.getValue().toString(), entry.getKey().getHostAddress());
        return mapOut;
    }

    /**
     * Construct the range to endpoint mapping based on the true view
     * of the world.
     * @param ranges
     * @return mapping of ranges to the replicas responsible for them.
    */
    private Map<Range<Token>, List<InetAddress>> constructRangeToEndpointMap(String keyspace, List<Range<Token>> ranges)
    {
        Map<Range<Token>, List<InetAddress>> rangeToEndpointMap = new HashMap<>(ranges.size());
        for (Range<Token> range : ranges)
        {
            rangeToEndpointMap.put(range, Keyspace.open(keyspace).getReplicationStrategy().getNaturalEndpoints(range.right));
        }
        return rangeToEndpointMap;
    }

    public void beforeChange(InetAddress endpoint, EndpointState currentState, ApplicationState newStateKey, VersionedValue newValue)
    {
        // no-op
    }

    /*
     * Handle the reception of a new particular ApplicationState for a particular endpoint. Note that the value of the
     * ApplicationState has not necessarily "changed" since the last known value, if we already received the same update
     * from somewhere else.
     *
     * onChange only ever sees one ApplicationState piece change at a time (even if many ApplicationState updates were
     * received at the same time), so we perform a kind of state machine here. We are concerned with two events: knowing
     * the token associated with an endpoint, and knowing its operation mode. Nodes can start in either bootstrap or
     * normal mode, and from bootstrap mode can change mode to normal. A node in bootstrap mode needs to have
     * pendingranges set in TokenMetadata; a node in normal mode should instead be part of the token ring.
     *
     * Normal progression of ApplicationState.STATUS values for a node should be like this:
     * STATUS_BOOTSTRAPPING,token
     *   if bootstrapping. stays this way until all files are received.
     * STATUS_NORMAL,token
     *   ready to serve reads and writes.
     * STATUS_LEAVING,token
     *   get ready to leave the cluster as part of a decommission
     * STATUS_LEFT,token
     *   set after decommission is completed.
     *
     * Other STATUS values that may be seen (possibly anywhere in the normal progression):
     * STATUS_MOVING,newtoken
     *   set if node is currently moving to a new token in the ring
     * REMOVING_TOKEN,deadtoken
     *   set if the node is dead and is being removed by its REMOVAL_COORDINATOR
     * REMOVED_TOKEN,deadtoken
     *   set if the node is dead and has been removed by its REMOVAL_COORDINATOR
     *
     * Note: Any time a node state changes from STATUS_NORMAL, it will not be visible to new nodes. So it follows that
     * you should never bootstrap a new node during a removenode, decommission or move.
     */
    public void onChange(InetAddress endpoint, ApplicationState state, VersionedValue value)
    {
        if (state == ApplicationState.STATUS)
        {
            String[] pieces = splitValue(value);
            assert (pieces.length > 0);

            String moveName = pieces[0];

            switch (moveName)
            {
                case VersionedValue.STATUS_BOOTSTRAPPING_REPLACE:
                    handleStateBootreplacing(endpoint, pieces);
                    break;
                case VersionedValue.STATUS_BOOTSTRAPPING:
                    handleStateBootstrap(endpoint);
                    break;
                case VersionedValue.STATUS_NORMAL:
                    handleStateNormal(endpoint, VersionedValue.STATUS_NORMAL);
                    break;
                case VersionedValue.SHUTDOWN:
                    handleStateNormal(endpoint, VersionedValue.SHUTDOWN);
                    break;
                case VersionedValue.REMOVING_TOKEN:
                case VersionedValue.REMOVED_TOKEN:
                    handleStateRemoving(endpoint, pieces);
                    break;
                case VersionedValue.STATUS_LEAVING:
                    handleStateLeaving(endpoint);
                    break;
                case VersionedValue.STATUS_LEFT:
                    handleStateLeft(endpoint, pieces);
                    break;
                case VersionedValue.STATUS_MOVING:
                    handleStateMoving(endpoint, pieces);
                    break;
            }
        }
        else
        {
            EndpointState epState = Gossiper.instance.getEndpointStateForEndpoint(endpoint);
            if (epState == null || Gossiper.instance.isDeadState(epState))
            {
                logger.debug("Ignoring state change for dead or unknown endpoint: {}", endpoint);
                return;
            }

            if (getTokenMetadata().isMember(endpoint))
            {
                final ExecutorService executor = StageManager.getStage(Stage.MUTATION);
                switch (state)
                {
                    case RELEASE_VERSION:
                        SystemKeyspace.updatePeerInfo(endpoint, "release_version", value.value, executor);
                        break;
                    case DC:
                        updateTopology(endpoint);
                        SystemKeyspace.updatePeerInfo(endpoint, "data_center", value.value, executor);
                        break;
                    case RACK:
                        updateTopology(endpoint);
                        SystemKeyspace.updatePeerInfo(endpoint, "rack", value.value, executor);
                        break;
                    case RPC_ADDRESS:
                        try
                        {
                            SystemKeyspace.updatePeerInfo(endpoint, "rpc_address", InetAddress.getByName(value.value), executor);
                        }
                        catch (UnknownHostException e)
                        {
                            throw new RuntimeException(e);
                        }
                        break;
                    case SCHEMA:
                        SystemKeyspace.updatePeerInfo(endpoint, "schema_version", UUID.fromString(value.value), executor);
                        MigrationManager.instance.scheduleSchemaPull(endpoint, epState);
                        break;
                    case HOST_ID:
                        SystemKeyspace.updatePeerInfo(endpoint, "host_id", UUID.fromString(value.value), executor);
                        break;
                    case RPC_READY:
                        notifyRpcChange(endpoint, epState.isRpcReady());
                        break;
                    case NET_VERSION:
                        updateNetVersion(endpoint, value);
                        break;
                }
            }
        }
    }

    private static String[] splitValue(VersionedValue value)
    {
        return value.value.split(VersionedValue.DELIMITER_STR, -1);
    }

    private void updateNetVersion(InetAddress endpoint, VersionedValue value)
    {
        try
        {
            MessagingService.instance().setVersion(endpoint, Integer.parseInt(value.value));
        }
        catch (NumberFormatException e)
        {
            throw new AssertionError("Got invalid value for NET_VERSION application state: " + value.value);
        }
    }

    public void updateTopology(InetAddress endpoint)
    {
        if (getTokenMetadata().isMember(endpoint))
        {
            getTokenMetadata().updateTopology(endpoint);
        }
    }

    public void updateTopology()
    {
        getTokenMetadata().updateTopology();
    }

    private void updatePeerInfo(InetAddress endpoint)
    {
        EndpointState epState = Gossiper.instance.getEndpointStateForEndpoint(endpoint);
        final ExecutorService executor = StageManager.getStage(Stage.MUTATION);
        for (Map.Entry<ApplicationState, VersionedValue> entry : epState.states())
        {
            switch (entry.getKey())
            {
                case RELEASE_VERSION:
                    SystemKeyspace.updatePeerInfo(endpoint, "release_version", entry.getValue().value, executor);
                    break;
                case DC:
                    SystemKeyspace.updatePeerInfo(endpoint, "data_center", entry.getValue().value, executor);
                    break;
                case RACK:
                    SystemKeyspace.updatePeerInfo(endpoint, "rack", entry.getValue().value, executor);
                    break;
                case RPC_ADDRESS:
                    try
                    {
                        SystemKeyspace.updatePeerInfo(endpoint, "rpc_address", InetAddress.getByName(entry.getValue().value), executor);
                    }
                    catch (UnknownHostException e)
                    {
                        throw new RuntimeException(e);
                    }
                    break;
                case SCHEMA:
                    SystemKeyspace.updatePeerInfo(endpoint, "schema_version", UUID.fromString(entry.getValue().value), executor);
                    break;
                case HOST_ID:
                    SystemKeyspace.updatePeerInfo(endpoint, "host_id", UUID.fromString(entry.getValue().value), executor);
                    break;
            }
        }
    }

    private void notifyRpcChange(InetAddress endpoint, boolean ready)
    {
        if (ready)
            notifyUp(endpoint);
        else
            notifyDown(endpoint);
    }

    private void notifyUp(InetAddress endpoint)
    {
        if (!isRpcReady(endpoint) || !Gossiper.instance.isAlive(endpoint))
            return;

        for (IEndpointLifecycleSubscriber subscriber : lifecycleSubscribers)
            subscriber.onUp(endpoint);
    }

    private void notifyDown(InetAddress endpoint)
    {
        for (IEndpointLifecycleSubscriber subscriber : lifecycleSubscribers)
            subscriber.onDown(endpoint);
    }

    private void notifyJoined(InetAddress endpoint)
    {
        if (!isStatus(endpoint, VersionedValue.STATUS_NORMAL))
            return;

        for (IEndpointLifecycleSubscriber subscriber : lifecycleSubscribers)
            subscriber.onJoinCluster(endpoint);
    }

    private void notifyMoved(InetAddress endpoint)
    {
        for (IEndpointLifecycleSubscriber subscriber : lifecycleSubscribers)
            subscriber.onMove(endpoint);
    }

    private void notifyLeft(InetAddress endpoint)
    {
        for (IEndpointLifecycleSubscriber subscriber : lifecycleSubscribers)
            subscriber.onLeaveCluster(endpoint);
    }

    private boolean isStatus(InetAddress endpoint, String status)
    {
        EndpointState state = Gossiper.instance.getEndpointStateForEndpoint(endpoint);
        return state != null && state.getStatus().equals(status);
    }

    public boolean isRpcReady(InetAddress endpoint)
    {
        if (MessagingService.instance().getVersion(endpoint) < MessagingService.VERSION_22)
            return true;
        EndpointState state = Gossiper.instance.getEndpointStateForEndpoint(endpoint);
        return state != null && state.isRpcReady();
    }

    /**
     * Set the RPC status. Because when draining a node we need to set the RPC
     * status to not ready, and drain is called by the shutdown hook, it may be that value is false
     * and there is no local endpoint state. In this case it's OK to just do nothing. Therefore,
     * we assert that the local endpoint state is not null only when value is true.
     *
     * @param value - true indicates that RPC is ready, false indicates the opposite.
     */
    public void setRpcReady(boolean value)
    {
        EndpointState state = Gossiper.instance.getEndpointStateForEndpoint(FBUtilities.getBroadcastAddress());
        // if value is false we're OK with a null state, if it is true we are not.
        assert !value || state != null;

        if (state != null)
            Gossiper.instance.addLocalApplicationState(ApplicationState.RPC_READY, valueFactory.rpcReady(value));
    }

    private Collection<Token> getTokensFor(InetAddress endpoint)
    {
        try
        {
            EndpointState state = Gossiper.instance.getEndpointStateForEndpoint(endpoint);
            if (state == null)
                return Collections.emptyList();

            VersionedValue versionedValue = state.getApplicationState(ApplicationState.TOKENS);
            if (versionedValue == null)
                return Collections.emptyList();

            return TokenSerializer.deserialize(tokenMetadata.partitioner, new DataInputStream(new ByteArrayInputStream(versionedValue.toBytes())));
        }
        catch (IOException e)
        {
            throw new RuntimeException(e);
        }
    }

    /**
     * Handle node bootstrap
     *
     * @param endpoint bootstrapping node
     */
    private void handleStateBootstrap(InetAddress endpoint)
    {
        Collection<Token> tokens;
        // explicitly check for TOKENS, because a bootstrapping node might be bootstrapping in legacy mode; that is, not using vnodes and no token specified
        tokens = getTokensFor(endpoint);

        if (logger.isDebugEnabled())
            logger.debug("Node {} state bootstrapping, token {}", endpoint, tokens);

        // if this node is present in token metadata, either we have missed intermediate states
        // or the node had crashed. Print warning if needed, clear obsolete stuff and
        // continue.
        if (tokenMetadata.isMember(endpoint))
        {
            // If isLeaving is false, we have missed both LEAVING and LEFT. However, if
            // isLeaving is true, we have only missed LEFT. Waiting time between completing
            // leave operation and rebootstrapping is relatively short, so the latter is quite
            // common (not enough time for gossip to spread). Therefore we report only the
            // former in the log.
            if (!tokenMetadata.isLeaving(endpoint))
                logger.info("Node {} state jump to bootstrap", endpoint);
            tokenMetadata.removeEndpoint(endpoint);
        }

        tokenMetadata.addBootstrapTokens(tokens, endpoint);
        PendingRangeCalculatorService.instance.update();

        tokenMetadata.updateHostId(Gossiper.instance.getHostId(endpoint), endpoint);
    }

    private void handleStateBootreplacing(InetAddress newNode, String[] pieces)
    {
        InetAddress oldNode;
        try
        {
            oldNode = InetAddress.getByName(pieces[1]);
        }
        catch (Exception e)
        {
            logger.error("Node {} tried to replace malformed endpoint {}.", newNode, pieces[1], e);
            return;
        }

        if (FailureDetector.instance.isAlive(oldNode))
        {
            throw new RuntimeException(String.format("Node %s is trying to replace alive node %s.", newNode, oldNode));
        }

        Optional<InetAddress> replacingNode = tokenMetadata.getReplacingNode(newNode);
        if (replacingNode.isPresent() && !replacingNode.get().equals(oldNode))
        {
            throw new RuntimeException(String.format("Node %s is already replacing %s but is trying to replace %s.",
                                                     newNode, replacingNode.get(), oldNode));
        }

        Collection<Token> tokens = getTokensFor(newNode);

        if (logger.isDebugEnabled())
            logger.debug("Node {} is replacing {}, tokens {}", newNode, oldNode, tokens);

        tokenMetadata.addReplaceTokens(tokens, newNode, oldNode);
        PendingRangeCalculatorService.instance.update();

        tokenMetadata.updateHostId(Gossiper.instance.getHostId(newNode), newNode);
    }

    /**
     * Handle node move to normal state. That is, node is entering token ring and participating
     * in reads.
     *
     * @param endpoint node
     */
    private void handleStateNormal(final InetAddress endpoint, final String status)
    {
        Collection<Token> tokens = getTokensFor(endpoint);
        Set<Token> tokensToUpdateInMetadata = new HashSet<>();
        Set<Token> tokensToUpdateInSystemKeyspace = new HashSet<>();
        Set<InetAddress> endpointsToRemove = new HashSet<>();

        if (logger.isDebugEnabled())
            logger.debug("Node {} state {}, token {}", endpoint, status, tokens);

        if (tokenMetadata.isMember(endpoint))
            logger.info("Node {} state jump to {}", endpoint, status);

        if (tokens.isEmpty() && status.equals(VersionedValue.STATUS_NORMAL))
            logger.error("Node {} is in state normal but it has no tokens, state: {}",
                         endpoint,
                         Gossiper.instance.getEndpointStateForEndpoint(endpoint));

        Optional<InetAddress> replacingNode = tokenMetadata.getReplacingNode(endpoint);
        if (replacingNode.isPresent())
        {
            assert !endpoint.equals(replacingNode.get()) : "Pending replacement endpoint with same address is not supported";
            logger.info("Node {} will complete replacement of {} for tokens {}", endpoint, replacingNode.get(), tokens);
            if (FailureDetector.instance.isAlive(replacingNode.get()))
            {
                logger.error("Node {} cannot complete replacement of alive node {}.", endpoint, replacingNode.get());
                return;
            }
            endpointsToRemove.add(replacingNode.get());
        }

        Optional<InetAddress> replacementNode = tokenMetadata.getReplacementNode(endpoint);
        if (replacementNode.isPresent())
        {
            logger.warn("Node {} is currently being replaced by node {}.", endpoint, replacementNode.get());
        }

        updatePeerInfo(endpoint);
        // Order Matters, TM.updateHostID() should be called before TM.updateNormalToken(), (see CASSANDRA-4300).
        UUID hostId = Gossiper.instance.getHostId(endpoint);
        InetAddress existing = tokenMetadata.getEndpointForHostId(hostId);
        if (replacing && isReplacingSameAddress() && Gossiper.instance.getEndpointStateForEndpoint(DatabaseDescriptor.getReplaceAddress()) != null
            && (hostId.equals(Gossiper.instance.getHostId(DatabaseDescriptor.getReplaceAddress()))))
            logger.warn("Not updating token metadata for {} because I am replacing it", endpoint);
        else
        {
            if (existing != null && !existing.equals(endpoint))
            {
                if (existing.equals(FBUtilities.getBroadcastAddress()))
                {
                    logger.warn("Not updating host ID {} for {} because it's mine", hostId, endpoint);
                    tokenMetadata.removeEndpoint(endpoint);
                    endpointsToRemove.add(endpoint);
                }
                else if (Gossiper.instance.compareEndpointStartup(endpoint, existing) > 0)
                {
                    logger.warn("Host ID collision for {} between {} and {}; {} is the new owner", hostId, existing, endpoint, endpoint);
                    tokenMetadata.removeEndpoint(existing);
                    endpointsToRemove.add(existing);
                    tokenMetadata.updateHostId(hostId, endpoint);
                }
                else
                {
                    logger.warn("Host ID collision for {} between {} and {}; ignored {}", hostId, existing, endpoint, endpoint);
                    tokenMetadata.removeEndpoint(endpoint);
                    endpointsToRemove.add(endpoint);
                }
            }
            else
                tokenMetadata.updateHostId(hostId, endpoint);
        }

        for (final Token token : tokens)
        {
            // we don't want to update if this node is responsible for the token and it has a later startup time than endpoint.
            InetAddress currentOwner = tokenMetadata.getEndpoint(token);
            if (currentOwner == null)
            {
                logger.debug("New node {} at token {}", endpoint, token);
                tokensToUpdateInMetadata.add(token);
                tokensToUpdateInSystemKeyspace.add(token);
            }
            else if (endpoint.equals(currentOwner))
            {
                // set state back to normal, since the node may have tried to leave, but failed and is now back up
                tokensToUpdateInMetadata.add(token);
                tokensToUpdateInSystemKeyspace.add(token);
            }
            else if (Gossiper.instance.compareEndpointStartup(endpoint, currentOwner) > 0)
            {
                tokensToUpdateInMetadata.add(token);
                tokensToUpdateInSystemKeyspace.add(token);

                // currentOwner is no longer current, endpoint is.  Keep track of these moves, because when
                // a host no longer has any tokens, we'll want to remove it.
                Multimap<InetAddress, Token> epToTokenCopy = getTokenMetadata().getEndpointToTokenMapForReading();
                epToTokenCopy.get(currentOwner).remove(token);
                if (epToTokenCopy.get(currentOwner).size() < 1)
                    endpointsToRemove.add(currentOwner);

                logger.info("Nodes {} and {} have the same token {}.  {} is the new owner",
                            endpoint,
                            currentOwner,
                            token,
                            endpoint);
            }
            else
            {
                logger.info("Nodes {} and {} have the same token {}.  Ignoring {}",
                            endpoint,
                            currentOwner,
                            token,
                            endpoint);
            }
        }

        // capture because updateNormalTokens clears moving and member status
        boolean isMember = tokenMetadata.isMember(endpoint);
        boolean isMoving = tokenMetadata.isMoving(endpoint);
        tokenMetadata.updateNormalTokens(tokensToUpdateInMetadata, endpoint);
        for (InetAddress ep : endpointsToRemove)
        {
            removeEndpoint(ep);
            if (replacing && DatabaseDescriptor.getReplaceAddress().equals(ep))
                Gossiper.instance.replacementQuarantine(ep); // quarantine locally longer than normally; see CASSANDRA-8260
        }
        if (!tokensToUpdateInSystemKeyspace.isEmpty())
            SystemKeyspace.updateTokens(endpoint, tokensToUpdateInSystemKeyspace, StageManager.getStage(Stage.MUTATION));

        if (isMoving || operationMode == Mode.MOVING)
        {
            tokenMetadata.removeFromMoving(endpoint);
            notifyMoved(endpoint);
        }
        else if (!isMember) // prior to this, the node was not a member
        {
            notifyJoined(endpoint);
        }

        PendingRangeCalculatorService.instance.update();
    }

    /**
     * Handle node preparing to leave the ring
     *
     * @param endpoint node
     */
    private void handleStateLeaving(InetAddress endpoint)
    {
        Collection<Token> tokens = getTokensFor(endpoint);

        if (logger.isDebugEnabled())
            logger.debug("Node {} state leaving, tokens {}", endpoint, tokens);

        // If the node is previously unknown or tokens do not match, update tokenmetadata to
        // have this node as 'normal' (it must have been using this token before the
        // leave). This way we'll get pending ranges right.
        if (!tokenMetadata.isMember(endpoint))
        {
            logger.info("Node {} state jump to leaving", endpoint);
            tokenMetadata.updateNormalTokens(tokens, endpoint);
        }
        else if (!tokenMetadata.getTokens(endpoint).containsAll(tokens))
        {
            logger.warn("Node {} 'leaving' token mismatch. Long network partition?", endpoint);
            tokenMetadata.updateNormalTokens(tokens, endpoint);
        }

        // at this point the endpoint is certainly a member with this token, so let's proceed
        // normally
        tokenMetadata.addLeavingEndpoint(endpoint);
        PendingRangeCalculatorService.instance.update();
    }

    /**
     * Handle node leaving the ring. This will happen when a node is decommissioned
     *
     * @param endpoint If reason for leaving is decommission, endpoint is the leaving node.
     * @param pieces STATE_LEFT,token
     */
    private void handleStateLeft(InetAddress endpoint, String[] pieces)
    {
        assert pieces.length >= 2;
        Collection<Token> tokens = getTokensFor(endpoint);

        if (logger.isDebugEnabled())
            logger.debug("Node {} state left, tokens {}", endpoint, tokens);

        excise(tokens, endpoint, extractExpireTime(pieces));
    }

    /**
     * Handle node moving inside the ring.
     *
     * @param endpoint moving endpoint address
     * @param pieces STATE_MOVING, token
     */
    private void handleStateMoving(InetAddress endpoint, String[] pieces)
    {
        assert pieces.length >= 2;
        Token token = getTokenFactory().fromString(pieces[1]);

        if (logger.isDebugEnabled())
            logger.debug("Node {} state moving, new token {}", endpoint, token);

        tokenMetadata.addMovingEndpoint(token, endpoint);

        PendingRangeCalculatorService.instance.update();
    }

    /**
     * Handle notification that a node being actively removed from the ring via 'removenode'
     *
     * @param endpoint node
     * @param pieces either REMOVED_TOKEN (node is gone) or REMOVING_TOKEN (replicas need to be restored)
     */
    private void handleStateRemoving(InetAddress endpoint, String[] pieces)
    {
        assert (pieces.length > 0);

        if (endpoint.equals(FBUtilities.getBroadcastAddress()))
        {
            logger.info("Received removenode gossip about myself. Is this node rejoining after an explicit removenode?");
            try
            {
                drain();
            }
            catch (Exception e)
            {
                throw new RuntimeException(e);
            }
            return;
        }
        if (tokenMetadata.isMember(endpoint))
        {
            String state = pieces[0];
            Collection<Token> removeTokens = tokenMetadata.getTokens(endpoint);

            if (VersionedValue.REMOVED_TOKEN.equals(state))
            {
                excise(removeTokens, endpoint, extractExpireTime(pieces));
            }
            else if (VersionedValue.REMOVING_TOKEN.equals(state))
            {
                if (logger.isDebugEnabled())
                    logger.debug("Tokens {} removed manually (endpoint was {})", removeTokens, endpoint);

                // Note that the endpoint is being removed
                tokenMetadata.addLeavingEndpoint(endpoint);
                PendingRangeCalculatorService.instance.update();

                // find the endpoint coordinating this removal that we need to notify when we're done
                String[] coordinator = splitValue(Gossiper.instance.getEndpointStateForEndpoint(endpoint).getApplicationState(ApplicationState.REMOVAL_COORDINATOR));
                UUID hostId = UUID.fromString(coordinator[1]);
                // grab any data we are now responsible for and notify responsible node
                restoreReplicaCount(endpoint, tokenMetadata.getEndpointForHostId(hostId));
            }
        }
        else // now that the gossiper has told us about this nonexistent member, notify the gossiper to remove it
        {
            if (VersionedValue.REMOVED_TOKEN.equals(pieces[0]))
                addExpireTimeIfFound(endpoint, extractExpireTime(pieces));
            removeEndpoint(endpoint);
        }
    }

    private void excise(Collection<Token> tokens, InetAddress endpoint)
    {
        logger.info("Removing tokens {} for {}", tokens, endpoint);

        UUID hostId = tokenMetadata.getHostId(endpoint);
        if (hostId != null && tokenMetadata.isMember(endpoint))
        {
            // enough time for writes to expire and MessagingService timeout reporter callback to fire, which is where
            // hints are mostly written from - using getMinRpcTimeout() / 2 for the interval.
            long delay = DatabaseDescriptor.getMinRpcTimeout() + DatabaseDescriptor.getWriteRpcTimeout();
            ScheduledExecutors.optionalTasks.schedule(() -> HintsService.instance.excise(hostId), delay, TimeUnit.MILLISECONDS);
        }

        removeEndpoint(endpoint);
        tokenMetadata.removeEndpoint(endpoint);
        if (!tokens.isEmpty())
            tokenMetadata.removeBootstrapTokens(tokens);
        notifyLeft(endpoint);
        PendingRangeCalculatorService.instance.update();
    }

    private void excise(Collection<Token> tokens, InetAddress endpoint, long expireTime)
    {
        addExpireTimeIfFound(endpoint, expireTime);
        excise(tokens, endpoint);
    }

    /** unlike excise we just need this endpoint gone without going through any notifications **/
    private void removeEndpoint(InetAddress endpoint)
    {
        Gossiper.instance.removeEndpoint(endpoint);
        SystemKeyspace.removeEndpoint(endpoint);
    }

    protected void addExpireTimeIfFound(InetAddress endpoint, long expireTime)
    {
        if (expireTime != 0L)
        {
            Gossiper.instance.addExpireTimeForEndpoint(endpoint, expireTime);
        }
    }

    protected long extractExpireTime(String[] pieces)
    {
        return Long.parseLong(pieces[2]);
    }

    /**
     * Finds living endpoints responsible for the given ranges
     *
     * @param keyspaceName the keyspace ranges belong to
     * @param ranges the ranges to find sources for
     * @return multimap of addresses to ranges the address is responsible for
     */
    private Multimap<InetAddress, Range<Token>> getNewSourceRanges(String keyspaceName, Set<Range<Token>> ranges)
    {
        InetAddress myAddress = FBUtilities.getBroadcastAddress();
        Multimap<Range<Token>, InetAddress> rangeAddresses = Keyspace.open(keyspaceName).getReplicationStrategy().getRangeAddresses(tokenMetadata.cloneOnlyTokenMap());
        Multimap<InetAddress, Range<Token>> sourceRanges = HashMultimap.create();
        IFailureDetector failureDetector = FailureDetector.instance;

        // find alive sources for our new ranges
        for (Range<Token> range : ranges)
        {
            Collection<InetAddress> possibleRanges = rangeAddresses.get(range);
            IEndpointSnitch snitch = DatabaseDescriptor.getEndpointSnitch();
            List<InetAddress> sources = snitch.getSortedListByProximity(myAddress, possibleRanges);

            assert (!sources.contains(myAddress));

            for (InetAddress source : sources)
            {
                if (failureDetector.isAlive(source))
                {
                    sourceRanges.put(source, range);
                    break;
                }
            }
        }
        return sourceRanges;
    }

    /**
     * Sends a notification to a node indicating we have finished replicating data.
     *
     * @param remote node to send notification to
     */
    private void sendReplicationNotification(InetAddress remote)
    {
        // notify the remote token
        MessageOut msg = new MessageOut(MessagingService.Verb.REPLICATION_FINISHED);
        IFailureDetector failureDetector = FailureDetector.instance;
        if (logger.isDebugEnabled())
            logger.debug("Notifying {} of replication completion\n", remote);
        while (failureDetector.isAlive(remote))
        {
            AsyncOneResponse iar = MessagingService.instance().sendRR(msg, remote);
            try
            {
                iar.get(DatabaseDescriptor.getRpcTimeout(), TimeUnit.MILLISECONDS);
                return; // done
            }
            catch(TimeoutException e)
            {
                // try again
            }
        }
    }

    /**
     * Called when an endpoint is removed from the ring. This function checks
     * whether this node becomes responsible for new ranges as a
     * consequence and streams data if needed.
     *
     * This is rather ineffective, but it does not matter so much
     * since this is called very seldom
     *
     * @param endpoint the node that left
     */
    private void restoreReplicaCount(InetAddress endpoint, final InetAddress notifyEndpoint)
    {
        Multimap<String, Map.Entry<InetAddress, Collection<Range<Token>>>> rangesToFetch = HashMultimap.create();

        InetAddress myAddress = FBUtilities.getBroadcastAddress();

        for (String keyspaceName : Schema.instance.getNonLocalStrategyKeyspaces())
        {
            Multimap<Range<Token>, InetAddress> changedRanges = getChangedRangesForLeaving(keyspaceName, endpoint);
            Set<Range<Token>> myNewRanges = new HashSet<>();
            for (Map.Entry<Range<Token>, InetAddress> entry : changedRanges.entries())
            {
                if (entry.getValue().equals(myAddress))
                    myNewRanges.add(entry.getKey());
            }
            Multimap<InetAddress, Range<Token>> sourceRanges = getNewSourceRanges(keyspaceName, myNewRanges);
            for (Map.Entry<InetAddress, Collection<Range<Token>>> entry : sourceRanges.asMap().entrySet())
            {
                rangesToFetch.put(keyspaceName, entry);
            }
        }

        StreamPlan stream = new StreamPlan("Restore replica count");
        for (String keyspaceName : rangesToFetch.keySet())
        {
            for (Map.Entry<InetAddress, Collection<Range<Token>>> entry : rangesToFetch.get(keyspaceName))
            {
                InetAddress source = entry.getKey();
                InetAddress preferred = SystemKeyspace.getPreferredIP(source);
                Collection<Range<Token>> ranges = entry.getValue();
                if (logger.isDebugEnabled())
                    logger.debug("Requesting from {} ranges {}", source, StringUtils.join(ranges, ", "));
                stream.requestRanges(source, preferred, keyspaceName, ranges);
            }
        }
        StreamResultFuture future = stream.execute();
        Futures.addCallback(future, new FutureCallback<StreamState>()
        {
            public void onSuccess(StreamState finalState)
            {
                sendReplicationNotification(notifyEndpoint);
            }

            public void onFailure(Throwable t)
            {
                logger.warn("Streaming to restore replica count failed", t);
                // We still want to send the notification
                sendReplicationNotification(notifyEndpoint);
            }
        });
    }

    // needs to be modified to accept either a keyspace or ARS.
    private Multimap<Range<Token>, InetAddress> getChangedRangesForLeaving(String keyspaceName, InetAddress endpoint)
    {
        // First get all ranges the leaving endpoint is responsible for
        Collection<Range<Token>> ranges = getRangesForEndpoint(keyspaceName, endpoint);

        if (logger.isDebugEnabled())
            logger.debug("Node {} ranges [{}]", endpoint, StringUtils.join(ranges, ", "));

        Map<Range<Token>, List<InetAddress>> currentReplicaEndpoints = new HashMap<>(ranges.size());

        // Find (for each range) all nodes that store replicas for these ranges as well
        TokenMetadata metadata = tokenMetadata.cloneOnlyTokenMap(); // don't do this in the loop! #7758
        for (Range<Token> range : ranges)
            currentReplicaEndpoints.put(range, Keyspace.open(keyspaceName).getReplicationStrategy().calculateNaturalEndpoints(range.right, metadata));

        TokenMetadata temp = tokenMetadata.cloneAfterAllLeft();

        // endpoint might or might not be 'leaving'. If it was not leaving (that is, removenode
        // command was used), it is still present in temp and must be removed.
        if (temp.isMember(endpoint))
            temp.removeEndpoint(endpoint);

        Multimap<Range<Token>, InetAddress> changedRanges = HashMultimap.create();

        // Go through the ranges and for each range check who will be
        // storing replicas for these ranges when the leaving endpoint
        // is gone. Whoever is present in newReplicaEndpoints list, but
        // not in the currentReplicaEndpoints list, will be needing the
        // range.
        for (Range<Token> range : ranges)
        {
            Collection<InetAddress> newReplicaEndpoints = Keyspace.open(keyspaceName).getReplicationStrategy().calculateNaturalEndpoints(range.right, temp);
            newReplicaEndpoints.removeAll(currentReplicaEndpoints.get(range));
            if (logger.isDebugEnabled())
                if (newReplicaEndpoints.isEmpty())
                    logger.debug("Range {} already in all replicas", range);
                else
                    logger.debug("Range {} will be responsibility of {}", range, StringUtils.join(newReplicaEndpoints, ", "));
            changedRanges.putAll(range, newReplicaEndpoints);
        }

        return changedRanges;
    }

    public void onJoin(InetAddress endpoint, EndpointState epState)
    {
        for (Map.Entry<ApplicationState, VersionedValue> entry : epState.states())
        {
            onChange(endpoint, entry.getKey(), entry.getValue());
        }
        MigrationManager.instance.scheduleSchemaPull(endpoint, epState);
    }

    public void onAlive(InetAddress endpoint, EndpointState state)
    {
        MigrationManager.instance.scheduleSchemaPull(endpoint, state);

        if (tokenMetadata.isMember(endpoint))
            notifyUp(endpoint);
    }

    public void onRemove(InetAddress endpoint)
    {
        tokenMetadata.removeEndpoint(endpoint);
        PendingRangeCalculatorService.instance.update();
    }

    public void onDead(InetAddress endpoint, EndpointState state)
    {
        MessagingService.instance().convict(endpoint);
        notifyDown(endpoint);
    }

    public void onRestart(InetAddress endpoint, EndpointState state)
    {
        // If we have restarted before the node was even marked down, we need to reset the connection pool
        if (state.isAlive())
            onDead(endpoint, state);

        // Then, the node may have been upgraded and changed its messaging protocol version. If so, we
        // want to update that before we mark the node live again to avoid problems like CASSANDRA-11128.
        VersionedValue netVersion = state.getApplicationState(ApplicationState.NET_VERSION);
        if (netVersion != null)
            updateNetVersion(endpoint, netVersion);
    }


    public String getLoadString()
    {
        return FileUtils.stringifyFileSize(StorageMetrics.load.getCount());
    }

    public Map<String, String> getLoadMap()
    {
        Map<String, String> map = new HashMap<>();
        for (Map.Entry<InetAddress,Double> entry : LoadBroadcaster.instance.getLoadInfo().entrySet())
        {
            map.put(entry.getKey().getHostAddress(), FileUtils.stringifyFileSize(entry.getValue()));
        }
        // gossiper doesn't see its own updates, so we need to special-case the local node
        map.put(FBUtilities.getBroadcastAddress().getHostAddress(), getLoadString());
        return map;
    }

    // TODO
    public final void deliverHints(String host)
    {
        throw new UnsupportedOperationException();
    }

    public Collection<Token> getLocalTokens()
    {
        Collection<Token> tokens = SystemKeyspace.getSavedTokens();
        assert tokens != null && !tokens.isEmpty(); // should not be called before initServer sets this
        return tokens;
    }

    @Nullable
    public InetAddress getEndpointForHostId(UUID hostId)
    {
        return tokenMetadata.getEndpointForHostId(hostId);
    }

    @Nullable
    public UUID getHostIdForEndpoint(InetAddress address)
    {
        return tokenMetadata.getHostId(address);
    }

    /* These methods belong to the MBean interface */

    public List<String> getTokens()
    {
        return getTokens(FBUtilities.getBroadcastAddress());
    }

    public List<String> getTokens(String endpoint) throws UnknownHostException
    {
        return getTokens(InetAddress.getByName(endpoint));
    }

    private List<String> getTokens(InetAddress endpoint)
    {
        List<String> strTokens = new ArrayList<>();
        for (Token tok : getTokenMetadata().getTokens(endpoint))
            strTokens.add(tok.toString());
        return strTokens;
    }

    public String getReleaseVersion()
    {
        return FBUtilities.getReleaseVersionString();
    }

    public String getSchemaVersion()
    {
        return Schema.instance.getVersion().toString();
    }

    public List<String> getLeavingNodes()
    {
        return stringify(tokenMetadata.getLeavingEndpoints());
    }

    public List<String> getMovingNodes()
    {
        List<String> endpoints = new ArrayList<>();

        for (Pair<Token, InetAddress> node : tokenMetadata.getMovingEndpoints())
        {
            endpoints.add(node.right.getHostAddress());
        }

        return endpoints;
    }

    public List<String> getJoiningNodes()
    {
        return stringify(tokenMetadata.getBootstrapTokens().valueSet());
    }

    public List<String> getLiveNodes()
    {
        return stringify(Gossiper.instance.getLiveMembers());
    }

    public Set<InetAddress> getLiveRingMembers()
    {
        return getLiveRingMembers(false);
    }

    public Set<InetAddress> getLiveRingMembers(boolean excludeDeadStates)
    {
        Set<InetAddress> ret = new HashSet<>();
        for (InetAddress ep : Gossiper.instance.getLiveMembers())
        {
            if (excludeDeadStates)
            {
                EndpointState epState = Gossiper.instance.getEndpointStateForEndpoint(ep);
                if (epState == null || Gossiper.instance.isDeadState(epState))
                    continue;
            }

            if (tokenMetadata.isMember(ep))
                ret.add(ep);
        }
        return ret;
    }


    public List<String> getUnreachableNodes()
    {
        return stringify(Gossiper.instance.getUnreachableMembers());
    }

    public String[] getAllDataFileLocations()
    {
        String[] locations = DatabaseDescriptor.getAllDataFileLocations();
        for (int i = 0; i < locations.length; i++)
            locations[i] = FileUtils.getCanonicalPath(locations[i]);
        return locations;
    }

    public String getCommitLogLocation()
    {
        return FileUtils.getCanonicalPath(DatabaseDescriptor.getCommitLogLocation());
    }

    public String getSavedCachesLocation()
    {
        return FileUtils.getCanonicalPath(DatabaseDescriptor.getSavedCachesLocation());
    }

    private List<String> stringify(Iterable<InetAddress> endpoints)
    {
        List<String> stringEndpoints = new ArrayList<>();
        for (InetAddress ep : endpoints)
        {
            stringEndpoints.add(ep.getHostAddress());
        }
        return stringEndpoints;
    }

    public int getCurrentGenerationNumber()
    {
        return Gossiper.instance.getCurrentGenerationNumber(FBUtilities.getBroadcastAddress());
    }

    public int forceKeyspaceCleanup(String keyspaceName, String... tables) throws IOException, ExecutionException, InterruptedException
    {
        return forceKeyspaceCleanup(0, keyspaceName, tables);
    }

    public int forceKeyspaceCleanup(int jobs, String keyspaceName, String... tables) throws IOException, ExecutionException, InterruptedException
    {
        if (SchemaConstants.isLocalSystemKeyspace(keyspaceName))
            throw new RuntimeException("Cleanup of the system keyspace is neither necessary nor wise");

        CompactionManager.AllSSTableOpStatus status = CompactionManager.AllSSTableOpStatus.SUCCESSFUL;
        for (ColumnFamilyStore cfStore : getValidColumnFamilies(false, false, keyspaceName, tables))
        {
            CompactionManager.AllSSTableOpStatus oneStatus = cfStore.forceCleanup(jobs);
            if (oneStatus != CompactionManager.AllSSTableOpStatus.SUCCESSFUL)
                status = oneStatus;
        }
        return status.statusCode;
    }

    public int scrub(boolean disableSnapshot, boolean skipCorrupted, String keyspaceName, String... tables) throws IOException, ExecutionException, InterruptedException
    {
        return scrub(disableSnapshot, skipCorrupted, true, 0, keyspaceName, tables);
    }

    public int scrub(boolean disableSnapshot, boolean skipCorrupted, boolean checkData, String keyspaceName, String... tables) throws IOException, ExecutionException, InterruptedException
    {
        return scrub(disableSnapshot, skipCorrupted, checkData, 0, keyspaceName, tables);
    }

    public int scrub(boolean disableSnapshot, boolean skipCorrupted, boolean checkData, int jobs, String keyspaceName, String... tables) throws IOException, ExecutionException, InterruptedException
    {
        return scrub(disableSnapshot, skipCorrupted, checkData, false, jobs, keyspaceName, tables);
    }

    public int scrub(boolean disableSnapshot, boolean skipCorrupted, boolean checkData, boolean reinsertOverflowedTTL, int jobs, String keyspaceName, String... tables) throws IOException, ExecutionException, InterruptedException
    {
        CompactionManager.AllSSTableOpStatus status = CompactionManager.AllSSTableOpStatus.SUCCESSFUL;
        for (ColumnFamilyStore cfStore : getValidColumnFamilies(true, false, keyspaceName, tables))
        {
            CompactionManager.AllSSTableOpStatus oneStatus = cfStore.scrub(disableSnapshot, skipCorrupted, reinsertOverflowedTTL, checkData, jobs);
            if (oneStatus != CompactionManager.AllSSTableOpStatus.SUCCESSFUL)
                status = oneStatus;
        }
        return status.statusCode;
    }

    public int verify(boolean extendedVerify, String keyspaceName, String... tableNames) throws IOException, ExecutionException, InterruptedException
    {
        CompactionManager.AllSSTableOpStatus status = CompactionManager.AllSSTableOpStatus.SUCCESSFUL;
        for (ColumnFamilyStore cfStore : getValidColumnFamilies(false, false, keyspaceName, tableNames))
        {
            CompactionManager.AllSSTableOpStatus oneStatus = cfStore.verify(extendedVerify);
            if (oneStatus != CompactionManager.AllSSTableOpStatus.SUCCESSFUL)
                status = oneStatus;
        }
        return status.statusCode;
    }

    public int upgradeSSTables(String keyspaceName, boolean excludeCurrentVersion, String... tableNames) throws IOException, ExecutionException, InterruptedException
    {
        return upgradeSSTables(keyspaceName, excludeCurrentVersion, 0, tableNames);
    }

    public int upgradeSSTables(String keyspaceName, boolean excludeCurrentVersion, int jobs, String... tableNames) throws IOException, ExecutionException, InterruptedException
    {
        CompactionManager.AllSSTableOpStatus status = CompactionManager.AllSSTableOpStatus.SUCCESSFUL;
        for (ColumnFamilyStore cfStore : getValidColumnFamilies(true, true, keyspaceName, tableNames))
        {
            CompactionManager.AllSSTableOpStatus oneStatus = cfStore.sstablesRewrite(excludeCurrentVersion, jobs);
            if (oneStatus != CompactionManager.AllSSTableOpStatus.SUCCESSFUL)
                status = oneStatus;
        }
        return status.statusCode;
    }

    public void forceKeyspaceCompaction(boolean splitOutput, String keyspaceName, String... tableNames) throws IOException, ExecutionException, InterruptedException
    {
        for (ColumnFamilyStore cfStore : getValidColumnFamilies(true, false, keyspaceName, tableNames))
        {
            cfStore.forceMajorCompaction(splitOutput);
        }
    }

    public int relocateSSTables(String keyspaceName, String ... columnFamilies) throws IOException, ExecutionException, InterruptedException
    {
        return relocateSSTables(0, keyspaceName, columnFamilies);
    }

    public int relocateSSTables(int jobs, String keyspaceName, String ... columnFamilies) throws IOException, ExecutionException, InterruptedException
    {
        CompactionManager.AllSSTableOpStatus status = CompactionManager.AllSSTableOpStatus.SUCCESSFUL;
        for (ColumnFamilyStore cfs : getValidColumnFamilies(false, false, keyspaceName, columnFamilies))
        {
            CompactionManager.AllSSTableOpStatus oneStatus = cfs.relocateSSTables(jobs);
            if (oneStatus != CompactionManager.AllSSTableOpStatus.SUCCESSFUL)
                status = oneStatus;
        }
        return status.statusCode;
    }

    public int garbageCollect(String tombstoneOptionString, int jobs, String keyspaceName, String ... columnFamilies) throws IOException, ExecutionException, InterruptedException
    {
        TombstoneOption tombstoneOption = TombstoneOption.valueOf(tombstoneOptionString);
        CompactionManager.AllSSTableOpStatus status = CompactionManager.AllSSTableOpStatus.SUCCESSFUL;
        for (ColumnFamilyStore cfs : getValidColumnFamilies(false, false, keyspaceName, columnFamilies))
        {
            CompactionManager.AllSSTableOpStatus oneStatus = cfs.garbageCollect(tombstoneOption, jobs);
            if (oneStatus != CompactionManager.AllSSTableOpStatus.SUCCESSFUL)
                status = oneStatus;
        }
        return status.statusCode;
    }

    /**
     * Takes the snapshot of a multiple column family from different keyspaces. A snapshot name must be specified.
     *
     * @param tag
     *            the tag given to the snapshot; may not be null or empty
     * @param options
     *            Map of options (skipFlush is the only supported option for now)
     * @param entities
     *            list of keyspaces / tables in the form of empty | ks1 ks2 ... | ks1.cf1,ks2.cf2,...
     */
    @Override
    public void takeSnapshot(String tag, Map<String, String> options, String... entities) throws IOException
    {
        boolean skipFlush = Boolean.parseBoolean(options.getOrDefault("skipFlush", "false"));

        if (entities != null && entities.length > 0 && entities[0].contains("."))
        {
            takeMultipleTableSnapshot(tag, skipFlush, entities);
        }
        else
        {
            takeSnapshot(tag, skipFlush, entities);
        }
    }

    /**
     * Takes the snapshot of a specific table. A snapshot name must be
     * specified.
     *
     * @param keyspaceName
     *            the keyspace which holds the specified table
     * @param tableName
     *            the table to snapshot
     * @param tag
     *            the tag given to the snapshot; may not be null or empty
     */
    public void takeTableSnapshot(String keyspaceName, String tableName, String tag)
            throws IOException
    {
        takeMultipleTableSnapshot(tag, false, keyspaceName + "." + tableName);
    }

    public void forceKeyspaceCompactionForTokenRange(String keyspaceName, String startToken, String endToken, String... tableNames) throws IOException, ExecutionException, InterruptedException
    {
        Collection<Range<Token>> tokenRanges = createRepairRangeFrom(startToken, endToken);

        for (ColumnFamilyStore cfStore : getValidColumnFamilies(true, false, keyspaceName, tableNames))
        {
            cfStore.forceCompactionForTokenRange(tokenRanges);
        }
    }

    /**
     * Takes the snapshot for the given keyspaces. A snapshot name must be specified.
     *
     * @param tag the tag given to the snapshot; may not be null or empty
     * @param keyspaceNames the names of the keyspaces to snapshot; empty means "all."
     */
    public void takeSnapshot(String tag, String... keyspaceNames) throws IOException
    {
        takeSnapshot(tag, false, keyspaceNames);
    }

    /**
     * Takes the snapshot of a multiple column family from different keyspaces. A snapshot name must be specified.
     *
     * @param tag
     *            the tag given to the snapshot; may not be null or empty
     * @param tableList
     *            list of tables from different keyspace in the form of ks1.cf1 ks2.cf2
     */
    public void takeMultipleTableSnapshot(String tag, String... tableList)
            throws IOException
    {
        takeMultipleTableSnapshot(tag, false, tableList);
    }

    /**
     * Takes the snapshot for the given keyspaces. A snapshot name must be specified.
     *
     * @param tag the tag given to the snapshot; may not be null or empty
     * @param skipFlush Skip blocking flush of memtable
     * @param keyspaceNames the names of the keyspaces to snapshot; empty means "all."
     */
    private void takeSnapshot(String tag, boolean skipFlush, String... keyspaceNames) throws IOException
    {
        if (operationMode == Mode.JOINING)
            throw new IOException("Cannot snapshot until bootstrap completes");
        if (tag == null || tag.equals(""))
            throw new IOException("You must supply a snapshot name.");

        Iterable<Keyspace> keyspaces;
        if (keyspaceNames.length == 0)
        {
            keyspaces = Keyspace.all();
        }
        else
        {
            ArrayList<Keyspace> t = new ArrayList<>(keyspaceNames.length);
            for (String keyspaceName : keyspaceNames)
                t.add(getValidKeyspace(keyspaceName));
            keyspaces = t;
        }

        // Do a check to see if this snapshot exists before we actually snapshot
        for (Keyspace keyspace : keyspaces)
            if (keyspace.snapshotExists(tag))
                throw new IOException("Snapshot " + tag + " already exists.");


        for (Keyspace keyspace : keyspaces)
            keyspace.snapshot(tag, null, skipFlush);
    }

    /**
     * Takes the snapshot of a multiple column family from different keyspaces. A snapshot name must be specified.
     *
     *
     * @param tag
     *            the tag given to the snapshot; may not be null or empty
     * @param skipFlush
     *            Skip blocking flush of memtable
     * @param tableList
     *            list of tables from different keyspace in the form of ks1.cf1 ks2.cf2
     */
    private void takeMultipleTableSnapshot(String tag, boolean skipFlush, String... tableList)
            throws IOException
    {
        Map<Keyspace, List<String>> keyspaceColumnfamily = new HashMap<Keyspace, List<String>>();
        for (String table : tableList)
        {
            String splittedString[] = StringUtils.split(table, '.');
            if (splittedString.length == 2)
            {
                String keyspaceName = splittedString[0];
                String tableName = splittedString[1];

                if (keyspaceName == null)
                    throw new IOException("You must supply a keyspace name");
                if (operationMode.equals(Mode.JOINING))
                    throw new IOException("Cannot snapshot until bootstrap completes");

                if (tableName == null)
                    throw new IOException("You must supply a table name");
                if (tag == null || tag.equals(""))
                    throw new IOException("You must supply a snapshot name.");

                Keyspace keyspace = getValidKeyspace(keyspaceName);
                ColumnFamilyStore columnFamilyStore = keyspace.getColumnFamilyStore(tableName);
                // As there can be multiple column family from same keyspace check if snapshot exist for that specific
                // columnfamily and not for whole keyspace

                if (columnFamilyStore.snapshotExists(tag))
                    throw new IOException("Snapshot " + tag + " already exists.");
                if (!keyspaceColumnfamily.containsKey(keyspace))
                {
                    keyspaceColumnfamily.put(keyspace, new ArrayList<String>());
                }

                // Add Keyspace columnfamily to map in order to support atomicity for snapshot process.
                // So no snapshot should happen if any one of the above conditions fail for any keyspace or columnfamily
                keyspaceColumnfamily.get(keyspace).add(tableName);

            }
            else
            {
                throw new IllegalArgumentException(
                        "Cannot take a snapshot on secondary index or invalid column family name. You must supply a column family name in the form of keyspace.columnfamily");
            }
        }

        for (Entry<Keyspace, List<String>> entry : keyspaceColumnfamily.entrySet())
        {
            for (String table : entry.getValue())
                entry.getKey().snapshot(tag, table, skipFlush);
        }

    }

    private Keyspace getValidKeyspace(String keyspaceName) throws IOException
    {
        if (!Schema.instance.getKeyspaces().contains(keyspaceName))
        {
            throw new IOException("Keyspace " + keyspaceName + " does not exist");
        }
        return Keyspace.open(keyspaceName);
    }

    /**
     * Remove the snapshot with the given name from the given keyspaces.
     * If no tag is specified we will remove all snapshots.
     */
    public void clearSnapshot(String tag, String... keyspaceNames) throws IOException
    {
        if(tag == null)
            tag = "";

        Set<String> keyspaces = new HashSet<>();
        for (String dataDir : DatabaseDescriptor.getAllDataFileLocations())
        {
            for(String keyspaceDir : new File(dataDir).list())
            {
                // Only add a ks if it has been specified as a param, assuming params were actually provided.
                if (keyspaceNames.length > 0 && !Arrays.asList(keyspaceNames).contains(keyspaceDir))
                    continue;
                keyspaces.add(keyspaceDir);
            }
        }

        for (String keyspace : keyspaces)
            Keyspace.clearSnapshot(tag, keyspace);

        if (logger.isDebugEnabled())
            logger.debug("Cleared out snapshot directories");
    }

    public Map<String, TabularData> getSnapshotDetails()
    {
        Map<String, TabularData> snapshotMap = new HashMap<>();
        for (Keyspace keyspace : Keyspace.all())
        {
            if (SchemaConstants.isLocalSystemKeyspace(keyspace.getName()))
                continue;

            for (ColumnFamilyStore cfStore : keyspace.getColumnFamilyStores())
            {
                for (Map.Entry<String, Pair<Long,Long>> snapshotDetail : cfStore.getSnapshotDetails().entrySet())
                {
                    TabularDataSupport data = (TabularDataSupport)snapshotMap.get(snapshotDetail.getKey());
                    if (data == null)
                    {
                        data = new TabularDataSupport(SnapshotDetailsTabularData.TABULAR_TYPE);
                        snapshotMap.put(snapshotDetail.getKey(), data);
                    }

                    SnapshotDetailsTabularData.from(snapshotDetail.getKey(), keyspace.getName(), cfStore.getColumnFamilyName(), snapshotDetail, data);
                }
            }
        }
        return snapshotMap;
    }

    public long trueSnapshotsSize()
    {
        long total = 0;
        for (Keyspace keyspace : Keyspace.all())
        {
            if (SchemaConstants.isLocalSystemKeyspace(keyspace.getName()))
                continue;

            for (ColumnFamilyStore cfStore : keyspace.getColumnFamilyStores())
            {
                total += cfStore.trueSnapshotsSize();
            }
        }

        return total;
    }

    public void refreshSizeEstimates() throws ExecutionException
    {
        FBUtilities.waitOnFuture(ScheduledExecutors.optionalTasks.submit(SizeEstimatesRecorder.instance));
    }

    /**
     * @param allowIndexes Allow index CF names to be passed in
     * @param autoAddIndexes Automatically add secondary indexes if a CF has them
     * @param keyspaceName keyspace
     * @param cfNames CFs
     * @throws java.lang.IllegalArgumentException when given CF name does not exist
     */
    public Iterable<ColumnFamilyStore> getValidColumnFamilies(boolean allowIndexes, boolean autoAddIndexes, String keyspaceName, String... cfNames) throws IOException
    {
        Keyspace keyspace = getValidKeyspace(keyspaceName);
        return keyspace.getValidColumnFamilies(allowIndexes, autoAddIndexes, cfNames);
    }

    /**
     * Flush all memtables for a keyspace and column families.
     * @param keyspaceName
     * @param tableNames
     * @throws IOException
     */
    public void forceKeyspaceFlush(String keyspaceName, String... tableNames) throws IOException
    {
        for (ColumnFamilyStore cfStore : getValidColumnFamilies(true, false, keyspaceName, tableNames))
        {
            logger.debug("Forcing flush on keyspace {}, CF {}", keyspaceName, cfStore.name);
            cfStore.forceBlockingFlush();
        }
    }

    public int repairAsync(String keyspace, Map<String, String> repairSpec)
    {
        RepairOption option = RepairOption.parse(repairSpec, tokenMetadata.partitioner);
        // if ranges are not specified
        if (option.getRanges().isEmpty())
        {
            if (option.isPrimaryRange())
            {
                // when repairing only primary range, neither dataCenters nor hosts can be set
                if (option.getDataCenters().isEmpty() && option.getHosts().isEmpty())
                    option.getRanges().addAll(getPrimaryRanges(keyspace));
                    // except dataCenters only contain local DC (i.e. -local)
                else if (option.isInLocalDCOnly())
                    option.getRanges().addAll(getPrimaryRangesWithinDC(keyspace));
                else
                    throw new IllegalArgumentException("You need to run primary range repair on all nodes in the cluster.");
            }
            else
            {
                option.getRanges().addAll(getLocalRanges(keyspace));
            }
        }
        return forceRepairAsync(keyspace, option, false);
    }

    @Deprecated
    public int forceRepairAsync(String keyspace,
                                boolean isSequential,
                                Collection<String> dataCenters,
                                Collection<String> hosts,
                                boolean primaryRange,
                                boolean fullRepair,
                                String... tableNames)
    {
        return forceRepairAsync(keyspace, isSequential ? RepairParallelism.SEQUENTIAL.ordinal() : RepairParallelism.PARALLEL.ordinal(), dataCenters, hosts, primaryRange, fullRepair, tableNames);
    }

    @Deprecated
    public int forceRepairAsync(String keyspace,
                                int parallelismDegree,
                                Collection<String> dataCenters,
                                Collection<String> hosts,
                                boolean primaryRange,
                                boolean fullRepair,
                                String... tableNames)
    {
        if (parallelismDegree < 0 || parallelismDegree > RepairParallelism.values().length - 1)
        {
            throw new IllegalArgumentException("Invalid parallelism degree specified: " + parallelismDegree);
        }
        RepairParallelism parallelism = RepairParallelism.values()[parallelismDegree];
        if (FBUtilities.isWindows && parallelism != RepairParallelism.PARALLEL)
        {
            logger.warn("Snapshot-based repair is not yet supported on Windows.  Reverting to parallel repair.");
            parallelism = RepairParallelism.PARALLEL;
        }

        RepairOption options = new RepairOption(parallelism, primaryRange, !fullRepair, false, 1, Collections.<Range<Token>>emptyList(), false, false);
        if (dataCenters != null)
        {
            options.getDataCenters().addAll(dataCenters);
        }
        if (hosts != null)
        {
            options.getHosts().addAll(hosts);
        }
        if (primaryRange)
        {
            // when repairing only primary range, neither dataCenters nor hosts can be set
            if (options.getDataCenters().isEmpty() && options.getHosts().isEmpty())
                options.getRanges().addAll(getPrimaryRanges(keyspace));
                // except dataCenters only contain local DC (i.e. -local)
            else if (options.getDataCenters().size() == 1 && options.getDataCenters().contains(DatabaseDescriptor.getLocalDataCenter()))
                options.getRanges().addAll(getPrimaryRangesWithinDC(keyspace));
            else
                throw new IllegalArgumentException("You need to run primary range repair on all nodes in the cluster.");
        }
        else
        {
            options.getRanges().addAll(getLocalRanges(keyspace));
        }
        if (tableNames != null)
        {
            for (String table : tableNames)
            {
                options.getColumnFamilies().add(table);
            }
        }
        return forceRepairAsync(keyspace, options, true);
    }

    @Deprecated
    public int forceRepairAsync(String keyspace,
                                boolean isSequential,
                                boolean isLocal,
                                boolean primaryRange,
                                boolean fullRepair,
                                String... tableNames)
    {
        Set<String> dataCenters = null;
        if (isLocal)
        {
            dataCenters = Sets.newHashSet(DatabaseDescriptor.getLocalDataCenter());
        }
        return forceRepairAsync(keyspace, isSequential, dataCenters, null, primaryRange, fullRepair, tableNames);
    }

    @Deprecated
    public int forceRepairRangeAsync(String beginToken,
                                     String endToken,
                                     String keyspaceName,
                                     boolean isSequential,
                                     Collection<String> dataCenters,
                                     Collection<String> hosts,
                                     boolean fullRepair,
                                     String... tableNames)
    {
        return forceRepairRangeAsync(beginToken, endToken, keyspaceName,
                                     isSequential ? RepairParallelism.SEQUENTIAL.ordinal() : RepairParallelism.PARALLEL.ordinal(),
                                     dataCenters, hosts, fullRepair, tableNames);
    }

    @Deprecated
    public int forceRepairRangeAsync(String beginToken,
                                     String endToken,
                                     String keyspaceName,
                                     int parallelismDegree,
                                     Collection<String> dataCenters,
                                     Collection<String> hosts,
                                     boolean fullRepair,
                                     String... tableNames)
    {
        if (parallelismDegree < 0 || parallelismDegree > RepairParallelism.values().length - 1)
        {
            throw new IllegalArgumentException("Invalid parallelism degree specified: " + parallelismDegree);
        }
        RepairParallelism parallelism = RepairParallelism.values()[parallelismDegree];
        if (FBUtilities.isWindows && parallelism != RepairParallelism.PARALLEL)
        {
            logger.warn("Snapshot-based repair is not yet supported on Windows.  Reverting to parallel repair.");
            parallelism = RepairParallelism.PARALLEL;
        }

        if (!fullRepair)
            logger.warn("Incremental repair can't be requested with subrange repair " +
                        "because each subrange repair would generate an anti-compacted table. " +
                        "The repair will occur but without anti-compaction.");
        Collection<Range<Token>> repairingRange = createRepairRangeFrom(beginToken, endToken);

        RepairOption options = new RepairOption(parallelism, false, !fullRepair, false, 1, repairingRange, true, false);
        if (dataCenters != null)
        {
            options.getDataCenters().addAll(dataCenters);
        }
        if (hosts != null)
        {
            options.getHosts().addAll(hosts);
        }
        if (tableNames != null)
        {
            for (String table : tableNames)
            {
                options.getColumnFamilies().add(table);
            }
        }

        logger.info("starting user-requested repair of range {} for keyspace {} and column families {}",
                    repairingRange, keyspaceName, tableNames);
        return forceRepairAsync(keyspaceName, options, true);
    }

    @Deprecated
    public int forceRepairRangeAsync(String beginToken,
                                     String endToken,
                                     String keyspaceName,
                                     boolean isSequential,
                                     boolean isLocal,
                                     boolean fullRepair,
                                     String... tableNames)
    {
        Set<String> dataCenters = null;
        if (isLocal)
        {
            dataCenters = Sets.newHashSet(DatabaseDescriptor.getLocalDataCenter());
        }
        return forceRepairRangeAsync(beginToken, endToken, keyspaceName, isSequential, dataCenters, null, fullRepair, tableNames);
    }

    /**
     * Create collection of ranges that match ring layout from given tokens.
     *
     * @param beginToken beginning token of the range
     * @param endToken end token of the range
     * @return collection of ranges that match ring layout in TokenMetadata
     */
    @VisibleForTesting
    Collection<Range<Token>> createRepairRangeFrom(String beginToken, String endToken)
    {
        Token parsedBeginToken = getTokenFactory().fromString(beginToken);
        Token parsedEndToken = getTokenFactory().fromString(endToken);

        // Break up given range to match ring layout in TokenMetadata
        ArrayList<Range<Token>> repairingRange = new ArrayList<>();

        ArrayList<Token> tokens = new ArrayList<>(tokenMetadata.sortedTokens());
        if (!tokens.contains(parsedBeginToken))
        {
            tokens.add(parsedBeginToken);
        }
        if (!tokens.contains(parsedEndToken))
        {
            tokens.add(parsedEndToken);
        }
        // tokens now contain all tokens including our endpoints
        Collections.sort(tokens);

        int start = tokens.indexOf(parsedBeginToken), end = tokens.indexOf(parsedEndToken);
        for (int i = start; i != end; i = (i+1) % tokens.size())
        {
            Range<Token> range = new Range<>(tokens.get(i), tokens.get((i+1) % tokens.size()));
            repairingRange.add(range);
        }

        return repairingRange;
    }

    public TokenFactory getTokenFactory()
    {
        return tokenMetadata.partitioner.getTokenFactory();
    }

    public int forceRepairAsync(String keyspace, RepairOption options, boolean legacy)
    {
        if (options.getRanges().isEmpty() || Keyspace.open(keyspace).getReplicationStrategy().getReplicationFactor() < 2)
            return 0;

        int cmd = nextRepairCommand.incrementAndGet();
        NamedThreadFactory.createThread(createRepairTask(cmd, keyspace, options, legacy), "Repair-Task-" + threadCounter.incrementAndGet()).start();
        return cmd;
    }

    private FutureTask<Object> createRepairTask(final int cmd, final String keyspace, final RepairOption options, boolean legacy)
    {
        if (!options.getDataCenters().isEmpty() && !options.getDataCenters().contains(DatabaseDescriptor.getLocalDataCenter()))
        {
            throw new IllegalArgumentException("the local data center must be part of the repair");
        }

        RepairRunnable task = new RepairRunnable(this, cmd, options, keyspace);
        task.addProgressListener(progressSupport);
        if (legacy)
            task.addProgressListener(legacyProgressSupport);
        return new FutureTask<>(task, null);
    }

    public void forceTerminateAllRepairSessions()
    {
        ActiveRepairService.instance.terminateSessions();
    }

    /* End of MBean interface methods */

    /**
     * Get the "primary ranges" for the specified keyspace and endpoint.
     * "Primary ranges" are the ranges that the node is responsible for storing replica primarily.
     * The node that stores replica primarily is defined as the first node returned
     * by {@link AbstractReplicationStrategy#calculateNaturalEndpoints}.
     *
     * @param keyspace Keyspace name to check primary ranges
     * @param ep endpoint we are interested in.
     * @return primary ranges for the specified endpoint.
     */
    public Collection<Range<Token>> getPrimaryRangesForEndpoint(String keyspace, InetAddress ep)
    {
        AbstractReplicationStrategy strategy = Keyspace.open(keyspace).getReplicationStrategy();
        Collection<Range<Token>> primaryRanges = new HashSet<>();
        TokenMetadata metadata = tokenMetadata.cloneOnlyTokenMap();
        for (Token token : metadata.sortedTokens())
        {
            List<InetAddress> endpoints = strategy.calculateNaturalEndpoints(token, metadata);
            if (endpoints.size() > 0 && endpoints.get(0).equals(ep))
                primaryRanges.add(new Range<>(metadata.getPredecessor(token), token));
        }
        return primaryRanges;
    }

    /**
     * Get the "primary ranges" within local DC for the specified keyspace and endpoint.
     *
     * @see #getPrimaryRangesForEndpoint(String, java.net.InetAddress)
     * @param keyspace Keyspace name to check primary ranges
     * @param referenceEndpoint endpoint we are interested in.
     * @return primary ranges within local DC for the specified endpoint.
     */
    public Collection<Range<Token>> getPrimaryRangeForEndpointWithinDC(String keyspace, InetAddress referenceEndpoint)
    {
        TokenMetadata metadata = tokenMetadata.cloneOnlyTokenMap();
        String localDC = DatabaseDescriptor.getEndpointSnitch().getDatacenter(referenceEndpoint);
        Collection<InetAddress> localDcNodes = metadata.getTopology().getDatacenterEndpoints().get(localDC);
        AbstractReplicationStrategy strategy = Keyspace.open(keyspace).getReplicationStrategy();

        Collection<Range<Token>> localDCPrimaryRanges = new HashSet<>();
        for (Token token : metadata.sortedTokens())
        {
            List<InetAddress> endpoints = strategy.calculateNaturalEndpoints(token, metadata);
            for (InetAddress endpoint : endpoints)
            {
                if (localDcNodes.contains(endpoint))
                {
                    if (endpoint.equals(referenceEndpoint))
                    {
                        localDCPrimaryRanges.add(new Range<>(metadata.getPredecessor(token), token));
                    }
                    break;
                }
            }
        }

        return localDCPrimaryRanges;
    }

    /**
     * Get all ranges an endpoint is responsible for (by keyspace)
     * @param ep endpoint we are interested in.
     * @return ranges for the specified endpoint.
     */
    Collection<Range<Token>> getRangesForEndpoint(String keyspaceName, InetAddress ep)
    {
        return Keyspace.open(keyspaceName).getReplicationStrategy().getAddressRanges().get(ep);
    }

    /**
     * Get all ranges that span the ring given a set
     * of tokens. All ranges are in sorted order of
     * ranges.
     * @return ranges in sorted order
    */
    public List<Range<Token>> getAllRanges(List<Token> sortedTokens)
    {
        if (logger.isTraceEnabled())
            logger.trace("computing ranges for {}", StringUtils.join(sortedTokens, ", "));

        if (sortedTokens.isEmpty())
            return Collections.emptyList();
        int size = sortedTokens.size();
        List<Range<Token>> ranges = new ArrayList<>(size + 1);
        for (int i = 1; i < size; ++i)
        {
            Range<Token> range = new Range<>(sortedTokens.get(i - 1), sortedTokens.get(i));
            ranges.add(range);
        }
        Range<Token> range = new Range<>(sortedTokens.get(size - 1), sortedTokens.get(0));
        ranges.add(range);

        return ranges;
    }

    /**
     * This method returns the N endpoints that are responsible for storing the
     * specified key i.e for replication.
     *
     * @param keyspaceName keyspace name also known as keyspace
     * @param cf Column family name
     * @param key key for which we need to find the endpoint
     * @return the endpoint responsible for this key
     */
    public List<InetAddress> getNaturalEndpoints(String keyspaceName, String cf, String key)
    {
        KeyspaceMetadata ksMetaData = Schema.instance.getKSMetaData(keyspaceName);
        if (ksMetaData == null)
            throw new IllegalArgumentException("Unknown keyspace '" + keyspaceName + "'");

        CFMetaData cfMetaData = ksMetaData.getTableOrViewNullable(cf);
        if (cfMetaData == null)
            throw new IllegalArgumentException("Unknown table '" + cf + "' in keyspace '" + keyspaceName + "'");

        return getNaturalEndpoints(keyspaceName, tokenMetadata.partitioner.getToken(cfMetaData.getKeyValidator().fromString(key)));
    }

    public List<InetAddress> getNaturalEndpoints(String keyspaceName, ByteBuffer key)
    {
        return getNaturalEndpoints(keyspaceName, tokenMetadata.partitioner.getToken(key));
    }

    /**
     * This method returns the N endpoints that are responsible for storing the
     * specified key i.e for replication.
     *
     * @param keyspaceName keyspace name also known as keyspace
     * @param pos position for which we need to find the endpoint
     * @return the endpoint responsible for this token
     */
    public List<InetAddress> getNaturalEndpoints(String keyspaceName, RingPosition pos)
    {
        return Keyspace.open(keyspaceName).getReplicationStrategy().getNaturalEndpoints(pos);
    }

    /**
     * Returns the endpoints currently responsible for storing the token plus pending ones
     */
    public Iterable<InetAddress> getNaturalAndPendingEndpoints(String keyspaceName, Token token)
    {
        return Iterables.concat(getNaturalEndpoints(keyspaceName, token), tokenMetadata.pendingEndpointsFor(token, keyspaceName));
    }

    /**
     * This method attempts to return N endpoints that are responsible for storing the
     * specified key i.e for replication.
     *
     * @param keyspace keyspace name also known as keyspace
     * @param key key for which we need to find the endpoint
     * @return the endpoint responsible for this key
     */
    public List<InetAddress> getLiveNaturalEndpoints(Keyspace keyspace, ByteBuffer key)
    {
        return getLiveNaturalEndpoints(keyspace, tokenMetadata.decorateKey(key));
    }

    public List<InetAddress> getLiveNaturalEndpoints(Keyspace keyspace, RingPosition pos)
    {
        List<InetAddress> liveEps = new ArrayList<>();
        getLiveNaturalEndpoints(keyspace, pos, liveEps);
        return liveEps;
    }

    /**
     * This method attempts to return N endpoints that are responsible for storing the
     * specified key i.e for replication.
     *
     * @param keyspace keyspace name also known as keyspace
     * @param pos position for which we need to find the endpoint
     * @param liveEps the list of endpoints to mutate
     */
    public void getLiveNaturalEndpoints(Keyspace keyspace, RingPosition pos, List<InetAddress> liveEps)
    {
        List<InetAddress> endpoints = keyspace.getReplicationStrategy().getNaturalEndpoints(pos);

        for (InetAddress endpoint : endpoints)
        {
            if (FailureDetector.instance.isAlive(endpoint))
                liveEps.add(endpoint);
        }
    }

    public void setLoggingLevel(String classQualifier, String rawLevel) throws Exception
    {
        LoggingSupportFactory.getLoggingSupport().setLoggingLevel(classQualifier, rawLevel);
    }

    /**
     * @return the runtime logging levels for all the configured loggers
     */
    @Override
    public Map<String,String> getLoggingLevels()
    {
        return LoggingSupportFactory.getLoggingSupport().getLoggingLevels();
    }

    /**
     * @return list of Token ranges (_not_ keys!) together with estimated key count,
     *      breaking up the data this node is responsible for into pieces of roughly keysPerSplit
     */
    public List<Pair<Range<Token>, Long>> getSplits(String keyspaceName, String cfName, Range<Token> range, int keysPerSplit)
    {
        Keyspace t = Keyspace.open(keyspaceName);
        ColumnFamilyStore cfs = t.getColumnFamilyStore(cfName);
        List<DecoratedKey> keys = keySamples(Collections.singleton(cfs), range);

        long totalRowCountEstimate = cfs.estimatedKeysForRange(range);

        // splitCount should be much smaller than number of key samples, to avoid huge sampling error
        int minSamplesPerSplit = 4;
        int maxSplitCount = keys.size() / minSamplesPerSplit + 1;
        int splitCount = Math.max(1, Math.min(maxSplitCount, (int)(totalRowCountEstimate / keysPerSplit)));

        List<Token> tokens = keysToTokens(range, keys);
        return getSplits(tokens, splitCount, cfs);
    }

    private List<Pair<Range<Token>, Long>> getSplits(List<Token> tokens, int splitCount, ColumnFamilyStore cfs)
    {
        double step = (double) (tokens.size() - 1) / splitCount;
        Token prevToken = tokens.get(0);
        List<Pair<Range<Token>, Long>> splits = Lists.newArrayListWithExpectedSize(splitCount);
        for (int i = 1; i <= splitCount; i++)
        {
            int index = (int) Math.round(i * step);
            Token token = tokens.get(index);
            Range<Token> range = new Range<>(prevToken, token);
            // always return an estimate > 0 (see CASSANDRA-7322)
            splits.add(Pair.create(range, Math.max(cfs.metadata.params.minIndexInterval, cfs.estimatedKeysForRange(range))));
            prevToken = token;
        }
        return splits;
    }

    private List<Token> keysToTokens(Range<Token> range, List<DecoratedKey> keys)
    {
        List<Token> tokens = Lists.newArrayListWithExpectedSize(keys.size() + 2);
        tokens.add(range.left);
        for (DecoratedKey key : keys)
            tokens.add(key.getToken());
        tokens.add(range.right);
        return tokens;
    }

    private List<DecoratedKey> keySamples(Iterable<ColumnFamilyStore> cfses, Range<Token> range)
    {
        List<DecoratedKey> keys = new ArrayList<>();
        for (ColumnFamilyStore cfs : cfses)
            Iterables.addAll(keys, cfs.keySamples(range));
        FBUtilities.sortSampledKeys(keys, range);
        return keys;
    }

    /**
     * Broadcast leaving status and update local tokenMetadata accordingly
     */
    private void startLeaving()
    {
        Gossiper.instance.addLocalApplicationState(ApplicationState.STATUS, valueFactory.leaving(getLocalTokens()));
        tokenMetadata.addLeavingEndpoint(FBUtilities.getBroadcastAddress());
        PendingRangeCalculatorService.instance.update();
    }

    public void decommission() throws InterruptedException
    {
        if (!tokenMetadata.isMember(FBUtilities.getBroadcastAddress()))
            throw new UnsupportedOperationException("local node is not a member of the token ring yet");
        if (tokenMetadata.cloneAfterAllLeft().sortedTokens().size() < 2)
            throw new UnsupportedOperationException("no other normal nodes in the ring; decommission would be pointless");
        if (operationMode != Mode.LEAVING && operationMode != Mode.NORMAL)
            throw new UnsupportedOperationException("Node in " + operationMode + " state; wait for status to become normal or restart");
        if (isDecommissioning.compareAndSet(true, true))
            throw new IllegalStateException("Node is still decommissioning. Check nodetool netstats.");

        if (logger.isDebugEnabled())
            logger.debug("DECOMMISSIONING");

        try
        {
            PendingRangeCalculatorService.instance.blockUntilFinished();
            for (String keyspaceName : Schema.instance.getNonLocalStrategyKeyspaces())
            {
                if (tokenMetadata.getPendingRanges(keyspaceName, FBUtilities.getBroadcastAddress()).size() > 0)
                    throw new UnsupportedOperationException("data is currently moving to this node; unable to leave the ring");
            }

            startLeaving();
            long timeout = Math.max(RING_DELAY, BatchlogManager.instance.getBatchlogTimeout());
            setMode(Mode.LEAVING, "sleeping " + timeout + " ms for batch processing and pending range setup", true);
            Thread.sleep(timeout);

            Runnable finishLeaving = new Runnable()
            {
                public void run()
                {
                    shutdownClientServers();
                    Gossiper.instance.stop();
                    try
                    {
                        MessagingService.instance().shutdown();
                    }
                    catch (IOError ioe)
                    {
                        logger.info("failed to shutdown message service: {}", ioe);
                    }
                    StageManager.shutdownNow();
                    SystemKeyspace.setBootstrapState(SystemKeyspace.BootstrapState.DECOMMISSIONED);
                    setMode(Mode.DECOMMISSIONED, true);
                    // let op be responsible for killing the process
                }
            };
            unbootstrap(finishLeaving);
        }
        catch (InterruptedException e)
        {
            throw new RuntimeException("Node interrupted while decommissioning");
        }
        catch (ExecutionException e)
        {
            logger.error("Error while decommissioning node ", e.getCause());
            throw new RuntimeException("Error while decommissioning node: " + e.getCause().getMessage());
        }
        finally
        {
            isDecommissioning.set(false);
        }
    }

    private void leaveRing()
    {
        SystemKeyspace.setBootstrapState(SystemKeyspace.BootstrapState.NEEDS_BOOTSTRAP);
        tokenMetadata.removeEndpoint(FBUtilities.getBroadcastAddress());
        PendingRangeCalculatorService.instance.update();

        Gossiper.instance.addLocalApplicationState(ApplicationState.STATUS, valueFactory.left(getLocalTokens(),Gossiper.computeExpireTime()));
        int delay = Math.max(RING_DELAY, Gossiper.intervalInMillis * 2);
        logger.info("Announcing that I have left the ring for {}ms", delay);
        Uninterruptibles.sleepUninterruptibly(delay, TimeUnit.MILLISECONDS);
    }

    private void unbootstrap(Runnable onFinish) throws ExecutionException, InterruptedException
    {
        Map<String, Multimap<Range<Token>, InetAddress>> rangesToStream = new HashMap<>();

        for (String keyspaceName : Schema.instance.getNonLocalStrategyKeyspaces())
        {
            Multimap<Range<Token>, InetAddress> rangesMM = getChangedRangesForLeaving(keyspaceName, FBUtilities.getBroadcastAddress());

            if (logger.isDebugEnabled())
                logger.debug("Ranges needing transfer are [{}]", StringUtils.join(rangesMM.keySet(), ","));

            rangesToStream.put(keyspaceName, rangesMM);
        }

        setMode(Mode.LEAVING, "replaying batch log and streaming data to other nodes", true);

        // Start with BatchLog replay, which may create hints but no writes since this is no longer a valid endpoint.
        Future<?> batchlogReplay = BatchlogManager.instance.startBatchlogReplay();
        Future<StreamState> streamSuccess = streamRanges(rangesToStream);

        // Wait for batch log to complete before streaming hints.
        logger.debug("waiting for batch log processing.");
        batchlogReplay.get();

        setMode(Mode.LEAVING, "streaming hints to other nodes", true);

        Future hintsSuccess = streamHints();

        // wait for the transfer runnables to signal the latch.
        logger.debug("waiting for stream acks.");
        streamSuccess.get();
        hintsSuccess.get();
        logger.debug("stream acks all received.");
        leaveRing();
        onFinish.run();
    }

    private Future streamHints()
    {
        return HintsService.instance.transferHints(this::getPreferredHintsStreamTarget);
    }

    /**
     * Find the best target to stream hints to. Currently the closest peer according to the snitch
     */
    private UUID getPreferredHintsStreamTarget()
    {
        List<InetAddress> candidates = new ArrayList<>(StorageService.instance.getTokenMetadata().cloneAfterAllLeft().getAllEndpoints());
        candidates.remove(FBUtilities.getBroadcastAddress());
        for (Iterator<InetAddress> iter = candidates.iterator(); iter.hasNext(); )
        {
            InetAddress address = iter.next();
            if (!FailureDetector.instance.isAlive(address))
                iter.remove();
        }

        if (candidates.isEmpty())
        {
            logger.warn("Unable to stream hints since no live endpoints seen");
            throw new RuntimeException("Unable to stream hints since no live endpoints seen");
        }
        else
        {
            // stream to the closest peer as chosen by the snitch
            DatabaseDescriptor.getEndpointSnitch().sortByProximity(FBUtilities.getBroadcastAddress(), candidates);
            InetAddress hintsDestinationHost = candidates.get(0);
            return tokenMetadata.getHostId(hintsDestinationHost);
        }
    }

    public void move(String newToken) throws IOException
    {
        try
        {
            getTokenFactory().validate(newToken);
        }
        catch (ConfigurationException e)
        {
            throw new IOException(e.getMessage());
        }
        move(getTokenFactory().fromString(newToken));
    }

    /**
     * move the node to new token or find a new token to boot to according to load
     *
     * @param newToken new token to boot to, or if null, find balanced token to boot to
     *
     * @throws IOException on any I/O operation error
     */
    private void move(Token newToken) throws IOException
    {
        if (newToken == null)
            throw new IOException("Can't move to the undefined (null) token.");

        if (tokenMetadata.sortedTokens().contains(newToken))
            throw new IOException("target token " + newToken + " is already owned by another node.");

        // address of the current node
        InetAddress localAddress = FBUtilities.getBroadcastAddress();

        // This doesn't make any sense in a vnodes environment.
        if (getTokenMetadata().getTokens(localAddress).size() > 1)
        {
            logger.error("Invalid request to move(Token); This node has more than one token and cannot be moved thusly.");
            throw new UnsupportedOperationException("This node has more than one token and cannot be moved thusly.");
        }

        List<String> keyspacesToProcess = Schema.instance.getNonLocalStrategyKeyspaces();

        PendingRangeCalculatorService.instance.blockUntilFinished();
        // checking if data is moving to this node
        for (String keyspaceName : keyspacesToProcess)
        {
            if (tokenMetadata.getPendingRanges(keyspaceName, localAddress).size() > 0)
                throw new UnsupportedOperationException("data is currently moving to this node; unable to leave the ring");
        }

        Gossiper.instance.addLocalApplicationState(ApplicationState.STATUS, valueFactory.moving(newToken));
        setMode(Mode.MOVING, String.format("Moving %s from %s to %s.", localAddress, getLocalTokens().iterator().next(), newToken), true);

        setMode(Mode.MOVING, String.format("Sleeping %s ms before start streaming/fetching ranges", RING_DELAY), true);
        Uninterruptibles.sleepUninterruptibly(RING_DELAY, TimeUnit.MILLISECONDS);

        RangeRelocator relocator = new RangeRelocator(Collections.singleton(newToken), keyspacesToProcess);

        if (relocator.streamsNeeded())
        {
            setMode(Mode.MOVING, "fetching new ranges and streaming old ranges", true);
            try
            {
                relocator.stream().get();
            }
            catch (ExecutionException | InterruptedException e)
            {
                throw new RuntimeException("Interrupted while waiting for stream/fetch ranges to finish: " + e.getMessage());
            }
        }
        else
        {
            setMode(Mode.MOVING, "No ranges to fetch/stream", true);
        }

        setTokens(Collections.singleton(newToken)); // setting new token as we have everything settled

        if (logger.isDebugEnabled())
            logger.debug("Successfully moved to new token {}", getLocalTokens().iterator().next());
    }

    private class RangeRelocator
    {
        private final StreamPlan streamPlan = new StreamPlan("Relocation");

        private RangeRelocator(Collection<Token> tokens, List<String> keyspaceNames)
        {
            calculateToFromStreams(tokens, keyspaceNames);
        }

        private void calculateToFromStreams(Collection<Token> newTokens, List<String> keyspaceNames)
        {
            InetAddress localAddress = FBUtilities.getBroadcastAddress();
            IEndpointSnitch snitch = DatabaseDescriptor.getEndpointSnitch();
            TokenMetadata tokenMetaCloneAllSettled = tokenMetadata.cloneAfterAllSettled();
            // clone to avoid concurrent modification in calculateNaturalEndpoints
            TokenMetadata tokenMetaClone = tokenMetadata.cloneOnlyTokenMap();

            for (String keyspace : keyspaceNames)
            {
                // replication strategy of the current keyspace
                AbstractReplicationStrategy strategy = Keyspace.open(keyspace).getReplicationStrategy();
                Multimap<InetAddress, Range<Token>> endpointToRanges = strategy.getAddressRanges();

                logger.debug("Calculating ranges to stream and request for keyspace {}", keyspace);
                for (Token newToken : newTokens)
                {
                    // getting collection of the currently used ranges by this keyspace
                    Collection<Range<Token>> currentRanges = endpointToRanges.get(localAddress);
                    // collection of ranges which this node will serve after move to the new token
                    Collection<Range<Token>> updatedRanges = strategy.getPendingAddressRanges(tokenMetaClone, newToken, localAddress);

                    // ring ranges and endpoints associated with them
                    // this used to determine what nodes should we ping about range data
                    Multimap<Range<Token>, InetAddress> rangeAddresses = strategy.getRangeAddresses(tokenMetaClone);

                    // calculated parts of the ranges to request/stream from/to nodes in the ring
                    Pair<Set<Range<Token>>, Set<Range<Token>>> rangesPerKeyspace = calculateStreamAndFetchRanges(currentRanges, updatedRanges);

                    /**
                     * In this loop we are going through all ranges "to fetch" and determining
                     * nodes in the ring responsible for data we are interested in
                     */
                    Multimap<Range<Token>, InetAddress> rangesToFetchWithPreferredEndpoints = ArrayListMultimap.create();
                    for (Range<Token> toFetch : rangesPerKeyspace.right)
                    {
                        for (Range<Token> range : rangeAddresses.keySet())
                        {
                            if (range.contains(toFetch))
                            {
                                List<InetAddress> endpoints = null;

                                if (useStrictConsistency)
                                {
                                    Set<InetAddress> oldEndpoints = Sets.newHashSet(rangeAddresses.get(range));
                                    Set<InetAddress> newEndpoints = Sets.newHashSet(strategy.calculateNaturalEndpoints(toFetch.right, tokenMetaCloneAllSettled));

                                    //Due to CASSANDRA-5953 we can have a higher RF then we have endpoints.
                                    //So we need to be careful to only be strict when endpoints == RF
                                    if (oldEndpoints.size() == strategy.getReplicationFactor())
                                    {
                                        oldEndpoints.removeAll(newEndpoints);

                                        //No relocation required
                                        if (oldEndpoints.isEmpty())
                                            continue;

                                        assert oldEndpoints.size() == 1 : "Expected 1 endpoint but found " + oldEndpoints.size();
                                    }

                                    endpoints = Lists.newArrayList(oldEndpoints.iterator().next());
                                }
                                else
                                {
                                    endpoints = snitch.getSortedListByProximity(localAddress, rangeAddresses.get(range));
                                }

                                // storing range and preferred endpoint set
                                rangesToFetchWithPreferredEndpoints.putAll(toFetch, endpoints);
                            }
                        }

                        Collection<InetAddress> addressList = rangesToFetchWithPreferredEndpoints.get(toFetch);
                        if (addressList == null || addressList.isEmpty())
                            continue;

                        if (useStrictConsistency)
                        {
                            if (addressList.size() > 1)
                                throw new IllegalStateException("Multiple strict sources found for " + toFetch);

                            InetAddress sourceIp = addressList.iterator().next();
                            if (Gossiper.instance.isEnabled() && !Gossiper.instance.getEndpointStateForEndpoint(sourceIp).isAlive())
                                throw new RuntimeException("A node required to move the data consistently is down ("+sourceIp+").  If you wish to move the data from a potentially inconsistent replica, restart the node with -Dcassandra.consistent.rangemovement=false");
                        }
                    }

                    // calculating endpoints to stream current ranges to if needed
                    // in some situations node will handle current ranges as part of the new ranges
                    Multimap<InetAddress, Range<Token>> endpointRanges = HashMultimap.create();
                    for (Range<Token> toStream : rangesPerKeyspace.left)
                    {
                        Set<InetAddress> currentEndpoints = ImmutableSet.copyOf(strategy.calculateNaturalEndpoints(toStream.right, tokenMetaClone));
                        Set<InetAddress> newEndpoints = ImmutableSet.copyOf(strategy.calculateNaturalEndpoints(toStream.right, tokenMetaCloneAllSettled));
                        logger.debug("Range: {} Current endpoints: {} New endpoints: {}", toStream, currentEndpoints, newEndpoints);
                        for (InetAddress address : Sets.difference(newEndpoints, currentEndpoints))
                        {
                            logger.debug("Range {} has new owner {}", toStream, address);
                            endpointRanges.put(address, toStream);
                        }
                    }

                    // stream ranges
                    for (InetAddress address : endpointRanges.keySet())
                    {
                        logger.debug("Will stream range {} of keyspace {} to endpoint {}", endpointRanges.get(address), keyspace, address);
                        InetAddress preferred = SystemKeyspace.getPreferredIP(address);
                        streamPlan.transferRanges(address, preferred, keyspace, endpointRanges.get(address));
                    }

                    // stream requests
                    Multimap<InetAddress, Range<Token>> workMap = RangeStreamer.getWorkMap(rangesToFetchWithPreferredEndpoints, keyspace, FailureDetector.instance, useStrictConsistency);
                    for (InetAddress address : workMap.keySet())
                    {
                        logger.debug("Will request range {} of keyspace {} from endpoint {}", workMap.get(address), keyspace, address);
                        InetAddress preferred = SystemKeyspace.getPreferredIP(address);
                        streamPlan.requestRanges(address, preferred, keyspace, workMap.get(address));
                    }

                    logger.debug("Keyspace {}: work map {}.", keyspace, workMap);
                }
            }
        }

        public Future<StreamState> stream()
        {
            return streamPlan.execute();
        }

        public boolean streamsNeeded()
        {
            return !streamPlan.isEmpty();
        }
    }

    /**
     * Get the status of a token removal.
     */
    public String getRemovalStatus()
    {
        if (removingNode == null)
        {
            return "No token removals in process.";
        }
        return String.format("Removing token (%s). Waiting for replication confirmation from [%s].",
                             tokenMetadata.getToken(removingNode),
                             StringUtils.join(replicatingNodes, ","));
    }

    /**
     * Force a remove operation to complete. This may be necessary if a remove operation
     * blocks forever due to node/stream failure. removeNode() must be called
     * first, this is a last resort measure.  No further attempt will be made to restore replicas.
     */
    public void forceRemoveCompletion()
    {
        if (!replicatingNodes.isEmpty()  || !tokenMetadata.getLeavingEndpoints().isEmpty())
        {
            logger.warn("Removal not confirmed for for {}", StringUtils.join(this.replicatingNodes, ","));
            for (InetAddress endpoint : tokenMetadata.getLeavingEndpoints())
            {
                UUID hostId = tokenMetadata.getHostId(endpoint);
                Gossiper.instance.advertiseTokenRemoved(endpoint, hostId);
                excise(tokenMetadata.getTokens(endpoint), endpoint);
            }
            replicatingNodes.clear();
            removingNode = null;
        }
        else
        {
            logger.warn("No nodes to force removal on, call 'removenode' first");
        }
    }

    /**
     * Remove a node that has died, attempting to restore the replica count.
     * If the node is alive, decommission should be attempted.  If decommission
     * fails, then removeNode should be called.  If we fail while trying to
     * restore the replica count, finally forceRemoveCompleteion should be
     * called to forcibly remove the node without regard to replica count.
     *
     * @param hostIdString Host ID for the node
     */
    public void removeNode(String hostIdString)
    {
        InetAddress myAddress = FBUtilities.getBroadcastAddress();
        UUID localHostId = tokenMetadata.getHostId(myAddress);
        UUID hostId = UUID.fromString(hostIdString);
        InetAddress endpoint = tokenMetadata.getEndpointForHostId(hostId);

        if (endpoint == null)
            throw new UnsupportedOperationException("Host ID not found.");

        if (!tokenMetadata.isMember(endpoint))
            throw new UnsupportedOperationException("Node to be removed is not a member of the token ring");

        if (endpoint.equals(myAddress))
             throw new UnsupportedOperationException("Cannot remove self");

        if (Gossiper.instance.getLiveMembers().contains(endpoint))
            throw new UnsupportedOperationException("Node " + endpoint + " is alive and owns this ID. Use decommission command to remove it from the ring");

        // A leaving endpoint that is dead is already being removed.
        if (tokenMetadata.isLeaving(endpoint))
            logger.warn("Node {} is already being removed, continuing removal anyway", endpoint);

        if (!replicatingNodes.isEmpty())
            throw new UnsupportedOperationException("This node is already processing a removal. Wait for it to complete, or use 'removenode force' if this has failed.");

        Collection<Token> tokens = tokenMetadata.getTokens(endpoint);

        // Find the endpoints that are going to become responsible for data
        for (String keyspaceName : Schema.instance.getNonLocalStrategyKeyspaces())
        {
            // if the replication factor is 1 the data is lost so we shouldn't wait for confirmation
            if (Keyspace.open(keyspaceName).getReplicationStrategy().getReplicationFactor() == 1)
                continue;

            // get all ranges that change ownership (that is, a node needs
            // to take responsibility for new range)
            Multimap<Range<Token>, InetAddress> changedRanges = getChangedRangesForLeaving(keyspaceName, endpoint);
            IFailureDetector failureDetector = FailureDetector.instance;
            for (InetAddress ep : changedRanges.values())
            {
                if (failureDetector.isAlive(ep))
                    replicatingNodes.add(ep);
                else
                    logger.warn("Endpoint {} is down and will not receive data for re-replication of {}", ep, endpoint);
            }
        }
        removingNode = endpoint;

        tokenMetadata.addLeavingEndpoint(endpoint);
        PendingRangeCalculatorService.instance.update();

        // the gossiper will handle spoofing this node's state to REMOVING_TOKEN for us
        // we add our own token so other nodes to let us know when they're done
        Gossiper.instance.advertiseRemoving(endpoint, hostId, localHostId);

        // kick off streaming commands
        restoreReplicaCount(endpoint, myAddress);

        // wait for ReplicationFinishedVerbHandler to signal we're done
        while (!replicatingNodes.isEmpty())
        {
            Uninterruptibles.sleepUninterruptibly(100, TimeUnit.MILLISECONDS);
        }

        excise(tokens, endpoint);

        // gossiper will indicate the token has left
        Gossiper.instance.advertiseTokenRemoved(endpoint, hostId);

        replicatingNodes.clear();
        removingNode = null;
    }

    public void confirmReplication(InetAddress node)
    {
        // replicatingNodes can be empty in the case where this node used to be a removal coordinator,
        // but restarted before all 'replication finished' messages arrived. In that case, we'll
        // still go ahead and acknowledge it.
        if (!replicatingNodes.isEmpty())
        {
            replicatingNodes.remove(node);
        }
        else
        {
            logger.info("Received unexpected REPLICATION_FINISHED message from {}. Was this node recently a removal coordinator?", node);
        }
    }

    public String getOperationMode()
    {
        return operationMode.toString();
    }

    public boolean isStarting()
    {
        return operationMode == Mode.STARTING;
    }

    public boolean isMoving()
    {
        return operationMode == Mode.MOVING;
    }

    public boolean isJoining()
    {
        return operationMode == Mode.JOINING;
    }

    public boolean isDrained()
    {
        return operationMode == Mode.DRAINED;
    }

    public boolean isDraining()
    {
        return operationMode == Mode.DRAINING;
    }

    public String getDrainProgress()
    {
        return String.format("Drained %s/%s ColumnFamilies", remainingCFs, totalCFs);
    }

    /**
     * Shuts node off to writes, empties memtables and the commit log.
     */
    public synchronized void drain() throws IOException, InterruptedException, ExecutionException
    {
        drain(false);
    }

    protected synchronized void drain(boolean isFinalShutdown) throws IOException, InterruptedException, ExecutionException
    {
        ExecutorService counterMutationStage = StageManager.getStage(Stage.COUNTER_MUTATION);
        ExecutorService viewMutationStage = StageManager.getStage(Stage.VIEW_MUTATION);
        ExecutorService mutationStage = StageManager.getStage(Stage.MUTATION);

        if (mutationStage.isTerminated()
            && counterMutationStage.isTerminated()
            && viewMutationStage.isTerminated())
        {
            if (!isFinalShutdown)
                logger.warn("Cannot drain node (did it already happen?)");
            return;
        }

        assert !isShutdown;
        isShutdown = true;

        Throwable preShutdownHookThrowable = Throwables.perform(null, preShutdownHooks.stream().map(h -> h::run));
        if (preShutdownHookThrowable != null)
            logger.error("Attempting to continue draining after pre-shutdown hooks returned exception", preShutdownHookThrowable);

        try
        {
            setMode(Mode.DRAINING, "starting drain process", !isFinalShutdown);

            BatchlogManager.instance.shutdown();
            HintsService.instance.pauseDispatch();

            if (daemon != null)
                shutdownClientServers();
            ScheduledExecutors.optionalTasks.shutdown();
            Gossiper.instance.stop();

            if (!isFinalShutdown)
                setMode(Mode.DRAINING, "shutting down MessageService", false);

            // In-progress writes originating here could generate hints to be written, so shut down MessagingService
            // before mutation stage, so we can get all the hints saved before shutting down
            MessagingService.instance().shutdown();

            if (!isFinalShutdown)
                setMode(Mode.DRAINING, "clearing mutation stage", false);
            viewMutationStage.shutdown();
            counterMutationStage.shutdown();
            mutationStage.shutdown();
            viewMutationStage.awaitTermination(3600, TimeUnit.SECONDS);
            counterMutationStage.awaitTermination(3600, TimeUnit.SECONDS);
            mutationStage.awaitTermination(3600, TimeUnit.SECONDS);

            StorageProxy.instance.verifyNoHintsInProgress();

            if (!isFinalShutdown)
                setMode(Mode.DRAINING, "flushing column families", false);

            // disable autocompaction - we don't want to start any new compactions while we are draining
            for (Keyspace keyspace : Keyspace.all())
                for (ColumnFamilyStore cfs : keyspace.getColumnFamilyStores())
                    cfs.disableAutoCompaction();

            // count CFs first, since forceFlush could block for the flushWriter to get a queue slot empty
            totalCFs = 0;
            for (Keyspace keyspace : Keyspace.nonSystem())
                totalCFs += keyspace.getColumnFamilyStores().size();
            remainingCFs = totalCFs;
            // flush
            List<Future<?>> flushes = new ArrayList<>();
            for (Keyspace keyspace : Keyspace.nonSystem())
            {
                for (ColumnFamilyStore cfs : keyspace.getColumnFamilyStores())
                    flushes.add(cfs.forceFlush());
            }
            // wait for the flushes.
            // TODO this is a godawful way to track progress, since they flush in parallel.  a long one could
            // thus make several short ones "instant" if we wait for them later.
            for (Future f : flushes)
            {
                try
                {
                    FBUtilities.waitOnFuture(f);
                }
                catch (Throwable t)
                {
                    JVMStabilityInspector.inspectThrowable(t);
                    // don't let this stop us from shutting down the commitlog and other thread pools
                    logger.warn("Caught exception while waiting for memtable flushes during shutdown hook", t);
                }

                remainingCFs--;
            }

            // Interrupt ongoing compactions and shutdown CM to prevent further compactions.
            CompactionManager.instance.forceShutdown();
            // Flush the system tables after all other tables are flushed, just in case flushing modifies any system state
            // like CASSANDRA-5151. Don't bother with progress tracking since system data is tiny.
            // Flush system tables after stopping compactions since they modify
            // system tables (for example compactions can obsolete sstables and the tidiers in SSTableReader update
            // system tables, see SSTableReader.GlobalTidy)
            flushes.clear();
            for (Keyspace keyspace : Keyspace.system())
            {
                for (ColumnFamilyStore cfs : keyspace.getColumnFamilyStores())
                    flushes.add(cfs.forceFlush());
            }
            FBUtilities.waitOnFutures(flushes);

            HintsService.instance.shutdownBlocking();

            // Interrupt ongoing compactions and shutdown CM to prevent further compactions.
            CompactionManager.instance.forceShutdown();

            // whilst we've flushed all the CFs, which will have recycled all completed segments, we want to ensure
            // there are no segments to replay, so we force the recycling of any remaining (should be at most one)
            CommitLog.instance.forceRecycleAllSegments();

            CommitLog.instance.shutdownBlocking();

            // wait for miscellaneous tasks like sstable and commitlog segment deletion
            ScheduledExecutors.nonPeriodicTasks.shutdown();
            if (!ScheduledExecutors.nonPeriodicTasks.awaitTermination(1, TimeUnit.MINUTES))
                logger.warn("Failed to wait for non periodic tasks to shutdown");

            ColumnFamilyStore.shutdownPostFlushExecutor();
            setMode(Mode.DRAINED, !isFinalShutdown);
        }
        catch (Throwable t)
        {
            logger.error("Caught an exception while draining ", t);
        }
        finally
        {
            Throwable postShutdownHookThrowable = Throwables.perform(null, postShutdownHooks.stream().map(h -> h::run));
            if (postShutdownHookThrowable != null)
                logger.error("Post-shutdown hooks returned exception", postShutdownHookThrowable);
        }
    }

    /**
     * Add a runnable which will be called before shut down or drain. This is useful for other
     * applications running in the same JVM which may want to shut down first rather than time
     * out attempting to use Cassandra calls which will no longer work.
     * @param hook: the code to run
     * @return true on success, false if Cassandra is already shutting down, in which case the runnable
     * has NOT been added.
     */
    public synchronized boolean addPreShutdownHook(Runnable hook)
    {
        if (!isDraining() && !isDrained())
            return preShutdownHooks.add(hook);

        return false;
    }

    /**
     * Remove a preshutdown hook
     */
    public synchronized boolean removePreShutdownHook(Runnable hook)
    {
        return preShutdownHooks.remove(hook);
    }

    /**
     * Add a runnable which will be called after shutdown or drain. This is useful for other applications
     * running in the same JVM that Cassandra needs to work and should shut down later.
     * @param hook: the code to run
     * @return true on success, false if Cassandra is already shutting down, in which case the runnable has NOT been
     * added.
     */
    public synchronized boolean addPostShutdownHook(Runnable hook)
    {
        if (!isDraining() && !isDrained())
            return postShutdownHooks.add(hook);

        return false;
    }

    /**
     * Remove a postshutdownhook
     */
    public synchronized boolean removePostShutdownHook(Runnable hook)
    {
        return postShutdownHooks.remove(hook);
    }

    /**
     * Some services are shutdown during draining and we should not attempt to start them again.
     *
     * @param service - the name of the service we are trying to start.
     * @throws IllegalStateException - an exception that nodetool is able to convert into a message to display to the user
     */
    synchronized void checkServiceAllowedToStart(String service)
    {
        if (isDraining()) // when draining isShutdown is also true, so we check first to return a more accurate message
            throw new IllegalStateException(String.format("Unable to start %s because the node is draining.", service));

        if (isShutdown()) // do not rely on operationMode in case it gets changed to decomissioned or other
            throw new IllegalStateException(String.format("Unable to start %s because the node was drained.", service));
    }

    // Never ever do this at home. Used by tests.
    @VisibleForTesting
    public IPartitioner setPartitionerUnsafe(IPartitioner newPartitioner)
    {
        IPartitioner oldPartitioner = DatabaseDescriptor.setPartitionerUnsafe(newPartitioner);
        tokenMetadata = tokenMetadata.cloneWithNewPartitioner(newPartitioner);
        valueFactory = new VersionedValue.VersionedValueFactory(newPartitioner);
        return oldPartitioner;
    }

    TokenMetadata setTokenMetadataUnsafe(TokenMetadata tmd)
    {
        TokenMetadata old = tokenMetadata;
        tokenMetadata = tmd;
        return old;
    }

    public void truncate(String keyspace, String table) throws TimeoutException, IOException
    {
        try
        {
            StorageProxy.truncateBlocking(keyspace, table);
        }
        catch (UnavailableException e)
        {
            throw new IOException(e.getMessage());
        }
    }

    public Map<InetAddress, Float> getOwnership()
    {
        List<Token> sortedTokens = tokenMetadata.sortedTokens();
        // describeOwnership returns tokens in an unspecified order, let's re-order them
        Map<Token, Float> tokenMap = new TreeMap<Token, Float>(tokenMetadata.partitioner.describeOwnership(sortedTokens));
        Map<InetAddress, Float> nodeMap = new LinkedHashMap<>();
        for (Map.Entry<Token, Float> entry : tokenMap.entrySet())
        {
            InetAddress endpoint = tokenMetadata.getEndpoint(entry.getKey());
            Float tokenOwnership = entry.getValue();
            if (nodeMap.containsKey(endpoint))
                nodeMap.put(endpoint, nodeMap.get(endpoint) + tokenOwnership);
            else
                nodeMap.put(endpoint, tokenOwnership);
        }
        return nodeMap;
    }

    /**
     * Calculates ownership. If there are multiple DC's and the replication strategy is DC aware then ownership will be
     * calculated per dc, i.e. each DC will have total ring ownership divided amongst its nodes. Without replication
     * total ownership will be a multiple of the number of DC's and this value will then go up within each DC depending
     * on the number of replicas within itself. For DC unaware replication strategies, ownership without replication
     * will be 100%.
     *
     * @throws IllegalStateException when node is not configured properly.
     */
    public LinkedHashMap<InetAddress, Float> effectiveOwnership(String keyspace) throws IllegalStateException
    {
        AbstractReplicationStrategy strategy;
        if (keyspace != null)
        {
            Keyspace keyspaceInstance = Schema.instance.getKeyspaceInstance(keyspace);
            if (keyspaceInstance == null)
                throw new IllegalArgumentException("The keyspace " + keyspace + ", does not exist");

            if (keyspaceInstance.getReplicationStrategy() instanceof LocalStrategy)
                throw new IllegalStateException("Ownership values for keyspaces with LocalStrategy are meaningless");
            strategy = keyspaceInstance.getReplicationStrategy();
        }
        else
        {
            List<String> userKeyspaces = Schema.instance.getUserKeyspaces();

            if (userKeyspaces.size() > 0)
            {
                keyspace = userKeyspaces.get(0);
                AbstractReplicationStrategy replicationStrategy = Schema.instance.getKeyspaceInstance(keyspace).getReplicationStrategy();
                for (String keyspaceName : userKeyspaces)
                {
                    if (!Schema.instance.getKeyspaceInstance(keyspaceName).getReplicationStrategy().hasSameSettings(replicationStrategy))
                        throw new IllegalStateException("Non-system keyspaces don't have the same replication settings, effective ownership information is meaningless");
                }
            }
            else
            {
                keyspace = "system_traces";
            }

            Keyspace keyspaceInstance = Schema.instance.getKeyspaceInstance(keyspace);
            if (keyspaceInstance == null)
                throw new IllegalArgumentException("The node does not have " + keyspace + " yet, probably still bootstrapping");
            strategy = keyspaceInstance.getReplicationStrategy();
        }

        TokenMetadata metadata = tokenMetadata.cloneOnlyTokenMap();

        Collection<Collection<InetAddress>> endpointsGroupedByDc = new ArrayList<>();
        // mapping of dc's to nodes, use sorted map so that we get dcs sorted
        SortedMap<String, Collection<InetAddress>> sortedDcsToEndpoints = new TreeMap<>();
        sortedDcsToEndpoints.putAll(metadata.getTopology().getDatacenterEndpoints().asMap());
        for (Collection<InetAddress> endpoints : sortedDcsToEndpoints.values())
            endpointsGroupedByDc.add(endpoints);

        Map<Token, Float> tokenOwnership = tokenMetadata.partitioner.describeOwnership(tokenMetadata.sortedTokens());
        LinkedHashMap<InetAddress, Float> finalOwnership = Maps.newLinkedHashMap();

        Multimap<InetAddress, Range<Token>> endpointToRanges = strategy.getAddressRanges();
        // calculate ownership per dc
        for (Collection<InetAddress> endpoints : endpointsGroupedByDc)
        {
            // calculate the ownership with replication and add the endpoint to the final ownership map
            for (InetAddress endpoint : endpoints)
            {
                float ownership = 0.0f;
                for (Range<Token> range : endpointToRanges.get(endpoint))
                {
                    if (tokenOwnership.containsKey(range.right))
                        ownership += tokenOwnership.get(range.right);
                }
                finalOwnership.put(endpoint, ownership);
            }
        }
        return finalOwnership;
    }

    public List<String> getKeyspaces()
    {
        List<String> keyspaceNamesList = new ArrayList<>(Schema.instance.getKeyspaces());
        return Collections.unmodifiableList(keyspaceNamesList);
    }

    public List<String> getNonSystemKeyspaces()
    {
        List<String> nonKeyspaceNamesList = new ArrayList<>(Schema.instance.getNonSystemKeyspaces());
        return Collections.unmodifiableList(nonKeyspaceNamesList);
    }

    public List<String> getNonLocalStrategyKeyspaces()
    {
        return Collections.unmodifiableList(Schema.instance.getNonLocalStrategyKeyspaces());
    }

    public Map<String, String> getViewBuildStatuses(String keyspace, String view)
<<<<<<< HEAD
    {
        return new HashMap<>();
    }

    public void updateSnitch(String epSnitchClassName, Boolean dynamic, Integer dynamicUpdateInterval, Integer dynamicResetInterval, Double dynamicBadnessThreshold) throws ClassNotFoundException
=======
>>>>>>> aed1b5fd
    {
        Map<UUID, String> coreViewStatus = SystemDistributedKeyspace.viewStatus(keyspace, view);
        Map<InetAddress, UUID> hostIdToEndpoint = tokenMetadata.getEndpointToHostIdMapForReading();
        Map<String, String> result = new HashMap<>();

        for (Map.Entry<InetAddress, UUID> entry : hostIdToEndpoint.entrySet())
        {
            UUID hostId = entry.getValue();
            InetAddress endpoint = entry.getKey();
            result.put(endpoint.toString(),
                       coreViewStatus.containsKey(hostId)
                       ? coreViewStatus.get(hostId)
                       : "UNKNOWN");
        }

        return Collections.unmodifiableMap(result);
    }

    public void setDynamicUpdateInterval(int dynamicUpdateInterval)
    {
        if (DatabaseDescriptor.getEndpointSnitch() instanceof DynamicEndpointSnitch)
        {

            try
            {
                updateSnitch(null, true, dynamicUpdateInterval, null, null);
            }
            catch (ClassNotFoundException e)
            {
                throw new RuntimeException(e);
            }
        }
    }

    public int getDynamicUpdateInterval()
    {
        return DatabaseDescriptor.getDynamicUpdateInterval();
    }

    public void updateSnitch(String epSnitchClassName, Boolean dynamic, Integer dynamicUpdateInterval, Integer dynamicResetInterval, Double dynamicBadnessThreshold) throws ClassNotFoundException
    {
        // apply dynamic snitch configuration
        if (dynamicUpdateInterval != null)
            DatabaseDescriptor.setDynamicUpdateInterval(dynamicUpdateInterval);
        if (dynamicResetInterval != null)
            DatabaseDescriptor.setDynamicResetInterval(dynamicResetInterval);
        if (dynamicBadnessThreshold != null)
            DatabaseDescriptor.setDynamicBadnessThreshold(dynamicBadnessThreshold);

        IEndpointSnitch oldSnitch = DatabaseDescriptor.getEndpointSnitch();

        // new snitch registers mbean during construction
        if(epSnitchClassName != null)
        {

            // need to unregister the mbean _before_ the new dynamic snitch is instantiated (and implicitly initialized
            // and its mbean registered)
            if (oldSnitch instanceof DynamicEndpointSnitch)
                ((DynamicEndpointSnitch)oldSnitch).close();

            IEndpointSnitch newSnitch;
            try
            {
                newSnitch = DatabaseDescriptor.createEndpointSnitch(dynamic != null && dynamic, epSnitchClassName);
            }
            catch (ConfigurationException e)
            {
                throw new ClassNotFoundException(e.getMessage());
            }

            if (newSnitch instanceof DynamicEndpointSnitch)
            {
                logger.info("Created new dynamic snitch {} with update-interval={}, reset-interval={}, badness-threshold={}",
                            ((DynamicEndpointSnitch)newSnitch).subsnitch.getClass().getName(), DatabaseDescriptor.getDynamicUpdateInterval(),
                            DatabaseDescriptor.getDynamicResetInterval(), DatabaseDescriptor.getDynamicBadnessThreshold());
            }
            else
            {
                logger.info("Created new non-dynamic snitch {}", newSnitch.getClass().getName());
            }

            // point snitch references to the new instance
            DatabaseDescriptor.setEndpointSnitch(newSnitch);
            for (String ks : Schema.instance.getKeyspaces())
            {
                Keyspace.open(ks).getReplicationStrategy().snitch = newSnitch;
            }
        }
        else
        {
            if (oldSnitch instanceof DynamicEndpointSnitch)
            {
                logger.info("Applying config change to dynamic snitch {} with update-interval={}, reset-interval={}, badness-threshold={}",
                            ((DynamicEndpointSnitch)oldSnitch).subsnitch.getClass().getName(), DatabaseDescriptor.getDynamicUpdateInterval(),
                            DatabaseDescriptor.getDynamicResetInterval(), DatabaseDescriptor.getDynamicBadnessThreshold());

                DynamicEndpointSnitch snitch = (DynamicEndpointSnitch)oldSnitch;
                snitch.applyConfigChanges();
            }
        }

        updateTopology();
    }

    /**
     * Seed data to the endpoints that will be responsible for it at the future
     *
     * @param rangesToStreamByKeyspace keyspaces and data ranges with endpoints included for each
     * @return async Future for whether stream was success
     */
    private Future<StreamState> streamRanges(Map<String, Multimap<Range<Token>, InetAddress>> rangesToStreamByKeyspace)
    {
        // First, we build a list of ranges to stream to each host, per table
        Map<String, Map<InetAddress, List<Range<Token>>>> sessionsToStreamByKeyspace = new HashMap<>();

        for (Map.Entry<String, Multimap<Range<Token>, InetAddress>> entry : rangesToStreamByKeyspace.entrySet())
        {
            String keyspace = entry.getKey();
            Multimap<Range<Token>, InetAddress> rangesWithEndpoints = entry.getValue();

            if (rangesWithEndpoints.isEmpty())
                continue;

            Map<InetAddress, Set<Range<Token>>> transferredRangePerKeyspace = SystemKeyspace.getTransferredRanges("Unbootstrap",
                                                                                                                  keyspace,
                                                                                                                  StorageService.instance.getTokenMetadata().partitioner);
            Map<InetAddress, List<Range<Token>>> rangesPerEndpoint = new HashMap<>();
            for (Map.Entry<Range<Token>, InetAddress> endPointEntry : rangesWithEndpoints.entries())
            {
                Range<Token> range = endPointEntry.getKey();
                InetAddress endpoint = endPointEntry.getValue();

                Set<Range<Token>> transferredRanges = transferredRangePerKeyspace.get(endpoint);
                if (transferredRanges != null && transferredRanges.contains(range))
                {
                    logger.debug("Skipping transferred range {} of keyspace {}, endpoint {}", range, keyspace, endpoint);
                    continue;
                }

                List<Range<Token>> curRanges = rangesPerEndpoint.get(endpoint);
                if (curRanges == null)
                {
                    curRanges = new LinkedList<>();
                    rangesPerEndpoint.put(endpoint, curRanges);
                }
                curRanges.add(range);
            }

            sessionsToStreamByKeyspace.put(keyspace, rangesPerEndpoint);
        }

        StreamPlan streamPlan = new StreamPlan("Unbootstrap");

        // Vinculate StreamStateStore to current StreamPlan to update transferred ranges per StreamSession
        streamPlan.listeners(streamStateStore);

        for (Map.Entry<String, Map<InetAddress, List<Range<Token>>>> entry : sessionsToStreamByKeyspace.entrySet())
        {
            String keyspaceName = entry.getKey();
            Map<InetAddress, List<Range<Token>>> rangesPerEndpoint = entry.getValue();

            for (Map.Entry<InetAddress, List<Range<Token>>> rangesEntry : rangesPerEndpoint.entrySet())
            {
                List<Range<Token>> ranges = rangesEntry.getValue();
                InetAddress newEndpoint = rangesEntry.getKey();
                InetAddress preferred = SystemKeyspace.getPreferredIP(newEndpoint);

                // TODO each call to transferRanges re-flushes, this is potentially a lot of waste
                streamPlan.transferRanges(newEndpoint, preferred, keyspaceName, ranges);
            }
        }
        return streamPlan.execute();
    }

    /**
     * Calculate pair of ranges to stream/fetch for given two range collections
     * (current ranges for keyspace and ranges after move to new token)
     *
     * @param current collection of the ranges by current token
     * @param updated collection of the ranges after token is changed
     * @return pair of ranges to stream/fetch for given current and updated range collections
     */
    public Pair<Set<Range<Token>>, Set<Range<Token>>> calculateStreamAndFetchRanges(Collection<Range<Token>> current, Collection<Range<Token>> updated)
    {
        Set<Range<Token>> toStream = new HashSet<>();
        Set<Range<Token>> toFetch  = new HashSet<>();


        for (Range<Token> r1 : current)
        {
            boolean intersect = false;
            for (Range<Token> r2 : updated)
            {
                if (r1.intersects(r2))
                {
                    // adding difference ranges to fetch from a ring
                    toStream.addAll(r1.subtract(r2));
                    intersect = true;
                }
            }
            if (!intersect)
            {
                toStream.add(r1); // should seed whole old range
            }
        }

        for (Range<Token> r2 : updated)
        {
            boolean intersect = false;
            for (Range<Token> r1 : current)
            {
                if (r2.intersects(r1))
                {
                    // adding difference ranges to fetch from a ring
                    toFetch.addAll(r2.subtract(r1));
                    intersect = true;
                }
            }
            if (!intersect)
            {
                toFetch.add(r2); // should fetch whole old range
            }
        }

        return Pair.create(toStream, toFetch);
    }

    public void bulkLoad(String directory)
    {
        try
        {
            bulkLoadInternal(directory).get();
        }
        catch (Exception e)
        {
            throw new RuntimeException(e);
        }
    }

    public String bulkLoadAsync(String directory)
    {
        return bulkLoadInternal(directory).planId.toString();
    }

    private StreamResultFuture bulkLoadInternal(String directory)
    {
        File dir = new File(directory);

        if (!dir.exists() || !dir.isDirectory())
            throw new IllegalArgumentException("Invalid directory " + directory);

        SSTableLoader.Client client = new SSTableLoader.Client()
        {
            private String keyspace;

            public void init(String keyspace)
            {
                this.keyspace = keyspace;
                try
                {
                    for (Map.Entry<Range<Token>, List<InetAddress>> entry : StorageService.instance.getRangeToAddressMap(keyspace).entrySet())
                    {
                        Range<Token> range = entry.getKey();
                        for (InetAddress endpoint : entry.getValue())
                            addRangeForEndpoint(range, endpoint);
                    }
                }
                catch (Exception e)
                {
                    throw new RuntimeException(e);
                }
            }

            public CFMetaData getTableMetadata(String tableName)
            {
                return Schema.instance.getCFMetaData(keyspace, tableName);
            }
        };

        return new SSTableLoader(dir, client, new OutputHandler.LogOutput()).stream();
    }

    public void rescheduleFailedDeletions()
    {
        LifecycleTransaction.rescheduleFailedDeletions();
    }

    /**
     * #{@inheritDoc}
     */
    public void loadNewSSTables(String ksName, String cfName)
    {
        if (!isInitialized())
            throw new RuntimeException("Not yet initialized, can't load new sstables");
        ColumnFamilyStore.loadNewSSTables(ksName, cfName);
    }

    /**
     * #{@inheritDoc}
     */
    public List<String> sampleKeyRange() // do not rename to getter - see CASSANDRA-4452 for details
    {
        List<DecoratedKey> keys = new ArrayList<>();
        for (Keyspace keyspace : Keyspace.nonLocalStrategy())
        {
            for (Range<Token> range : getPrimaryRangesForEndpoint(keyspace.getName(), FBUtilities.getBroadcastAddress()))
                keys.addAll(keySamples(keyspace.getColumnFamilyStores(), range));
        }

        List<String> sampledKeys = new ArrayList<>(keys.size());
        for (DecoratedKey key : keys)
            sampledKeys.add(key.getToken().toString());
        return sampledKeys;
    }

    public void rebuildSecondaryIndex(String ksName, String cfName, String... idxNames)
    {
        String[] indices = asList(idxNames).stream()
                                           .map(p -> isIndexColumnFamily(p) ? getIndexName(p) : p)
                                           .collect(toList())
                                           .toArray(new String[idxNames.length]);

        ColumnFamilyStore.rebuildSecondaryIndex(ksName, cfName, indices);
    }

    public void resetLocalSchema() throws IOException
    {
        MigrationManager.resetLocalSchema();
    }

    public void reloadLocalSchema()
    {
        SchemaKeyspace.reloadSchemaAndAnnounceVersion();
    }

    public void setTraceProbability(double probability)
    {
        this.traceProbability = probability;
    }

    public double getTraceProbability()
    {
        return traceProbability;
    }

    public void disableAutoCompaction(String ks, String... tables) throws IOException
    {
        for (ColumnFamilyStore cfs : getValidColumnFamilies(true, true, ks, tables))
        {
            cfs.disableAutoCompaction();
        }
    }

    public synchronized void enableAutoCompaction(String ks, String... tables) throws IOException
    {
        checkServiceAllowedToStart("auto compaction");

        for (ColumnFamilyStore cfs : getValidColumnFamilies(true, true, ks, tables))
        {
            cfs.enableAutoCompaction();
        }
    }

    /** Returns the name of the cluster */
    public String getClusterName()
    {
        return DatabaseDescriptor.getClusterName();
    }

    /** Returns the cluster partitioner */
    public String getPartitionerName()
    {
        return DatabaseDescriptor.getPartitionerName();
    }

    public int getTombstoneWarnThreshold()
    {
        return DatabaseDescriptor.getTombstoneWarnThreshold();
    }

    public void setTombstoneWarnThreshold(int threshold)
    {
        DatabaseDescriptor.setTombstoneWarnThreshold(threshold);
    }

    public int getTombstoneFailureThreshold()
    {
        return DatabaseDescriptor.getTombstoneFailureThreshold();
    }

    public void setTombstoneFailureThreshold(int threshold)
    {
        DatabaseDescriptor.setTombstoneFailureThreshold(threshold);
    }

    public int getBatchSizeFailureThreshold()
    {
        return DatabaseDescriptor.getBatchSizeFailThresholdInKB();
    }

    public void setBatchSizeFailureThreshold(int threshold)
    {
        DatabaseDescriptor.setBatchSizeFailThresholdInKB(threshold);
    }

    public void setHintedHandoffThrottleInKB(int throttleInKB)
    {
        DatabaseDescriptor.setHintedHandoffThrottleInKB(throttleInKB);
        logger.info("Updated hinted_handoff_throttle_in_kb to {}", throttleInKB);
    }
}<|MERGE_RESOLUTION|>--- conflicted
+++ resolved
@@ -4784,14 +4784,6 @@
     }
 
     public Map<String, String> getViewBuildStatuses(String keyspace, String view)
-<<<<<<< HEAD
-    {
-        return new HashMap<>();
-    }
-
-    public void updateSnitch(String epSnitchClassName, Boolean dynamic, Integer dynamicUpdateInterval, Integer dynamicResetInterval, Double dynamicBadnessThreshold) throws ClassNotFoundException
-=======
->>>>>>> aed1b5fd
     {
         Map<UUID, String> coreViewStatus = SystemDistributedKeyspace.viewStatus(keyspace, view);
         Map<InetAddress, UUID> hostIdToEndpoint = tokenMetadata.getEndpointToHostIdMapForReading();

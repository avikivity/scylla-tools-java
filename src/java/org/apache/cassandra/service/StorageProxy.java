--- conflicted
+++ resolved
@@ -27,12 +27,7 @@
 import javax.management.MBeanServer;
 import javax.management.ObjectName;
 
-<<<<<<< HEAD
-import com.google.common.collect.Iterables;
-=======
-import com.google.common.collect.HashMultimap;
->>>>>>> 0ed73557
-import com.google.common.collect.Multimap;
+import com.google.common.collect.*;
 import org.apache.commons.lang.ArrayUtils;
 import org.apache.commons.lang.StringUtils;
 import org.slf4j.Logger;
@@ -43,17 +38,14 @@
 import org.apache.cassandra.config.CFMetaData;
 import org.apache.cassandra.config.DatabaseDescriptor;
 import org.apache.cassandra.db.*;
-<<<<<<< HEAD
 import org.apache.cassandra.db.marshal.AbstractType;
 import org.apache.cassandra.db.marshal.AbstractCommutativeType;
 import org.apache.cassandra.dht.*;
-=======
 import org.apache.cassandra.db.filter.QueryFilter;
 import org.apache.cassandra.dht.AbstractBounds;
 import org.apache.cassandra.dht.Bounds;
 import org.apache.cassandra.dht.IPartitioner;
 import org.apache.cassandra.dht.Token;
->>>>>>> 0ed73557
 import org.apache.cassandra.gms.Gossiper;
 import org.apache.cassandra.locator.AbstractReplicationStrategy;
 import org.apache.cassandra.locator.TokenMetadata;
@@ -136,12 +128,9 @@
                 Multimap<String, Pair<Message, InetAddress>> dcMessages = HashMultimap.create(hintedEndpoints.size(), 10);
                 Message unhintedMessage = null;
 
-<<<<<<< HEAD
                 //XXX: if commutative value, only allow CL.ONE write
                 updateDestinationForCommutativeTypes(consistency_level, rm, hintedEndpoints);
 
-=======
->>>>>>> 0ed73557
                 for (Map.Entry<InetAddress, Collection<InetAddress>> entry : hintedEndpoints.asMap().entrySet())
                 {
                     InetAddress destination = entry.getKey();
@@ -211,7 +200,6 @@
     }
 
     /**
-<<<<<<< HEAD
      * Update destination endpoints depending on the clock type.
      */
     private static void updateDestinationForCommutativeTypes(ConsistencyLevel consistency_level, RowMutation rm,
@@ -242,7 +230,10 @@
         {
             InetAddress[] destinations = destinationSet.toArray(new InetAddress[0]);
             return destinations[random.nextInt(destinations.length)];
-=======
+        }
+    }
+
+    /**
      * for each datacenter, send a message to one node to relay the write to other replicas
      */
     private static void sendMessages(String localDataCenter, Multimap<String, Pair<Message, InetAddress>> dcMessages)
@@ -292,7 +283,6 @@
             }
 
             MessagingService.instance.sendOneWay(primaryMessage, target);
->>>>>>> 0ed73557
         }
     }
 

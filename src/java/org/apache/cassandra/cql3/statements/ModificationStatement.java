--- conflicted
+++ resolved
@@ -746,19 +746,11 @@
 
                         switch (def.kind)
                         {
-<<<<<<< HEAD
                             case PARTITION_KEY:
                             case CLUSTERING_COLUMN:
                                 throw new InvalidRequestException(String.format("PRIMARY KEY part %s found in SET part", entry.left));
+                                throw new InvalidRequestException(String.format("PRIMARY KEY column '%s' cannot have IF conditions", entry.left));
                             default:
-=======
-                            case KEY_ALIAS:
-                            case COLUMN_ALIAS:
-                                throw new InvalidRequestException(String.format("PRIMARY KEY column '%s' cannot have IF conditions", entry.left));
-                            case VALUE_ALIAS:
-                            case COLUMN_METADATA:
-                            case STATIC:
->>>>>>> e48e6f33
                                 stmt.addCondition(condition);
                                 break;
                         }

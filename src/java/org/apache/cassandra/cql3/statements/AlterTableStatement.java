--- conflicted
+++ resolved
@@ -41,26 +41,16 @@
     }
 
     public final Type oType;
-<<<<<<< HEAD
     public final CQL3Type.Raw validator;
-    public final ColumnIdentifier columnName;
-=======
-    public final CQL3Type validator;
     public final ColumnIdentifier.Raw rawColumnName;
->>>>>>> 11e65718
     private final CFPropDefs cfProps;
     private final Map<ColumnIdentifier.Raw, ColumnIdentifier.Raw> renames;
     private final boolean isStatic; // Only for ALTER ADD
 
     public AlterTableStatement(CFName name,
                                Type type,
-<<<<<<< HEAD
-                               ColumnIdentifier columnName,
+                               ColumnIdentifier.Raw columnName,
                                CQL3Type.Raw validator,
-=======
-                               ColumnIdentifier.Raw columnName,
-                               CQL3Type validator,
->>>>>>> 11e65718
                                CFPropDefs cfProps,
                                Map<ColumnIdentifier.Raw, ColumnIdentifier.Raw> renames,
                                boolean isStatic)
@@ -89,31 +79,20 @@
         CFMetaData meta = validateColumnFamily(keyspace(), columnFamily());
         CFMetaData cfm = meta.copy();
 
-<<<<<<< HEAD
         CQL3Type validator = this.validator == null ? null : this.validator.prepare(keyspace());
-
-        ColumnDefinition def = columnName == null ? null : cfm.getColumnDefinition(columnName);
-        switch (oType)
-        {
-            case ADD:
-                if (cfm.comparator.isDense())
-=======
-        CFDefinition cfDef = meta.getCfDef();
-
         ColumnIdentifier columnName = null;
-        CFDefinition.Name name = null;
+        ColumnDefinition def = null;
         if (rawColumnName != null)
         {
             columnName = rawColumnName.prepare(cfm);
-            name = cfDef.get(columnName);
+            def = cfm.getColumnDefinition(columnName);
         }
 
         switch (oType)
         {
             case ADD:
                 assert columnName != null;
-                if (cfDef.isCompact)
->>>>>>> 11e65718
+                if (cfm.comparator.isDense())
                     throw new InvalidRequestException("Cannot add new column to a COMPACT STORAGE table");
 
                 if (isStatic)
@@ -170,14 +149,9 @@
                 break;
 
             case ALTER:
-<<<<<<< HEAD
+                assert columnName != null;
                 if (def == null)
                     throw new InvalidRequestException(String.format("Cell %s was not found in table %s", columnName, columnFamily()));
-=======
-                assert columnName != null;
-                if (name == null)
-                    throw new InvalidRequestException(String.format("Column %s was not found in table %s", columnName, columnFamily()));
->>>>>>> 11e65718
 
                 switch (def.kind)
                 {
@@ -257,16 +231,10 @@
                 break;
 
             case DROP:
-<<<<<<< HEAD
+                assert columnName != null;
                 if (!cfm.isCQL3Table())
                     throw new InvalidRequestException("Cannot drop columns from a non-CQL3 table");
                 if (def == null)
-=======
-                assert columnName != null;
-                if (cfDef.isCompact || !cfDef.isComposite)
-                    throw new InvalidRequestException("Cannot drop columns from a COMPACT STORAGE table");
-                if (name == null)
->>>>>>> 11e65718
                     throw new InvalidRequestException(String.format("Column %s was not found in table %s", columnName, columnFamily()));
 
                 switch (def.kind)
@@ -296,17 +264,12 @@
                 cfProps.applyToCFMetadata(cfm);
                 break;
             case RENAME:
-<<<<<<< HEAD
-                for (Map.Entry<ColumnIdentifier, ColumnIdentifier> entry : renames.entrySet())
-                    cfm.renameColumn(entry.getKey(), entry.getValue());
-=======
                 for (Map.Entry<ColumnIdentifier.Raw, ColumnIdentifier.Raw> entry : renames.entrySet())
                 {
                     ColumnIdentifier from = entry.getKey().prepare(cfm);
                     ColumnIdentifier to = entry.getValue().prepare(cfm);
-                    cfm.renameColumn(from.key, from.toString(), to.key, to.toString());
-                }
->>>>>>> 11e65718
+                    cfm.renameColumn(from, to);
+                }
                 break;
         }
 

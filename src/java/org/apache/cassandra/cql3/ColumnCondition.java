--- conflicted
+++ resolved
@@ -28,12 +28,7 @@
 import org.apache.cassandra.db.composites.CellName;
 import org.apache.cassandra.db.composites.Composite;
 import org.apache.cassandra.db.filter.ColumnSlice;
-<<<<<<< HEAD
-import org.apache.cassandra.db.marshal.CollectionType;
-import org.apache.cassandra.db.marshal.CounterColumnType;
-=======
 import org.apache.cassandra.db.marshal.*;
->>>>>>> 17278b3a
 import org.apache.cassandra.exceptions.InvalidRequestException;
 
 /**
@@ -44,13 +39,7 @@
     public final ColumnDefinition column;
     private final Term value;
 
-<<<<<<< HEAD
-    private List<ByteBuffer> variables;
-
     private ColumnCondition(ColumnDefinition column, Term value)
-=======
-    private ColumnCondition(CFDefinition.Name column, Term value)
->>>>>>> 17278b3a
     {
         this.column = column;
         this.value = value;
@@ -78,37 +67,6 @@
         return new WithVariables(variables);
     }
 
-<<<<<<< HEAD
-    /**
-     * Validates whether this condition applies to {@code current}.
-     */
-    public boolean appliesTo(Composite rowPrefix, ColumnFamily current, long now) throws InvalidRequestException
-    {
-        if (column.type instanceof CollectionType)
-            return collectionAppliesTo((CollectionType)column.type, rowPrefix, current, now);
-
-        Cell c = current.getColumn(current.metadata().comparator.create(rowPrefix, column));
-        ByteBuffer v = value.bindAndGet(variables);
-        return v == null
-             ? c == null || !c.isLive(now)
-             : c != null && c.isLive(now) && c.value().equals(v);
-    }
-
-    private boolean collectionAppliesTo(CollectionType type, Composite rowPrefix, ColumnFamily current, final long now) throws InvalidRequestException
-    {
-        CellName name = current.metadata().comparator.create(rowPrefix, column);
-        // We are testing for collection equality, so we need to have the expected values *and* only those.
-        ColumnSlice[] collectionSlice = new ColumnSlice[]{ name.slice() };
-        // Filter live columns, this makes things simpler afterwards
-        Iterator<Cell> iter = Iterators.filter(current.iterator(collectionSlice), new Predicate<Cell>()
-        {
-            public boolean apply(Cell c)
-            {
-                // we only care about live columns
-                return c.isLive(now);
-            }
-        });
-=======
     public class WithVariables
     {
         private final List<ByteBuffer> variables;
@@ -125,74 +83,41 @@
             return column.equals(other.column())
                 && value.bindAndGet(variables).equals(other.value().bindAndGet(other.variables));
         }
->>>>>>> 17278b3a
 
-        private CFDefinition.Name column()
+        private ColumnDefinition column()
         {
             return column;
         }
 
         private Term value()
         {
-<<<<<<< HEAD
-            case LIST: return listAppliesTo(iter, ((Lists.Value)v).elements);
-            case SET: return setAppliesTo(iter, ((Sets.Value)v).elements);
-            case MAP: return mapAppliesTo(iter, ((Maps.Value)v).map);
-=======
             return value;
->>>>>>> 17278b3a
-        }
-
-<<<<<<< HEAD
-    private boolean listAppliesTo(Iterator<Cell> iter, List<ByteBuffer> elements)
-    {
-        for (ByteBuffer e : elements)
-            if (!iter.hasNext() || iter.next().value().equals(e))
-                return false;
-        // We must not have more elements than expected
-        return !iter.hasNext();
-    }
-
-    private boolean setAppliesTo(Iterator<Cell> iter, Set<ByteBuffer> elements)
-    {
-        Set<ByteBuffer> remaining = new HashSet<>(elements);
-        while (iter.hasNext())
-=======
-        private ColumnNameBuilder copyOrUpdatePrefix(CFMetaData cfm, ColumnNameBuilder rowPrefix)
-        {
-            return column.kind == CFDefinition.Name.Kind.STATIC ? cfm.getStaticColumnNameBuilder() : rowPrefix.copy();
         }
 
         /**
          * Validates whether this condition applies to {@code current}.
          */
-        public boolean appliesTo(ColumnNameBuilder rowPrefix, ColumnFamily current, long now) throws InvalidRequestException
+        public boolean appliesTo(Composite rowPrefix, ColumnFamily current, long now) throws InvalidRequestException
         {
             if (column.type instanceof CollectionType)
                 return collectionAppliesTo((CollectionType)column.type, rowPrefix, current, now);
 
-            ColumnNameBuilder prefix = copyOrUpdatePrefix(current.metadata(), rowPrefix);
-            ByteBuffer columnName = column.kind == CFDefinition.Name.Kind.VALUE_ALIAS
-                                  ? prefix.build()
-                                  : prefix.add(column.name.key).build();
-
-            Column c = current.getColumn(columnName);
+            Cell c = current.getColumn(current.metadata().comparator.create(rowPrefix, column));
             ByteBuffer v = value.bindAndGet(variables);
             return v == null
                  ? c == null || !c.isLive(now)
-                 : c != null && c.isLive(now) && column.type.compare(c.value(), v) == 0;
+                 : c != null && c.isLive(now) && c.value().equals(v);
         }
 
-        private boolean collectionAppliesTo(CollectionType type, ColumnNameBuilder rowPrefix, ColumnFamily current, final long now) throws InvalidRequestException
->>>>>>> 17278b3a
+        private boolean collectionAppliesTo(CollectionType type, Composite rowPrefix, ColumnFamily current, final long now) throws InvalidRequestException
         {
-            ColumnNameBuilder collectionPrefix = copyOrUpdatePrefix(current.metadata(), rowPrefix).add(column.name.key);
+            CellName name = current.metadata().comparator.create(rowPrefix, column);
             // We are testing for collection equality, so we need to have the expected values *and* only those.
-            ColumnSlice[] collectionSlice = new ColumnSlice[]{ new ColumnSlice(collectionPrefix.build(), collectionPrefix.buildAsEndOfRange()) };
+            ColumnSlice[] collectionSlice = new ColumnSlice[]{ name.slice() };
             // Filter live columns, this makes things simpler afterwards
-            Iterator<Column> iter = Iterators.filter(current.iterator(collectionSlice), new Predicate<Column>()
+            Iterator<Cell> iter = Iterators.filter(current.iterator(collectionSlice), new Predicate<Cell>()
             {
-                public boolean apply(Column c)
+                public boolean apply(Cell c)
                 {
                     // we only care about live columns
                     return c.isLive(now);
@@ -205,32 +130,14 @@
 
             switch (type.kind)
             {
-                case LIST: return listAppliesTo((ListType)type, current.metadata(), iter, ((Lists.Value)v).elements);
-                case SET: return setAppliesTo((SetType)type, current.metadata(), iter, ((Sets.Value)v).elements);
-                case MAP: return mapAppliesTo((MapType)type, current.metadata(), iter, ((Maps.Value)v).map);
+                case LIST: return listAppliesTo((ListType)type, iter, ((Lists.Value)v).elements);
+                case SET: return setAppliesTo((SetType)type, iter, ((Sets.Value)v).elements);
+                case MAP: return mapAppliesTo((MapType)type, iter, ((Maps.Value)v).map);
             }
             throw new AssertionError();
         }
 
-<<<<<<< HEAD
-            if (!remaining.remove(iter.next().name().collectionElement()))
-                return false;
-=======
-        private ByteBuffer collectionKey(CFMetaData cfm, Column c)
-        {
-            ByteBuffer[] bbs = ((CompositeType)cfm.comparator).split(c.name());
-            return bbs[bbs.length - 1];
->>>>>>> 17278b3a
-        }
-
-<<<<<<< HEAD
-    private boolean mapAppliesTo(Iterator<Cell> iter, Map<ByteBuffer, ByteBuffer> elements)
-    {
-        Map<ByteBuffer, ByteBuffer> remaining = new HashMap<>(elements);
-        while (iter.hasNext())
-=======
-        private boolean listAppliesTo(ListType type, CFMetaData cfm, Iterator<Column> iter, List<ByteBuffer> elements)
->>>>>>> 17278b3a
+        private boolean listAppliesTo(ListType type, Iterator<Cell> iter, List<ByteBuffer> elements)
         {
             for (ByteBuffer e : elements)
                 if (!iter.hasNext() || type.elements.compare(iter.next().value(), e) != 0)
@@ -239,7 +146,7 @@
             return !iter.hasNext();
         }
 
-        private boolean setAppliesTo(SetType type, CFMetaData cfm, Iterator<Column> iter, Set<ByteBuffer> elements)
+        private boolean setAppliesTo(SetType type, Iterator<Cell> iter, Set<ByteBuffer> elements)
         {
             Set<ByteBuffer> remaining = new TreeSet<>(type.elements);
             remaining.addAll(elements);
@@ -248,18 +155,13 @@
                 if (remaining.isEmpty())
                     return false;
 
-<<<<<<< HEAD
-            Cell c = iter.next();
-            if (!remaining.remove(c.name().collectionElement()).equals(c.value()))
-                return false;
-=======
-                if (!remaining.remove(collectionKey(cfm, iter.next())))
+                if (!remaining.remove(iter.next().name().collectionElement()))
                     return false;
             }
             return remaining.isEmpty();
         }
 
-        private boolean mapAppliesTo(MapType type, CFMetaData cfm, Iterator<Column> iter, Map<ByteBuffer, ByteBuffer> elements)
+        private boolean mapAppliesTo(MapType type, Iterator<Cell> iter, Map<ByteBuffer, ByteBuffer> elements)
         {
             Map<ByteBuffer, ByteBuffer> remaining = new TreeMap<>(type.keys);
             remaining.putAll(elements);
@@ -268,13 +170,12 @@
                 if (remaining.isEmpty())
                     return false;
 
-                Column c = iter.next();
-                ByteBuffer previous = remaining.remove(collectionKey(cfm, c));
+                Cell c = iter.next();
+                ByteBuffer previous = remaining.remove(c.name().collectionElement());
                 if (previous == null || type.values.compare(previous, c.value()) != 0)
                     return false;
             }
             return remaining.isEmpty();
->>>>>>> 17278b3a
         }
     }
 

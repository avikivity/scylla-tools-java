/**
 * Licensed to the Apache Software Foundation (ASF) under one
 * or more contributor license agreements.  See the NOTICE file
 * distributed with this work for additional information
 * regarding copyright ownership.  The ASF licenses this file
 * to you under the Apache License, Version 2.0 (the
 * "License"); you may not use this file except in compliance
 * with the License.  You may obtain a copy of the License at
 *
 *     http://www.apache.org/licenses/LICENSE-2.0
 *
 * Unless required by applicable law or agreed to in writing, software
 * distributed under the License is distributed on an "AS IS" BASIS,
 * WITHOUT WARRANTIES OR CONDITIONS OF ANY KIND, either express or implied.
 * See the License for the specific language governing permissions and
 * limitations under the License.
 */
package org.apache.cassandra.stress.util;

import java.util.List;
import java.util.concurrent.ConcurrentHashMap;
import java.util.concurrent.ConcurrentMap;
import javax.net.ssl.SSLContext;

import com.datastax.driver.core.*;
import com.datastax.driver.core.policies.DCAwareRoundRobinPolicy;
import com.datastax.driver.core.policies.WhiteListPolicy;
import io.netty.util.internal.logging.InternalLoggerFactory;
import io.netty.util.internal.logging.Slf4JLoggerFactory;
import org.apache.cassandra.config.EncryptionOptions;
import org.apache.cassandra.security.SSLFactory;
import org.apache.cassandra.stress.settings.StressSettings;

public class JavaDriverClient
{

    static
    {
        InternalLoggerFactory.setDefaultFactory(new Slf4JLoggerFactory());
    }

    public final String host;
    public final int port;
    public final String username;
    public final String password;
    public final AuthProvider authProvider;
    public final int maxPendingPerConnection;
    public final int connectionsPerHost;

    private final ProtocolVersion protocolVersion;
    private final EncryptionOptions.ClientEncryptionOptions encryptionOptions;
    private Cluster cluster;
    private Session session;
    private final WhiteListPolicy whitelist;

    private static final ConcurrentMap<String, PreparedStatement> stmts = new ConcurrentHashMap<>();

    public JavaDriverClient(StressSettings settings, String host, int port)
    {
        this(settings, host, port, new EncryptionOptions.ClientEncryptionOptions());
    }

    public JavaDriverClient(StressSettings settings, String host, int port, EncryptionOptions.ClientEncryptionOptions encryptionOptions)
    {
        this.protocolVersion = settings.mode.protocolVersion;
        this.host = host;
        this.port = port;
        this.username = settings.mode.username;
        this.password = settings.mode.password;
        this.authProvider = settings.mode.authProvider;
        this.encryptionOptions = encryptionOptions;
        if (settings.node.isWhiteList)
            whitelist = new WhiteListPolicy(DCAwareRoundRobinPolicy.builder().build(), settings.node.resolveAll(settings.port.nativePort));
        else
            whitelist = null;
        connectionsPerHost = settings.mode.connectionsPerHost == null ? 8 : settings.mode.connectionsPerHost;

        int maxThreadCount = 0;
        if (settings.rate.auto)
            maxThreadCount = settings.rate.maxThreads;
        else
            maxThreadCount = settings.rate.threadCount;

        //Always allow enough pending requests so every thread can have a request pending
        //See https://issues.apache.org/jira/browse/CASSANDRA-7217
        int requestsPerConnection = (maxThreadCount / connectionsPerHost) + connectionsPerHost;

        maxPendingPerConnection = settings.mode.maxPendingPerConnection == null ? Math.max(128, requestsPerConnection ) : settings.mode.maxPendingPerConnection;
    }

    public PreparedStatement prepare(String query)
    {
        PreparedStatement stmt = stmts.get(query);
        if (stmt != null)
            return stmt;
        synchronized (stmts)
        {
            stmt = stmts.get(query);
            if (stmt != null)
                return stmt;
            stmt = getSession().prepare(query);
            stmts.put(query, stmt);
        }
        return stmt;
    }

    public void connect(ProtocolOptions.Compression compression) throws Exception
    {
<<<<<<< HEAD
        PoolingOptions poolingOpts = new PoolingOptions();
        poolingOpts.setCoreConnectionsPerHost(HostDistance.LOCAL, 8);
=======

        PoolingOptions poolingOpts = new PoolingOptions()
                                     .setConnectionsPerHost(HostDistance.LOCAL, connectionsPerHost, connectionsPerHost)
                                     .setMaxRequestsPerConnection(HostDistance.LOCAL, maxPendingPerConnection)
                                     .setNewConnectionThreshold(HostDistance.LOCAL, 100);
>>>>>>> 863dbc78

        Cluster.Builder clusterBuilder = Cluster.builder()
                                                .addContactPoint(host)
                                                .withPort(port)
                                                .withPoolingOptions(poolingOpts)
<<<<<<< HEAD
=======
                                                .withoutJMXReporting()
                                                .withProtocolVersion(protocolVersion)
>>>>>>> 863dbc78
                                                .withoutMetrics(); // The driver uses metrics 3 with conflict with our version
        if (whitelist != null)
            clusterBuilder.withLoadBalancingPolicy(whitelist);
        clusterBuilder.withCompression(compression);
        if (encryptionOptions.enabled)
        {
            SSLContext sslContext;
            sslContext = SSLFactory.createSSLContext(encryptionOptions, true);
            SSLOptions sslOptions = JdkSSLOptions.builder()
                                                 .withSSLContext(sslContext)
                                                 .withCipherSuites(encryptionOptions.cipher_suites).build();
            clusterBuilder.withSSL(sslOptions);
        }

        if (authProvider != null)
        {
            clusterBuilder.withAuthProvider(authProvider);
        }
        else if (username != null)
        {
            clusterBuilder.withCredentials(username, password);
        }

        cluster = clusterBuilder.build();
        Metadata metadata = cluster.getMetadata();
        System.out.printf(
                "Connected to cluster: %s, max pending requests per connection %d, max connections per host %d%n",
                metadata.getClusterName(),
                maxPendingPerConnection,
                connectionsPerHost);
        for (Host host : metadata.getAllHosts())
        {
            System.out.printf("Datatacenter: %s; Host: %s; Rack: %s%n",
                    host.getDatacenter(), host.getAddress(), host.getRack());
        }

        session = cluster.connect();
    }

    public Cluster getCluster()
    {
        return cluster;
    }

    public Session getSession()
    {
        return session;
    }

    public ResultSet execute(String query, org.apache.cassandra.db.ConsistencyLevel consistency)
    {
        SimpleStatement stmt = new SimpleStatement(query);
        stmt.setConsistencyLevel(from(consistency));
        return getSession().execute(stmt);
    }

    public ResultSet executePrepared(PreparedStatement stmt, List<Object> queryParams, org.apache.cassandra.db.ConsistencyLevel consistency)
    {

        stmt.setConsistencyLevel(from(consistency));
        BoundStatement bstmt = stmt.bind((Object[]) queryParams.toArray(new Object[queryParams.size()]));
        return getSession().execute(bstmt);
    }

    /**
     * Get ConsistencyLevel from a C* ConsistencyLevel. This exists in the Java Driver ConsistencyLevel,
     * but it is not public.
     *
     * @param cl
     * @return
     */
    public static ConsistencyLevel from(org.apache.cassandra.db.ConsistencyLevel cl)
    {
        switch (cl)
        {
            case ANY:
                return com.datastax.driver.core.ConsistencyLevel.ANY;
            case ONE:
                return com.datastax.driver.core.ConsistencyLevel.ONE;
            case TWO:
                return com.datastax.driver.core.ConsistencyLevel.TWO;
            case THREE:
                return com.datastax.driver.core.ConsistencyLevel.THREE;
            case QUORUM:
                return com.datastax.driver.core.ConsistencyLevel.QUORUM;
            case ALL:
                return com.datastax.driver.core.ConsistencyLevel.ALL;
            case LOCAL_QUORUM:
                return com.datastax.driver.core.ConsistencyLevel.LOCAL_QUORUM;
            case EACH_QUORUM:
                return com.datastax.driver.core.ConsistencyLevel.EACH_QUORUM;
            case LOCAL_ONE:
                return com.datastax.driver.core.ConsistencyLevel.LOCAL_ONE;
        }
        throw new AssertionError();
    }

    public void disconnect()
    {
        cluster.close();
    }
}<|MERGE_RESOLUTION|>--- conflicted
+++ resolved
@@ -106,26 +106,17 @@
 
     public void connect(ProtocolOptions.Compression compression) throws Exception
     {
-<<<<<<< HEAD
-        PoolingOptions poolingOpts = new PoolingOptions();
-        poolingOpts.setCoreConnectionsPerHost(HostDistance.LOCAL, 8);
-=======
-
         PoolingOptions poolingOpts = new PoolingOptions()
                                      .setConnectionsPerHost(HostDistance.LOCAL, connectionsPerHost, connectionsPerHost)
                                      .setMaxRequestsPerConnection(HostDistance.LOCAL, maxPendingPerConnection)
                                      .setNewConnectionThreshold(HostDistance.LOCAL, 100);
->>>>>>> 863dbc78
 
         Cluster.Builder clusterBuilder = Cluster.builder()
                                                 .addContactPoint(host)
                                                 .withPort(port)
                                                 .withPoolingOptions(poolingOpts)
-<<<<<<< HEAD
-=======
                                                 .withoutJMXReporting()
                                                 .withProtocolVersion(protocolVersion)
->>>>>>> 863dbc78
                                                 .withoutMetrics(); // The driver uses metrics 3 with conflict with our version
         if (whitelist != null)
             clusterBuilder.withLoadBalancingPolicy(whitelist);

/*
* Licensed to the Apache Software Foundation (ASF) under one
* or more contributor license agreements.  See the NOTICE file
* distributed with this work for additional information
* regarding copyright ownership.  The ASF licenses this file
* to you under the Apache License, Version 2.0 (the
* "License"); you may not use this file except in compliance
* with the License.  You may obtain a copy of the License at
*
*    http://www.apache.org/licenses/LICENSE-2.0
*
* Unless required by applicable law or agreed to in writing,
* software distributed under the License is distributed on an
* "AS IS" BASIS, WITHOUT WARRANTIES OR CONDITIONS OF ANY
* KIND, either express or implied.  See the License for the
* specific language governing permissions and limitations
* under the License.
*/

package org.apache.cassandra.service;

import java.net.InetAddress;
import java.net.UnknownHostException;
import java.util.*;

import com.google.common.collect.HashMultimap;
import com.google.common.collect.Multimap;
import static org.junit.Assert.*;

import org.apache.cassandra.gms.Gossiper;
import org.junit.AfterClass;
import org.junit.BeforeClass;
import org.junit.Test;

import org.apache.cassandra.exceptions.ConfigurationException;
import org.apache.cassandra.config.Schema;
import org.apache.cassandra.SchemaLoader;
import org.apache.cassandra.Util;
import org.apache.cassandra.config.KSMetaData;
import org.apache.cassandra.dht.*;
import org.apache.cassandra.gms.ApplicationState;
import org.apache.cassandra.gms.VersionedValue;
import org.apache.cassandra.locator.AbstractReplicationStrategy;
import org.apache.cassandra.locator.SimpleSnitch;
import org.apache.cassandra.locator.TokenMetadata;

public class MoveTest
{
    private static final IPartitioner partitioner = new RandomPartitioner();
    private static IPartitioner oldPartitioner;

    /*
     * NOTE: the tests above uses RandomPartitioner, which is not the default
     * test partitioner. Changing the partitioner should be done before
     * loading the schema as loading the schema trigger the write of sstables.
     * So instead of extending SchemaLoader, we call it's method below.
     */
    @BeforeClass
    public static void setup() throws ConfigurationException
    {
        oldPartitioner = StorageService.instance.setPartitionerUnsafe(partitioner);
        SchemaLoader.loadSchema();
    }

    @AfterClass
    public static void tearDown()
    {
        StorageService.instance.setPartitionerUnsafe(oldPartitioner);
        SchemaLoader.stopGossiper();
    }

    /*
     * Test whether write endpoints is correct when the node is moving. Uses
     * StorageService.onChange and does not manipulate token metadata directly.
     */
    @Test
    public void newTestWriteEndpointsDuringMove() throws Exception
    {
        StorageService ss = StorageService.instance;
        final int RING_SIZE = 10;
        final int MOVING_NODE = 3; // index of the moving node

        TokenMetadata tmd = ss.getTokenMetadata();
        tmd.clearUnsafe();
        VersionedValue.VersionedValueFactory valueFactory = new VersionedValue.VersionedValueFactory(partitioner);

        ArrayList<Token> endpointTokens = new ArrayList<Token>();
        ArrayList<Token> keyTokens = new ArrayList<Token>();
        List<InetAddress> hosts = new ArrayList<InetAddress>();
        List<UUID> hostIds = new ArrayList<UUID>();

        Util.createInitialRing(ss, partitioner, endpointTokens, keyTokens, hosts, hostIds, RING_SIZE);

        Map<Token, List<InetAddress>> expectedEndpoints = new HashMap<Token, List<InetAddress>>();
        for (Token token : keyTokens)
        {
            List<InetAddress> endpoints = new ArrayList<InetAddress>();
            Iterator<Token> tokenIter = TokenMetadata.ringIterator(tmd.sortedTokens(), token, false);
            while (tokenIter.hasNext())
            {
                endpoints.add(tmd.getEndpoint(tokenIter.next()));
            }
            expectedEndpoints.put(token, endpoints);
        }

        // node LEAVING_NODE should move to this token
        Token newToken = positionToken(MOVING_NODE);

        // Third node leaves
        ss.onChange(hosts.get(MOVING_NODE), ApplicationState.STATUS, valueFactory.moving(newToken));
        PendingRangeCalculatorService.instance.blockUntilFinished();

        assertTrue(tmd.isMoving(hosts.get(MOVING_NODE)));

        AbstractReplicationStrategy strategy;
        for (String keyspaceName : Schema.instance.getNonSystemKeyspaces())
        {
            strategy = getStrategy(keyspaceName, tmd);
            int numMoved = 0;
            for (Token token : keyTokens)
            {
                int replicationFactor = strategy.getReplicationFactor();

                HashSet<InetAddress> actual = new HashSet<InetAddress>(tmd.getWriteEndpoints(token, keyspaceName, strategy.calculateNaturalEndpoints(token, tmd.cloneOnlyTokenMap())));
                HashSet<InetAddress> expected = new HashSet<InetAddress>();

                for (int i = 0; i < replicationFactor; i++)
                {
                    expected.add(expectedEndpoints.get(token).get(i));
                }

                if (expected.size() == actual.size()) {
                	assertEquals("mismatched endpoint sets", expected, actual);
                } else {
                	expected.add(hosts.get(MOVING_NODE));
                	assertEquals("mismatched endpoint sets", expected, actual);
                	numMoved++;
                }
            }
<<<<<<< HEAD
            // This assertion isn't reliable in 2.1.  See CASSANDRA-7390
=======
            // This assertion isn't reliable in 2.0 and 2.1.  See CASSANDRA-7390
>>>>>>> 1879d992
            // assertEquals("mismatched number of moved token", numMoved, 1);
        }

        // moving endpoint back to the normal state
        ss.onChange(hosts.get(MOVING_NODE), ApplicationState.STATUS, valueFactory.normal(Collections.singleton(newToken)));
    }

    /*
     * Test ranges and write endpoints when multiple nodes are on the move simultaneously
     */
    @Test
    public void testSimultaneousMove() throws UnknownHostException
    {
        StorageService ss = StorageService.instance;
        final int RING_SIZE = 10;
        TokenMetadata tmd = ss.getTokenMetadata();
        tmd.clearUnsafe();
        IPartitioner partitioner = new RandomPartitioner();
        VersionedValue.VersionedValueFactory valueFactory = new VersionedValue.VersionedValueFactory(partitioner);

        ArrayList<Token> endpointTokens = new ArrayList<Token>();
        ArrayList<Token> keyTokens = new ArrayList<Token>();
        List<InetAddress> hosts = new ArrayList<InetAddress>();
        List<UUID> hostIds = new ArrayList<UUID>();

        // create a ring or 10 nodes
        Util.createInitialRing(ss, partitioner, endpointTokens, keyTokens, hosts, hostIds, RING_SIZE);

        // nodes 6, 8 and 9 leave
        final int[] MOVING = new int[] {6, 8, 9};

        Map<Integer, Token> newTokens = new HashMap<Integer, Token>();

        for (int movingIndex : MOVING)
        {
            Token newToken = positionToken(movingIndex);
            ss.onChange(hosts.get(movingIndex), ApplicationState.STATUS, valueFactory.moving(newToken));

            // storing token associated with a node index
            newTokens.put(movingIndex, newToken);
        }

        Collection<InetAddress> endpoints;

        tmd = tmd.cloneAfterAllSettled();
        ss.setTokenMetadataUnsafe(tmd);

        // boot two new nodes with keyTokens.get(5) and keyTokens.get(7)
        InetAddress boot1 = InetAddress.getByName("127.0.1.1");
        Gossiper.instance.initializeNodeUnsafe(boot1, UUID.randomUUID(), 1);
        Gossiper.instance.injectApplicationState(boot1, ApplicationState.TOKENS, valueFactory.tokens(Collections.singleton(keyTokens.get(5))));
        ss.onChange(boot1,
                    ApplicationState.STATUS,
                    valueFactory.bootstrapping(Collections.<Token>singleton(keyTokens.get(5))));
        InetAddress boot2 = InetAddress.getByName("127.0.1.2");
        Gossiper.instance.initializeNodeUnsafe(boot2, UUID.randomUUID(), 1);
        Gossiper.instance.injectApplicationState(boot2, ApplicationState.TOKENS, valueFactory.tokens(Collections.singleton(keyTokens.get(7))));
        ss.onChange(boot2,
                    ApplicationState.STATUS,
                    valueFactory.bootstrapping(Collections.<Token>singleton(keyTokens.get(7))));
        PendingRangeCalculatorService.instance.blockUntilFinished();

        // don't require test update every time a new keyspace is added to test/conf/cassandra.yaml
        Map<String, AbstractReplicationStrategy> keyspaceStrategyMap = new HashMap<String, AbstractReplicationStrategy>();
        for (int i = 1; i <= 4; i++)
        {
            keyspaceStrategyMap.put("Keyspace" + i, getStrategy("Keyspace" + i, tmd));
        }

       /**
        *  Keyspace1 & Keyspace2 RF=1
        *  {
        *      /127.0.0.1=[(97,0]],
        *      /127.0.0.2=[(0,10]],
        *      /127.0.0.3=[(10,20]],
        *      /127.0.0.4=[(20,30]],
        *      /127.0.0.5=[(30,40]],
        *      /127.0.0.6=[(40,50]],
        *      /127.0.0.7=[(50,67]],
        *      /127.0.0.8=[(67,70]],
        *      /127.0.0.9=[(70,87]],
        *      /127.0.0.10=[(87,97]]
        *  }
        */

        Multimap<InetAddress, Range<Token>> keyspace1ranges = keyspaceStrategyMap.get("Keyspace1").getAddressRanges();
        Collection<Range<Token>> ranges1 = keyspace1ranges.get(InetAddress.getByName("127.0.0.1"));
        assertEquals(1, collectionSize(ranges1));
        assertEquals(generateRange(97, 0), ranges1.iterator().next());
        Collection<Range<Token>> ranges2 = keyspace1ranges.get(InetAddress.getByName("127.0.0.2"));
        assertEquals(1, collectionSize(ranges2));
        assertEquals(generateRange(0, 10), ranges2.iterator().next());
        Collection<Range<Token>> ranges3 = keyspace1ranges.get(InetAddress.getByName("127.0.0.3"));
        assertEquals(1, collectionSize(ranges3));
        assertEquals(generateRange(10, 20), ranges3.iterator().next());
        Collection<Range<Token>> ranges4 = keyspace1ranges.get(InetAddress.getByName("127.0.0.4"));
        assertEquals(1, collectionSize(ranges4));
        assertEquals(generateRange(20, 30), ranges4.iterator().next());
        Collection<Range<Token>> ranges5 = keyspace1ranges.get(InetAddress.getByName("127.0.0.5"));
        assertEquals(1, collectionSize(ranges5));
        assertEquals(generateRange(30, 40), ranges5.iterator().next());
        Collection<Range<Token>> ranges6 = keyspace1ranges.get(InetAddress.getByName("127.0.0.6"));
        assertEquals(1, collectionSize(ranges6));
        assertEquals(generateRange(40, 50), ranges6.iterator().next());
        Collection<Range<Token>> ranges7 = keyspace1ranges.get(InetAddress.getByName("127.0.0.7"));
        assertEquals(1, collectionSize(ranges7));
        assertEquals(generateRange(50, 67), ranges7.iterator().next());
        Collection<Range<Token>> ranges8 = keyspace1ranges.get(InetAddress.getByName("127.0.0.8"));
        assertEquals(1, collectionSize(ranges8));
        assertEquals(generateRange(67, 70), ranges8.iterator().next());
        Collection<Range<Token>> ranges9 = keyspace1ranges.get(InetAddress.getByName("127.0.0.9"));
        assertEquals(1, collectionSize(ranges9));
        assertEquals(generateRange(70, 87), ranges9.iterator().next());
        Collection<Range<Token>> ranges10 = keyspace1ranges.get(InetAddress.getByName("127.0.0.10"));
        assertEquals(1, collectionSize(ranges10));
        assertEquals(generateRange(87, 97), ranges10.iterator().next());


        /**
        * Keyspace3 RF=5
        * {
        *      /127.0.0.1=[(97,0], (70,87], (50,67], (87,97], (67,70]],
        *      /127.0.0.2=[(97,0], (70,87], (87,97], (0,10], (67,70]],
        *      /127.0.0.3=[(97,0], (70,87], (87,97], (0,10], (10,20]],
        *      /127.0.0.4=[(97,0], (20,30], (87,97], (0,10], (10,20]],
        *      /127.0.0.5=[(97,0], (30,40], (20,30], (0,10], (10,20]],
        *      /127.0.0.6=[(40,50], (30,40], (20,30], (0,10], (10,20]],
        *      /127.0.0.7=[(40,50], (30,40], (50,67], (20,30], (10,20]],
        *      /127.0.0.8=[(40,50], (30,40], (50,67], (20,30], (67,70]],
        *      /127.0.0.9=[(40,50], (70,87], (30,40], (50,67], (67,70]],
        *      /127.0.0.10=[(40,50], (70,87], (50,67], (87,97], (67,70]]
        * }
        */

        Multimap<InetAddress, Range<Token>> keyspace3ranges = keyspaceStrategyMap.get("Keyspace3").getAddressRanges();
        ranges1 = keyspace3ranges.get(InetAddress.getByName("127.0.0.1"));
        assertEquals(collectionSize(ranges1), 5);
        assertTrue(ranges1.equals(generateRanges(97, 0, 70, 87, 50, 67, 87, 97, 67, 70)));
        ranges2 = keyspace3ranges.get(InetAddress.getByName("127.0.0.2"));
        assertEquals(collectionSize(ranges2), 5);
        assertTrue(ranges2.equals(generateRanges(97, 0, 70, 87, 87, 97, 0, 10, 67, 70)));
        ranges3 = keyspace3ranges.get(InetAddress.getByName("127.0.0.3"));
        assertEquals(collectionSize(ranges3), 5);
        assertTrue(ranges3.equals(generateRanges(97, 0, 70, 87, 87, 97, 0, 10, 10, 20)));
        ranges4 = keyspace3ranges.get(InetAddress.getByName("127.0.0.4"));
        assertEquals(collectionSize(ranges4), 5);
        assertTrue(ranges4.equals(generateRanges(97, 0, 20, 30, 87, 97, 0, 10, 10, 20)));
        ranges5 = keyspace3ranges.get(InetAddress.getByName("127.0.0.5"));
        assertEquals(collectionSize(ranges5), 5);
        assertTrue(ranges5.equals(generateRanges(97, 0, 30, 40, 20, 30, 0, 10, 10, 20)));
        ranges6 = keyspace3ranges.get(InetAddress.getByName("127.0.0.6"));
        assertEquals(collectionSize(ranges6), 5);
        assertTrue(ranges6.equals(generateRanges(40, 50, 30, 40, 20, 30, 0, 10, 10, 20)));
        ranges7 = keyspace3ranges.get(InetAddress.getByName("127.0.0.7"));
        assertEquals(collectionSize(ranges7), 5);
        assertTrue(ranges7.equals(generateRanges(40, 50, 30, 40, 50, 67, 20, 30, 10, 20)));
        ranges8 = keyspace3ranges.get(InetAddress.getByName("127.0.0.8"));
        assertEquals(collectionSize(ranges8), 5);
        assertTrue(ranges8.equals(generateRanges(40, 50, 30, 40, 50, 67, 20, 30, 67, 70)));
        ranges9 = keyspace3ranges.get(InetAddress.getByName("127.0.0.9"));
        assertEquals(collectionSize(ranges9), 5);
        assertTrue(ranges9.equals(generateRanges(40, 50, 70, 87, 30, 40, 50, 67, 67, 70)));
        ranges10 = keyspace3ranges.get(InetAddress.getByName("127.0.0.10"));
        assertEquals(collectionSize(ranges10), 5);
        assertTrue(ranges10.equals(generateRanges(40, 50, 70, 87, 50, 67, 87, 97, 67, 70)));


        /**
         * Keyspace4 RF=3
         * {
         *      /127.0.0.1=[(97,0], (70,87], (87,97]],
         *      /127.0.0.2=[(97,0], (87,97], (0,10]],
         *      /127.0.0.3=[(97,0], (0,10], (10,20]],
         *      /127.0.0.4=[(20,30], (0,10], (10,20]],
         *      /127.0.0.5=[(30,40], (20,30], (10,20]],
         *      /127.0.0.6=[(40,50], (30,40], (20,30]],
         *      /127.0.0.7=[(40,50], (30,40], (50,67]],
         *      /127.0.0.8=[(40,50], (50,67], (67,70]],
         *      /127.0.0.9=[(70,87], (50,67], (67,70]],
         *      /127.0.0.10=[(70,87], (87,97], (67,70]]
         *  }
         */
        Multimap<InetAddress, Range<Token>> keyspace4ranges = keyspaceStrategyMap.get("Keyspace4").getAddressRanges();
        ranges1 = keyspace4ranges.get(InetAddress.getByName("127.0.0.1"));
        assertEquals(collectionSize(ranges1), 3);
        assertTrue(ranges1.equals(generateRanges(97, 0, 70, 87, 87, 97)));
        ranges2 = keyspace4ranges.get(InetAddress.getByName("127.0.0.2"));
        assertEquals(collectionSize(ranges2), 3);
        assertTrue(ranges2.equals(generateRanges(97, 0, 87, 97, 0, 10)));
        ranges3 = keyspace4ranges.get(InetAddress.getByName("127.0.0.3"));
        assertEquals(collectionSize(ranges3), 3);
        assertTrue(ranges3.equals(generateRanges(97, 0, 0, 10, 10, 20)));
        ranges4 = keyspace4ranges.get(InetAddress.getByName("127.0.0.4"));
        assertEquals(collectionSize(ranges4), 3);
        assertTrue(ranges4.equals(generateRanges(20, 30, 0, 10, 10, 20)));
        ranges5 = keyspace4ranges.get(InetAddress.getByName("127.0.0.5"));
        assertEquals(collectionSize(ranges5), 3);
        assertTrue(ranges5.equals(generateRanges(30, 40, 20, 30, 10, 20)));
        ranges6 = keyspace4ranges.get(InetAddress.getByName("127.0.0.6"));
        assertEquals(collectionSize(ranges6), 3);
        assertTrue(ranges6.equals(generateRanges(40, 50, 30, 40, 20, 30)));
        ranges7 = keyspace4ranges.get(InetAddress.getByName("127.0.0.7"));
        assertEquals(collectionSize(ranges7), 3);
        assertTrue(ranges7.equals(generateRanges(40, 50, 30, 40, 50, 67)));
        ranges8 = keyspace4ranges.get(InetAddress.getByName("127.0.0.8"));
        assertEquals(collectionSize(ranges8), 3);
        assertTrue(ranges8.equals(generateRanges(40, 50, 50, 67, 67, 70)));
        ranges9 = keyspace4ranges.get(InetAddress.getByName("127.0.0.9"));
        assertEquals(collectionSize(ranges9), 3);
        assertTrue(ranges9.equals(generateRanges(70, 87, 50, 67, 67, 70)));
        ranges10 = keyspace4ranges.get(InetAddress.getByName("127.0.0.10"));
        assertEquals(collectionSize(ranges10), 3);
        assertTrue(ranges10.equals(generateRanges(70, 87, 87, 97, 67, 70)));

        // pre-calculate the results.
        Map<String, Multimap<Token, InetAddress>> expectedEndpoints = new HashMap<String, Multimap<Token, InetAddress>>();
        expectedEndpoints.put("Keyspace1", HashMultimap.<Token, InetAddress>create());
        expectedEndpoints.get("Keyspace1").putAll(new BigIntegerToken("5"), makeAddrs("127.0.0.2"));
        expectedEndpoints.get("Keyspace1").putAll(new BigIntegerToken("15"), makeAddrs("127.0.0.3"));
        expectedEndpoints.get("Keyspace1").putAll(new BigIntegerToken("25"), makeAddrs("127.0.0.4"));
        expectedEndpoints.get("Keyspace1").putAll(new BigIntegerToken("35"), makeAddrs("127.0.0.5"));
        expectedEndpoints.get("Keyspace1").putAll(new BigIntegerToken("45"), makeAddrs("127.0.0.6"));
        expectedEndpoints.get("Keyspace1").putAll(new BigIntegerToken("55"), makeAddrs("127.0.0.7", "127.0.1.1"));
        expectedEndpoints.get("Keyspace1").putAll(new BigIntegerToken("65"), makeAddrs("127.0.0.7"));
        expectedEndpoints.get("Keyspace1").putAll(new BigIntegerToken("75"), makeAddrs("127.0.0.9", "127.0.1.2"));
        expectedEndpoints.get("Keyspace1").putAll(new BigIntegerToken("85"), makeAddrs("127.0.0.9"));
        expectedEndpoints.get("Keyspace1").putAll(new BigIntegerToken("95"), makeAddrs("127.0.0.10"));
        expectedEndpoints.put("Keyspace2", HashMultimap.<Token, InetAddress>create());
        expectedEndpoints.get("Keyspace2").putAll(new BigIntegerToken("5"), makeAddrs("127.0.0.2"));
        expectedEndpoints.get("Keyspace2").putAll(new BigIntegerToken("15"), makeAddrs("127.0.0.3"));
        expectedEndpoints.get("Keyspace2").putAll(new BigIntegerToken("25"), makeAddrs("127.0.0.4"));
        expectedEndpoints.get("Keyspace2").putAll(new BigIntegerToken("35"), makeAddrs("127.0.0.5"));
        expectedEndpoints.get("Keyspace2").putAll(new BigIntegerToken("45"), makeAddrs("127.0.0.6"));
        expectedEndpoints.get("Keyspace2").putAll(new BigIntegerToken("55"), makeAddrs("127.0.0.7", "127.0.1.1"));
        expectedEndpoints.get("Keyspace2").putAll(new BigIntegerToken("65"), makeAddrs("127.0.0.7"));
        expectedEndpoints.get("Keyspace2").putAll(new BigIntegerToken("75"), makeAddrs("127.0.0.9", "127.0.1.2"));
        expectedEndpoints.get("Keyspace2").putAll(new BigIntegerToken("85"), makeAddrs("127.0.0.9"));
        expectedEndpoints.get("Keyspace2").putAll(new BigIntegerToken("95"), makeAddrs("127.0.0.10"));
        expectedEndpoints.put("Keyspace3", HashMultimap.<Token, InetAddress>create());
        expectedEndpoints.get("Keyspace3").putAll(new BigIntegerToken("5"), makeAddrs("127.0.0.2", "127.0.0.3", "127.0.0.4", "127.0.0.5", "127.0.0.6"));
        expectedEndpoints.get("Keyspace3").putAll(new BigIntegerToken("15"), makeAddrs("127.0.0.3", "127.0.0.4", "127.0.0.5", "127.0.0.6", "127.0.0.7", "127.0.1.1"));
        expectedEndpoints.get("Keyspace3").putAll(new BigIntegerToken("25"), makeAddrs("127.0.0.4", "127.0.0.5", "127.0.0.6", "127.0.0.7", "127.0.0.8", "127.0.1.1"));
        expectedEndpoints.get("Keyspace3").putAll(new BigIntegerToken("35"), makeAddrs("127.0.0.5", "127.0.0.6", "127.0.0.7", "127.0.0.8", "127.0.0.9", "127.0.1.1", "127.0.1.2"));
        expectedEndpoints.get("Keyspace3").putAll(new BigIntegerToken("45"), makeAddrs("127.0.0.6", "127.0.0.7", "127.0.0.8", "127.0.0.9", "127.0.0.10", "127.0.1.1", "127.0.1.2"));
        expectedEndpoints.get("Keyspace3").putAll(new BigIntegerToken("55"), makeAddrs("127.0.0.7", "127.0.0.8", "127.0.0.9", "127.0.0.10", "127.0.0.1", "127.0.1.1", "127.0.1.2"));
        expectedEndpoints.get("Keyspace3").putAll(new BigIntegerToken("65"), makeAddrs("127.0.0.7", "127.0.0.8", "127.0.0.9", "127.0.0.10", "127.0.0.1", "127.0.1.2"));
        expectedEndpoints.get("Keyspace3").putAll(new BigIntegerToken("75"), makeAddrs("127.0.0.9", "127.0.0.10", "127.0.0.1", "127.0.0.2", "127.0.0.3", "127.0.1.2"));
        expectedEndpoints.get("Keyspace3").putAll(new BigIntegerToken("85"), makeAddrs("127.0.0.9", "127.0.0.10", "127.0.0.1", "127.0.0.2", "127.0.0.3"));
        expectedEndpoints.get("Keyspace3").putAll(new BigIntegerToken("95"), makeAddrs("127.0.0.10", "127.0.0.1", "127.0.0.2", "127.0.0.3", "127.0.0.4"));
        expectedEndpoints.put("Keyspace4", HashMultimap.<Token, InetAddress>create());
        expectedEndpoints.get("Keyspace4").putAll(new BigIntegerToken("5"), makeAddrs("127.0.0.2", "127.0.0.3", "127.0.0.4"));
        expectedEndpoints.get("Keyspace4").putAll(new BigIntegerToken("15"), makeAddrs("127.0.0.3", "127.0.0.4", "127.0.0.5"));
        expectedEndpoints.get("Keyspace4").putAll(new BigIntegerToken("25"), makeAddrs("127.0.0.4", "127.0.0.5", "127.0.0.6"));
        expectedEndpoints.get("Keyspace4").putAll(new BigIntegerToken("35"), makeAddrs("127.0.0.5", "127.0.0.6", "127.0.0.7", "127.0.1.1"));
        expectedEndpoints.get("Keyspace4").putAll(new BigIntegerToken("45"), makeAddrs("127.0.0.6", "127.0.0.7", "127.0.0.8", "127.0.1.1"));
        expectedEndpoints.get("Keyspace4").putAll(new BigIntegerToken("55"), makeAddrs("127.0.0.7", "127.0.0.8", "127.0.0.9", "127.0.1.1", "127.0.1.2"));
        expectedEndpoints.get("Keyspace4").putAll(new BigIntegerToken("65"), makeAddrs("127.0.0.7", "127.0.0.8", "127.0.0.9", "127.0.1.2"));
        expectedEndpoints.get("Keyspace4").putAll(new BigIntegerToken("75"), makeAddrs("127.0.0.9", "127.0.0.10", "127.0.0.1", "127.0.1.2"));
        expectedEndpoints.get("Keyspace4").putAll(new BigIntegerToken("85"), makeAddrs("127.0.0.9", "127.0.0.10", "127.0.0.1"));
        expectedEndpoints.get("Keyspace4").putAll(new BigIntegerToken("95"), makeAddrs("127.0.0.10", "127.0.0.1", "127.0.0.2"));

        for (Map.Entry<String, AbstractReplicationStrategy> keyspaceStrategy : keyspaceStrategyMap.entrySet())
        {
            String keyspaceName = keyspaceStrategy.getKey();
            AbstractReplicationStrategy strategy = keyspaceStrategy.getValue();

            for (Token token : keyTokens)
            {
                endpoints = tmd.getWriteEndpoints(token, keyspaceName, strategy.getNaturalEndpoints(token));
                assertEquals(expectedEndpoints.get(keyspaceName).get(token).size(), endpoints.size());
                assertTrue(expectedEndpoints.get(keyspaceName).get(token).containsAll(endpoints));
            }

            // just to be sure that things still work according to the old tests, run them:
            if (strategy.getReplicationFactor() != 3)
                continue;

            // tokens 5, 15 and 25 should go three nodes
            for (int i = 0; i < 3; i++)
            {
                endpoints = tmd.getWriteEndpoints(keyTokens.get(i), keyspaceName, strategy.getNaturalEndpoints(keyTokens.get(i)));
                assertEquals(3, endpoints.size());
                assertTrue(endpoints.contains(hosts.get(i+1)));
                assertTrue(endpoints.contains(hosts.get(i+2)));
                assertTrue(endpoints.contains(hosts.get(i+3)));
            }

            // token 35 should go to nodes 4, 5, 6 and boot1
            endpoints = tmd.getWriteEndpoints(keyTokens.get(3), keyspaceName, strategy.getNaturalEndpoints(keyTokens.get(3)));
            assertEquals(4, endpoints.size());
            assertTrue(endpoints.contains(hosts.get(4)));
            assertTrue(endpoints.contains(hosts.get(5)));
            assertTrue(endpoints.contains(hosts.get(6)));
            assertTrue(endpoints.contains(boot1));

            // token 45 should go to nodes 5, 6, 7 boot1
            endpoints = tmd.getWriteEndpoints(keyTokens.get(4), keyspaceName, strategy.getNaturalEndpoints(keyTokens.get(4)));
            assertEquals(4, endpoints.size());
            assertTrue(endpoints.contains(hosts.get(5)));
            assertTrue(endpoints.contains(hosts.get(6)));
            assertTrue(endpoints.contains(hosts.get(7)));
            assertTrue(endpoints.contains(boot1));

            // token 55 should go to nodes 6, 7, 8 boot1 and boot2
            endpoints = tmd.getWriteEndpoints(keyTokens.get(5), keyspaceName, strategy.getNaturalEndpoints(keyTokens.get(5)));
            assertEquals(5, endpoints.size());
            assertTrue(endpoints.contains(hosts.get(6)));
            assertTrue(endpoints.contains(hosts.get(7)));
            assertTrue(endpoints.contains(hosts.get(8)));
            assertTrue(endpoints.contains(boot1));
            assertTrue(endpoints.contains(boot2));

            // token 65 should go to nodes 6, 7, 8 and boot2
            endpoints = tmd.getWriteEndpoints(keyTokens.get(6), keyspaceName, strategy.getNaturalEndpoints(keyTokens.get(6)));
            assertEquals(4, endpoints.size());
            assertTrue(endpoints.contains(hosts.get(6)));
            assertTrue(endpoints.contains(hosts.get(7)));
            assertTrue(endpoints.contains(hosts.get(8)));
            assertTrue(endpoints.contains(boot2));

            // token 75 should to go nodes 8, 9, 0 and boot2
            endpoints = tmd.getWriteEndpoints(keyTokens.get(7), keyspaceName, strategy.getNaturalEndpoints(keyTokens.get(7)));
            assertEquals(4, endpoints.size());
            assertTrue(endpoints.contains(hosts.get(8)));
            assertTrue(endpoints.contains(hosts.get(9)));
            assertTrue(endpoints.contains(hosts.get(0)));
            assertTrue(endpoints.contains(boot2));

            // token 85 should go to nodes 8, 9 and 0
            endpoints = tmd.getWriteEndpoints(keyTokens.get(8), keyspaceName, strategy.getNaturalEndpoints(keyTokens.get(8)));
            assertEquals(3, endpoints.size());
            assertTrue(endpoints.contains(hosts.get(8)));
            assertTrue(endpoints.contains(hosts.get(9)));
            assertTrue(endpoints.contains(hosts.get(0)));

            // token 95 should go to nodes 9, 0 and 1
            endpoints = tmd.getWriteEndpoints(keyTokens.get(9), keyspaceName, strategy.getNaturalEndpoints(keyTokens.get(9)));
            assertEquals(3, endpoints.size());
            assertTrue(endpoints.contains(hosts.get(9)));
            assertTrue(endpoints.contains(hosts.get(0)));
            assertTrue(endpoints.contains(hosts.get(1)));
        }

        // all moving nodes are back to the normal state
        for (Integer movingIndex : MOVING)
        {
            ss.onChange(hosts.get(movingIndex),
                        ApplicationState.STATUS,
                        valueFactory.normal(Collections.singleton(newTokens.get(movingIndex))));
        }
    }

    @Test
    public void testStateJumpToNormal() throws UnknownHostException
    {
        StorageService ss = StorageService.instance;
        TokenMetadata tmd = ss.getTokenMetadata();
        tmd.clearUnsafe();
        IPartitioner partitioner = new RandomPartitioner();
        VersionedValue.VersionedValueFactory valueFactory = new VersionedValue.VersionedValueFactory(partitioner);

        ArrayList<Token> endpointTokens = new ArrayList<Token>();
        ArrayList<Token> keyTokens = new ArrayList<Token>();
        List<InetAddress> hosts = new ArrayList<InetAddress>();
        List<UUID> hostIds = new ArrayList<UUID>();

        // create a ring or 6 nodes
        Util.createInitialRing(ss, partitioner, endpointTokens, keyTokens, hosts, hostIds, 6);

        // node 2 leaves
        Token newToken = positionToken(7);
        ss.onChange(hosts.get(2), ApplicationState.STATUS, valueFactory.moving(newToken));

        assertTrue(tmd.isMoving(hosts.get(2)));
        assertEquals(endpointTokens.get(2), tmd.getToken(hosts.get(2)));

        // back to normal
        Gossiper.instance.injectApplicationState(hosts.get(2), ApplicationState.TOKENS, valueFactory.tokens(Collections.singleton(newToken)));
        ss.onChange(hosts.get(2), ApplicationState.STATUS, valueFactory.normal(Collections.singleton(newToken)));

        assertTrue(tmd.getMovingEndpoints().isEmpty());
        assertEquals(newToken, tmd.getToken(hosts.get(2)));

        newToken = positionToken(8);
        // node 2 goes through leave and left and then jumps to normal at its new token
        ss.onChange(hosts.get(2), ApplicationState.STATUS, valueFactory.moving(newToken));
        Gossiper.instance.injectApplicationState(hosts.get(2), ApplicationState.TOKENS, valueFactory.tokens(Collections.singleton(newToken)));
        ss.onChange(hosts.get(2), ApplicationState.STATUS, valueFactory.normal(Collections.singleton(newToken)));

        assertTrue(tmd.getBootstrapTokens().isEmpty());
        assertTrue(tmd.getMovingEndpoints().isEmpty());
        assertEquals(newToken, tmd.getToken(hosts.get(2)));
    }

    private static Collection<InetAddress> makeAddrs(String... hosts) throws UnknownHostException
    {
        ArrayList<InetAddress> addrs = new ArrayList<InetAddress>(hosts.length);
        for (String host : hosts)
            addrs.add(InetAddress.getByName(host));
        return addrs;
    }

    private AbstractReplicationStrategy getStrategy(String keyspaceName, TokenMetadata tmd)
    {
        KSMetaData ksmd = Schema.instance.getKSMetaData(keyspaceName);
        return AbstractReplicationStrategy.createReplicationStrategy(
                keyspaceName,
                ksmd.strategyClass,
                tmd,
                new SimpleSnitch(),
                ksmd.strategyOptions);
    }

    private Token positionToken(int position)
    {
        return new BigIntegerToken(String.valueOf(10 * position + 7));
    }

    private int collectionSize(Collection<?> collection)
    {
        if (collection.isEmpty())
            return 0;

        Iterator<?> iterator = collection.iterator();

        int count = 0;
        while (iterator.hasNext())
        {
            iterator.next();
            count++;
        }

        return count;
    }

    private Collection<Range<Token>> generateRanges(int... rangePairs)
    {
        if (rangePairs.length % 2 == 1)
            throw new RuntimeException("generateRanges argument count should be even");

        Set<Range<Token>> ranges = new HashSet<Range<Token>>();

        for (int i = 0; i < rangePairs.length; i+=2)
        {
            ranges.add(generateRange(rangePairs[i], rangePairs[i+1]));
        }

        return ranges;
    }

    private Range<Token> generateRange(int left, int right)
    {
        return new Range<Token>(new BigIntegerToken(String.valueOf(left)), new BigIntegerToken(String.valueOf(right)));
    }
}<|MERGE_RESOLUTION|>--- conflicted
+++ resolved
@@ -137,11 +137,7 @@
                 	numMoved++;
                 }
             }
-<<<<<<< HEAD
-            // This assertion isn't reliable in 2.1.  See CASSANDRA-7390
-=======
             // This assertion isn't reliable in 2.0 and 2.1.  See CASSANDRA-7390
->>>>>>> 1879d992
             // assertEquals("mismatched number of moved token", numMoved, 1);
         }
 

/*
 * Licensed to the Apache Software Foundation (ASF) under one
 * or more contributor license agreements.  See the NOTICE file
 * distributed with this work for additional information
 * regarding copyright ownership.  The ASF licenses this file
 * to you under the Apache License, Version 2.0 (the
 * "License"); you may not use this file except in compliance
 * with the License.  You may obtain a copy of the License at
 *
 *     http://www.apache.org/licenses/LICENSE-2.0
 *
 * Unless required by applicable law or agreed to in writing, software
 * distributed under the License is distributed on an "AS IS" BASIS,
 * WITHOUT WARRANTIES OR CONDITIONS OF ANY KIND, either express or implied.
 * See the License for the specific language governing permissions and
 * limitations under the License.
 */
package org.apache.cassandra.io.sstable;

import java.io.File;
import java.io.FileInputStream;
import java.io.FileOutputStream;
import java.io.IOException;
import java.util.ArrayList;
import java.util.List;
import java.util.Random;

import org.junit.After;
import org.junit.Assert;
import org.junit.Before;
import org.junit.BeforeClass;
import org.junit.Ignore;
import org.junit.Test;

import org.slf4j.Logger;
import org.slf4j.LoggerFactory;

import org.apache.cassandra.SchemaLoader;
import org.apache.cassandra.cql3.QueryProcessor;
import org.apache.cassandra.cql3.UntypedResultSet;
import org.apache.cassandra.db.ColumnFamilyStore;
import org.apache.cassandra.db.Keyspace;
<<<<<<< HEAD
import org.apache.cassandra.db.Slices;
import org.apache.cassandra.db.filter.ColumnFilter;
import org.apache.cassandra.db.marshal.BytesType;
import org.apache.cassandra.db.rows.UnfilteredRowIterator;
=======
>>>>>>> e8651b66
import org.apache.cassandra.dht.IPartitioner;
import org.apache.cassandra.dht.Range;
import org.apache.cassandra.dht.Token;
import org.apache.cassandra.exceptions.ConfigurationException;
import org.apache.cassandra.io.sstable.format.SSTableFormat;
import org.apache.cassandra.io.sstable.format.SSTableReader;
import org.apache.cassandra.io.sstable.format.Version;
import org.apache.cassandra.io.sstable.format.big.BigFormat;
import org.apache.cassandra.service.CacheService;
import org.apache.cassandra.service.StorageService;
import org.apache.cassandra.streaming.StreamPlan;
import org.apache.cassandra.streaming.StreamSession;
import org.apache.cassandra.utils.ByteBufferUtil;
import org.apache.cassandra.utils.FBUtilities;

/**
 * Tests backwards compatibility for SSTables
 */
public class LegacySSTableTest
{
    private static final Logger logger = LoggerFactory.getLogger(LegacySSTableTest.class);

    public static final String LEGACY_SSTABLE_PROP = "legacy-sstable-root";

    public static File LEGACY_SSTABLE_ROOT;

    /**
     * When adding a new sstable version, add that one here.
     * See {@link #testGenerateSstables()} to generate sstables.
     * Take care on commit as you need to add the sstable files using {@code git add -f}
     */
    public static final String[] legacyVersions = {"ma", "la", "ka", "jb"};

    // 1200 chars
    static final String longString = "0123456789012345678901234567890123456789012345678901234567890123456789012345678901234567890123456789" +
                                     "0123456789012345678901234567890123456789012345678901234567890123456789012345678901234567890123456789" +
                                     "0123456789012345678901234567890123456789012345678901234567890123456789012345678901234567890123456789" +
                                     "0123456789012345678901234567890123456789012345678901234567890123456789012345678901234567890123456789" +
                                     "0123456789012345678901234567890123456789012345678901234567890123456789012345678901234567890123456789" +
                                     "0123456789012345678901234567890123456789012345678901234567890123456789012345678901234567890123456789" +
                                     "0123456789012345678901234567890123456789012345678901234567890123456789012345678901234567890123456789" +
                                     "0123456789012345678901234567890123456789012345678901234567890123456789012345678901234567890123456789" +
                                     "0123456789012345678901234567890123456789012345678901234567890123456789012345678901234567890123456789" +
                                     "0123456789012345678901234567890123456789012345678901234567890123456789012345678901234567890123456789" +
                                     "0123456789012345678901234567890123456789012345678901234567890123456789012345678901234567890123456789" +
                                     "0123456789012345678901234567890123456789012345678901234567890123456789012345678901234567890123456789";

    @BeforeClass
    public static void defineSchema() throws ConfigurationException
    {
        SchemaLoader.prepareServer();
        StorageService.instance.initServer();
        Keyspace.setInitialized();
        createKeyspace();
        for (String legacyVersion : legacyVersions)
        {
            createTables(legacyVersion);
        }
        String scp = System.getProperty(LEGACY_SSTABLE_PROP);
        assert scp != null;
        LEGACY_SSTABLE_ROOT = new File(scp).getAbsoluteFile();
        assert LEGACY_SSTABLE_ROOT.isDirectory();
    }

    @After
    public void tearDown()
    {
        for (String legacyVersion : legacyVersions)
        {
            truncateTables(legacyVersion);
        }
    }

    /**
     * Get a descriptor for the legacy sstable at the given version.
     */
    protected Descriptor getDescriptor(String legacyVersion, String table)
    {
        return new Descriptor(legacyVersion, getTableDir(legacyVersion, table), "legacy_tables", table, 1,
                              BigFormat.instance.getVersion(legacyVersion).hasNewFileName()?
                              SSTableFormat.Type.BIG :SSTableFormat.Type.LEGACY);
    }

    @Test
    public void testLoadLegacyCqlTables() throws Exception
    {
        for (String legacyVersion : legacyVersions)
        {
            logger.info("Loading legacy version: {}", legacyVersion);
            loadLegacyTables(legacyVersion);
            CacheService.instance.invalidateKeyCache();
            long startCount = CacheService.instance.keyCache.size();
            verifyReads(legacyVersion);
            verifyCache(legacyVersion, startCount);
        }
    }

    @Test
    public void testStreamLegacyCqlTables() throws Exception
    {
        for (String legacyVersion : legacyVersions)
        {
            streamLegacyTables(legacyVersion);
            verifyReads(legacyVersion);
        }
    }

    private void streamLegacyTables(String legacyVersion) throws Exception
    {
        for (int compact = 0; compact <= 1; compact++)
        {
            logger.info("Streaming legacy version {}{}", legacyVersion, getCompactNameSuffix(compact));
            streamLegacyTable("legacy_%s_simple%s", legacyVersion, getCompactNameSuffix(compact));
            streamLegacyTable("legacy_%s_simple_counter%s", legacyVersion, getCompactNameSuffix(compact));
            streamLegacyTable("legacy_%s_clust%s", legacyVersion, getCompactNameSuffix(compact));
            streamLegacyTable("legacy_%s_clust_counter%s", legacyVersion, getCompactNameSuffix(compact));
        }
    }

    private void streamLegacyTable(String tablePattern, String legacyVersion, String compactNameSuffix) throws Exception
    {
        String table = String.format(tablePattern, legacyVersion, compactNameSuffix);
        SSTableReader sstable = SSTableReader.open(getDescriptor(legacyVersion, table));
        IPartitioner p = sstable.getPartitioner();
        List<Range<Token>> ranges = new ArrayList<>();
        ranges.add(new Range<>(p.getMinimumToken(), p.getToken(ByteBufferUtil.bytes("100"))));
        ranges.add(new Range<>(p.getToken(ByteBufferUtil.bytes("100")), p.getMinimumToken()));
        ArrayList<StreamSession.SSTableStreamingSections> details = new ArrayList<>();
        details.add(new StreamSession.SSTableStreamingSections(sstable.ref(),
                                                               sstable.getPositionsForRanges(ranges),
                                                               sstable.estimatedKeysForRanges(ranges), sstable.getSSTableMetadata().repairedAt));
        new StreamPlan("LegacyStreamingTest").transferFiles(FBUtilities.getBroadcastAddress(), details)
                                             .execute().get();
<<<<<<< HEAD

        ColumnFamilyStore cfs = Keyspace.open(KSNAME).getColumnFamilyStore(CFNAME);
        assert cfs.getLiveSSTables().size() == 1;
        sstable = cfs.getLiveSSTables().iterator().next();
        for (String keystring : TEST_DATA)
        {
            ByteBuffer key = bytes(keystring);

            UnfilteredRowIterator iter = sstable.iterator(Util.dk(key), Slices.ALL, ColumnFilter.selectionBuilder().add(cfs.metadata.getColumnDefinition(bytes("name"))).build(), false, false);

            // check not deleted (CASSANDRA-6527)
            assert iter.partitionLevelDeletion().equals(DeletionTime.LIVE);
            assert iter.next().clustering().get(0).equals(key);
        }
        sstable.selfRef().release();
    }

    @Test
    public void testVersions() throws Throwable
    {
        boolean notSkipped = false;

        for (File version : LEGACY_SSTABLE_ROOT.listFiles())
        {
            if (!new File(LEGACY_SSTABLE_ROOT + File.separator + version.getName() + File.separator + KSNAME).isDirectory())
                continue;
            if (Version.validate(version.getName()) && SSTableFormat.Type.LEGACY.info.getVersion(version.getName()).isCompatible())
            {
                notSkipped = true;
                testVersion(version.getName());
            }
        }

        assert notSkipped;
=======
>>>>>>> e8651b66
    }

    private static void loadLegacyTables(String legacyVersion) throws Exception
    {
<<<<<<< HEAD
        try
        {
            ColumnFamilyStore cfs = Keyspace.open(KSNAME).getColumnFamilyStore(CFNAME);


            SSTableReader reader = SSTableReader.open(getDescriptor(version));
            for (String keystring : TEST_DATA)
            {

                ByteBuffer key = bytes(keystring);

                UnfilteredRowIterator iter = reader.iterator(Util.dk(key), Slices.ALL, ColumnFilter.selection(cfs.metadata.partitionColumns()), false, false);

                // check not deleted (CASSANDRA-6527)
                assert iter.partitionLevelDeletion().equals(DeletionTime.LIVE);
                assert iter.next().clustering().get(0).equals(key);
            }

            // TODO actually test some reads
        }
        catch (Throwable e)
=======
        for (int compact = 0; compact <= 1; compact++)
>>>>>>> e8651b66
        {
            logger.info("Preparing legacy version {}{}", legacyVersion, getCompactNameSuffix(compact));
            loadLegacyTable("legacy_%s_simple%s", legacyVersion, getCompactNameSuffix(compact));
            loadLegacyTable("legacy_%s_simple_counter%s", legacyVersion, getCompactNameSuffix(compact));
            loadLegacyTable("legacy_%s_clust%s", legacyVersion, getCompactNameSuffix(compact));
            loadLegacyTable("legacy_%s_clust_counter%s", legacyVersion, getCompactNameSuffix(compact));
        }
    }

    private static void verifyCache(String legacyVersion, long startCount) throws InterruptedException, java.util.concurrent.ExecutionException
    {
        //For https://issues.apache.org/jira/browse/CASSANDRA-10778
        //Validate whether the key cache successfully saves in the presence of old keys as
        //well as loads the correct number of keys
        long endCount = CacheService.instance.keyCache.size();
        Assert.assertTrue(endCount > startCount);
        CacheService.instance.keyCache.submitWrite(Integer.MAX_VALUE).get();
        CacheService.instance.invalidateKeyCache();
        Assert.assertEquals(startCount, CacheService.instance.keyCache.size());
        CacheService.instance.keyCache.loadSaved();
        if (BigFormat.instance.getVersion(legacyVersion).storeRows())
            Assert.assertEquals(endCount, CacheService.instance.keyCache.size());
        else
            Assert.assertEquals(startCount, CacheService.instance.keyCache.size());
    }

    private static void verifyReads(String legacyVersion)
    {
        for (int compact = 0; compact <= 1; compact++)
        {
            for (int ck = 0; ck < 50; ck++)
            {
                String ckValue = Integer.toString(ck) + longString;
                for (int pk = 0; pk < 5; pk++)
                {
                    logger.debug("for pk={} ck={}", pk, ck);

                    String pkValue = Integer.toString(pk);
                    UntypedResultSet rs;
                    if (ck == 0)
                    {
                        readSimpleTable(legacyVersion, getCompactNameSuffix(compact),  pkValue);
                        readSimpleCounterTable(legacyVersion, getCompactNameSuffix(compact), pkValue);
                    }

                    readClusteringTable(legacyVersion, getCompactNameSuffix(compact), ck, ckValue, pkValue);
                    readClusteringCounterTable(legacyVersion, getCompactNameSuffix(compact), ckValue, pkValue);
                }
            }
        }
    }

    private static void readClusteringCounterTable(String legacyVersion, String compactSuffix, String ckValue, String pkValue)
    {
        logger.debug("Read legacy_{}_clust_counter{}", legacyVersion, compactSuffix);
        UntypedResultSet rs;
        rs = QueryProcessor.executeInternal(String.format("SELECT val FROM legacy_tables.legacy_%s_clust_counter%s WHERE pk=? AND ck=?", legacyVersion, compactSuffix), pkValue, ckValue);
        Assert.assertNotNull(rs);
        Assert.assertEquals(1, rs.size());
        Assert.assertEquals(1L, rs.one().getLong("val"));
    }

    private static void readClusteringTable(String legacyVersion, String compactSuffix, int ck, String ckValue, String pkValue)
    {
        logger.debug("Read legacy_{}_clust{}", legacyVersion, compactSuffix);
        UntypedResultSet rs;
        rs = QueryProcessor.executeInternal(String.format("SELECT val FROM legacy_tables.legacy_%s_clust%s WHERE pk=? AND ck=?", legacyVersion, compactSuffix), pkValue, ckValue);
        assertLegacyClustRows(1, rs);

        String ckValue2 = Integer.toString(ck < 10 ? 40 : ck - 1) + longString;
        String ckValue3 = Integer.toString(ck > 39 ? 10 : ck + 1) + longString;
        rs = QueryProcessor.executeInternal(String.format("SELECT val FROM legacy_tables.legacy_%s_clust%s WHERE pk=? AND ck IN (?, ?, ?)", legacyVersion, compactSuffix), pkValue, ckValue, ckValue2, ckValue3);
        assertLegacyClustRows(3, rs);
    }

    private static void readSimpleCounterTable(String legacyVersion, String compactSuffix, String pkValue)
    {
        logger.debug("Read legacy_{}_simple_counter{}", legacyVersion, compactSuffix);
        UntypedResultSet rs;
        rs = QueryProcessor.executeInternal(String.format("SELECT val FROM legacy_tables.legacy_%s_simple_counter%s WHERE pk=?", legacyVersion, compactSuffix), pkValue);
        Assert.assertNotNull(rs);
        Assert.assertEquals(1, rs.size());
        Assert.assertEquals(1L, rs.one().getLong("val"));
    }

    private static void readSimpleTable(String legacyVersion, String compactSuffix, String pkValue)
    {
        logger.debug("Read simple: legacy_{}_simple{}", legacyVersion, compactSuffix);
        UntypedResultSet rs;
        rs = QueryProcessor.executeInternal(String.format("SELECT val FROM legacy_tables.legacy_%s_simple%s WHERE pk=?", legacyVersion, compactSuffix), pkValue);
        Assert.assertNotNull(rs);
        Assert.assertEquals(1, rs.size());
        Assert.assertEquals("foo bar baz", rs.one().getString("val"));
    }

    private static void createKeyspace()
    {
        QueryProcessor.executeInternal("CREATE KEYSPACE legacy_tables WITH replication = {'class': 'SimpleStrategy', 'replication_factor': '1'}");
    }

    private static void createTables(String legacyVersion)
    {
        for (int i=0; i<=1; i++)
        {
            String compactSuffix = getCompactNameSuffix(i);
            String tableSuffix = i == 0? "" : " WITH COMPACT STORAGE";
            QueryProcessor.executeInternal(String.format("CREATE TABLE legacy_tables.legacy_%s_simple%s (pk text PRIMARY KEY, val text)%s", legacyVersion, compactSuffix, tableSuffix));
            QueryProcessor.executeInternal(String.format("CREATE TABLE legacy_tables.legacy_%s_simple_counter%s (pk text PRIMARY KEY, val counter)%s", legacyVersion, compactSuffix, tableSuffix));
            QueryProcessor.executeInternal(String.format("CREATE TABLE legacy_tables.legacy_%s_clust%s (pk text, ck text, val text, PRIMARY KEY (pk, ck))%s", legacyVersion, compactSuffix, tableSuffix));
            QueryProcessor.executeInternal(String.format("CREATE TABLE legacy_tables.legacy_%s_clust_counter%s (pk text, ck text, val counter, PRIMARY KEY (pk, ck))%s", legacyVersion, compactSuffix, tableSuffix));
        }
    }

    private static String getCompactNameSuffix(int i)
    {
        return i == 0? "" : "_compact";
    }

    private static void truncateTables(String legacyVersion)
    {
        for (int compact = 0; compact <= 1; compact++)
        {
            QueryProcessor.executeInternal(String.format("TRUNCATE legacy_tables.legacy_%s_simple%s", legacyVersion, getCompactNameSuffix(compact)));
            QueryProcessor.executeInternal(String.format("TRUNCATE legacy_tables.legacy_%s_simple_counter%s", legacyVersion, getCompactNameSuffix(compact)));
            QueryProcessor.executeInternal(String.format("TRUNCATE legacy_tables.legacy_%s_clust%s", legacyVersion, getCompactNameSuffix(compact)));
            QueryProcessor.executeInternal(String.format("TRUNCATE legacy_tables.legacy_%s_clust_counter%s", legacyVersion, getCompactNameSuffix(compact)));
        }
        CacheService.instance.invalidateCounterCache();
        CacheService.instance.invalidateKeyCache();
    }

    private static void assertLegacyClustRows(int count, UntypedResultSet rs)
    {
        Assert.assertNotNull(rs);
        Assert.assertEquals(count, rs.size());
        for (int i = 0; i < count; i++)
        {
            for (UntypedResultSet.Row r : rs)
            {
                Assert.assertEquals(128, r.getString("val").length());
            }
        }
    }

    private static void loadLegacyTable(String tablePattern, String legacyVersion, String compactSuffix) throws IOException
    {
        String table = String.format(tablePattern, legacyVersion, compactSuffix);

        logger.info("Loading legacy table {}", table);

        ColumnFamilyStore cfs = Keyspace.open("legacy_tables").getColumnFamilyStore(table);

        for (File cfDir : cfs.getDirectories().getCFDirectories())
        {
            copySstablesToTestData(legacyVersion, table, cfDir);
        }

        cfs.loadNewSSTables();
    }

    /**
     * Generates sstables for 8 CQL tables (see {@link #createTables(String)}) in <i>current</i>
     * sstable format (version) into {@code test/data/legacy-sstables/VERSION}, where
     * {@code VERSION} matches {@link Version#getVersion() BigFormat.latestVersion.getVersion()}.
     * <p>
     * Run this test alone (e.g. from your IDE) when a new version is introduced or format changed
     * during development. I.e. remove the {@code @Ignore} annotation temporarily.
     * </p>
     */
    @Ignore
    @Test
    public void testGenerateSstables() throws Throwable
    {
        Random rand = new Random();
        StringBuilder sb = new StringBuilder();
        for (int i = 0; i < 128; i++)
        {
            sb.append((char)('a' + rand.nextInt(26)));
        }
        String randomString = sb.toString();

        for (int compact = 0; compact <= 1; compact++)
        {
            for (int pk = 0; pk < 5; pk++)
            {
                String valPk = Integer.toString(pk);
                QueryProcessor.executeInternal(String.format("INSERT INTO legacy_tables.legacy_%s_simple%s (pk, val) VALUES ('%s', '%s')",
                                                             BigFormat.latestVersion, getCompactNameSuffix(compact), valPk, "foo bar baz"));

                QueryProcessor.executeInternal(String.format("UPDATE legacy_tables.legacy_%s_simple_counter%s SET val = val + 1 WHERE pk = '%s'",
                                                             BigFormat.latestVersion, getCompactNameSuffix(compact), valPk));

                for (int ck = 0; ck < 50; ck++)
                {
                    String valCk = Integer.toString(ck);

                    QueryProcessor.executeInternal(String.format("INSERT INTO legacy_tables.legacy_%s_clust%s (pk, ck, val) VALUES ('%s', '%s', '%s')",
                                                                 BigFormat.latestVersion, getCompactNameSuffix(compact), valPk, valCk + longString, randomString));

                    QueryProcessor.executeInternal(String.format("UPDATE legacy_tables.legacy_%s_clust_counter%s SET val = val + 1 WHERE pk = '%s' AND ck='%s'",
                                                                 BigFormat.latestVersion, getCompactNameSuffix(compact), valPk, valCk + longString));

                }
            }
        }

        StorageService.instance.forceKeyspaceFlush("legacy_tables");

        File ksDir = new File(LEGACY_SSTABLE_ROOT, String.format("%s/legacy_tables", BigFormat.latestVersion));
        ksDir.mkdirs();
        for (int compact = 0; compact <= 1; compact++)
        {
            copySstablesFromTestData(String.format("legacy_%s_simple%s", BigFormat.latestVersion, getCompactNameSuffix(compact)), ksDir);
            copySstablesFromTestData(String.format("legacy_%s_simple_counter%s", BigFormat.latestVersion, getCompactNameSuffix(compact)), ksDir);
            copySstablesFromTestData(String.format("legacy_%s_clust%s", BigFormat.latestVersion, getCompactNameSuffix(compact)), ksDir);
            copySstablesFromTestData(String.format("legacy_%s_clust_counter%s", BigFormat.latestVersion, getCompactNameSuffix(compact)), ksDir);
        }
    }

    private void copySstablesFromTestData(String table, File ksDir) throws IOException
    {
        File cfDir = new File(ksDir, table);
        cfDir.mkdir();

        for (File srcDir : Keyspace.open("legacy_tables").getColumnFamilyStore(table).getDirectories().getCFDirectories())
        {
            for (File file : srcDir.listFiles())
            {
                copyFile(cfDir, file);
            }
        }
    }

    private static void copySstablesToTestData(String legacyVersion, String table, File cfDir) throws IOException
    {
        for (File file : getTableDir(legacyVersion, table).listFiles())
        {
            copyFile(cfDir, file);
        }
    }

    private static File getTableDir(String legacyVersion, String table)
    {
        return new File(LEGACY_SSTABLE_ROOT, String.format("%s/legacy_tables/%s", legacyVersion, table));
    }

    private static void copyFile(File cfDir, File file) throws IOException
    {
        byte[] buf = new byte[65536];
        if (file.isFile())
        {
            File target = new File(cfDir, file.getName());
            int rd;
            FileInputStream is = new FileInputStream(file);
            FileOutputStream os = new FileOutputStream(target);
            while ((rd = is.read(buf)) >= 0)
                os.write(buf, 0, rd);
        }
    }
}<|MERGE_RESOLUTION|>--- conflicted
+++ resolved
@@ -40,13 +40,6 @@
 import org.apache.cassandra.cql3.UntypedResultSet;
 import org.apache.cassandra.db.ColumnFamilyStore;
 import org.apache.cassandra.db.Keyspace;
-<<<<<<< HEAD
-import org.apache.cassandra.db.Slices;
-import org.apache.cassandra.db.filter.ColumnFilter;
-import org.apache.cassandra.db.marshal.BytesType;
-import org.apache.cassandra.db.rows.UnfilteredRowIterator;
-=======
->>>>>>> e8651b66
 import org.apache.cassandra.dht.IPartitioner;
 import org.apache.cassandra.dht.Range;
 import org.apache.cassandra.dht.Token;
@@ -180,72 +173,11 @@
                                                                sstable.estimatedKeysForRanges(ranges), sstable.getSSTableMetadata().repairedAt));
         new StreamPlan("LegacyStreamingTest").transferFiles(FBUtilities.getBroadcastAddress(), details)
                                              .execute().get();
-<<<<<<< HEAD
-
-        ColumnFamilyStore cfs = Keyspace.open(KSNAME).getColumnFamilyStore(CFNAME);
-        assert cfs.getLiveSSTables().size() == 1;
-        sstable = cfs.getLiveSSTables().iterator().next();
-        for (String keystring : TEST_DATA)
-        {
-            ByteBuffer key = bytes(keystring);
-
-            UnfilteredRowIterator iter = sstable.iterator(Util.dk(key), Slices.ALL, ColumnFilter.selectionBuilder().add(cfs.metadata.getColumnDefinition(bytes("name"))).build(), false, false);
-
-            // check not deleted (CASSANDRA-6527)
-            assert iter.partitionLevelDeletion().equals(DeletionTime.LIVE);
-            assert iter.next().clustering().get(0).equals(key);
-        }
-        sstable.selfRef().release();
-    }
-
-    @Test
-    public void testVersions() throws Throwable
-    {
-        boolean notSkipped = false;
-
-        for (File version : LEGACY_SSTABLE_ROOT.listFiles())
-        {
-            if (!new File(LEGACY_SSTABLE_ROOT + File.separator + version.getName() + File.separator + KSNAME).isDirectory())
-                continue;
-            if (Version.validate(version.getName()) && SSTableFormat.Type.LEGACY.info.getVersion(version.getName()).isCompatible())
-            {
-                notSkipped = true;
-                testVersion(version.getName());
-            }
-        }
-
-        assert notSkipped;
-=======
->>>>>>> e8651b66
     }
 
     private static void loadLegacyTables(String legacyVersion) throws Exception
     {
-<<<<<<< HEAD
-        try
-        {
-            ColumnFamilyStore cfs = Keyspace.open(KSNAME).getColumnFamilyStore(CFNAME);
-
-
-            SSTableReader reader = SSTableReader.open(getDescriptor(version));
-            for (String keystring : TEST_DATA)
-            {
-
-                ByteBuffer key = bytes(keystring);
-
-                UnfilteredRowIterator iter = reader.iterator(Util.dk(key), Slices.ALL, ColumnFilter.selection(cfs.metadata.partitionColumns()), false, false);
-
-                // check not deleted (CASSANDRA-6527)
-                assert iter.partitionLevelDeletion().equals(DeletionTime.LIVE);
-                assert iter.next().clustering().get(0).equals(key);
-            }
-
-            // TODO actually test some reads
-        }
-        catch (Throwable e)
-=======
-        for (int compact = 0; compact <= 1; compact++)
->>>>>>> e8651b66
+        for (int compact = 0; compact <= 1; compact++)
         {
             logger.info("Preparing legacy version {}{}", legacyVersion, getCompactNameSuffix(compact));
             loadLegacyTable("legacy_%s_simple%s", legacyVersion, getCompactNameSuffix(compact));

--- conflicted
+++ resolved
@@ -178,13 +178,10 @@
 
 DEFAULT_HOST = '127.0.0.1'
 DEFAULT_PORT = 9042
-<<<<<<< HEAD
 #TODO merge-3: update scylla to handle 3.4.0
 # was 3.4.0
 DEFAULT_CQLVER = '3.3.1'
-=======
 DEFAULT_SSL = False
->>>>>>> aed1b5fd
 DEFAULT_CONNECT_TIMEOUT_SECONDS = 5
 DEFAULT_REQUEST_TIMEOUT_SECONDS = 10
 
@@ -462,10 +459,7 @@
                  ssl=False,
                  single_statement=None,
                  request_timeout=DEFAULT_REQUEST_TIMEOUT_SECONDS,
-<<<<<<< HEAD
-=======
                  protocol_version=None,
->>>>>>> aed1b5fd
                  connect_timeout=DEFAULT_CONNECT_TIMEOUT_SECONDS):
         cmd.Cmd.__init__(self, completekey=completekey)
         self.hostname = hostname

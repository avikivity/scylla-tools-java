--- conflicted
+++ resolved
@@ -1,11 +1,7 @@
-<<<<<<< HEAD
 2.1.7
  * Fix memory leak in Ref due to ConcurrentLinkedQueue.remove() behaviour (CASSANDRA-9549)
 Merged from 2.0
-=======
-2.0.16:
  * ArrivalWindow should use primitives (CASSANDRA-9496)
->>>>>>> ad8047ab
  * Periodically submit background compaction tasks (CASSANDRA-9592)
  * Set HAS_MORE_PAGES flag to false when PagingState is null (CASSANDRA-9571)
 

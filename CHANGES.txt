--- conflicted
+++ resolved
@@ -1,4 +1,3 @@
-<<<<<<< HEAD
 0.8.0-?
  * fix NPE compacting index CFs (CASSANDRA-2528)
  * Remove checking all column families on startup for compaction candidates (CASSANDRA-2444)
@@ -9,6 +8,8 @@
  * disallow making schema changes to system keyspace (CASSANDRA-2563)
  * fix batch_mutate for mixed standard-counter mutations (CASSANDRA-2457)
  * fix sending mutation messages multiple times (CASSANDRA-2557)
+ * fix incorrect use of NBHM.size in ReadCallback that could cause
+   reads to time out even when responses were received (CASSAMDRA-2552)
 
 
 0.8.0-beta1
@@ -39,13 +40,6 @@
  * cli no longer divides read_repair_chance by 100 (CASSANDRA-2458)
  * made CompactionInfo.getTaskType return an enum (CASSANDRA-2482)
  * add a server-wide cap on measured memtable memory usage (CASSANDRA-2006)
-=======
-0.7.6
- * force GC to reclaim disk space on flush, if necessary (CASSANDRA-2404)
- * move gossip heartbeat back to its own thread (CASSANDRA-2554)
- * fix incorrect use of NBHM.size in ReadCallback that could cause
-   reads to time out even when responses were received (CASSAMDRA-2552)
->>>>>>> 5e6539ad
 
 
 0.7.5

<<<<<<< HEAD
2.1
 * change logging from log4j to logback (CASSANDRA-5883)
 * switch to LZ4 compression for internode communication (CASSANDRA-5887)
 * Stop using Thrift-generated Index* classes internally (CASSANDRA-5971)
 * Remove 1.2 network compatibility code (CASSANDRA-5960)
 * Remove leveled json manifest migration code (CASSANDRA-5996)


2.0.2
=======
2.0.1
>>>>>>> 023b55f3
 * Improve memory use defaults (CASSANDRA-5069)
 * Make ThriftServer more easlly extensible (CASSANDRA-6058)
 * Remove Hadoop dependency from ITransportFactory (CASSANDRA-6062)
 * add file_cache_size_in_mb setting (CASSANDRA-5661)
 * Improve error message when yaml contains invalid properties (CASSANDRA-5958)
 * Improve leveled compaction's ability to find non-overlapping L0 compactions
   to work on concurrently (CASSANDRA-5921)
 * Notify indexer of columns shadowed by range tombstones (CASSANDRA-5614)
 * Log Merkle tree stats (CASSANDRA-2698)
 * Switch from crc32 to adler32 for compressed sstable checksums (CASSANDRA-5862)
 * Improve offheap memcpy performance (CASSANDRA-5884)
 * Use a range aware scanner for cleanup (CASSANDRA-2524)
 * Cleanup doesn't need to inspect sstables that contain only local data
   (CASSANDRA-5722)
 * Add ability for CQL3 to list partition keys (CASSANDRA-4536)
 * Improve native protocol serialization (CASSANDRA-5664)
 * Upgrade Thrift to 0.9.1 (CASSANDRA-5923)
 * Require superuser status for adding triggers (CASSANDRA-5963)
 * Make standalone scrubber handle old and new style leveled manifest
   (CASSANDRA-6005)
 * Fix paxos bugs (CASSANDRA-6012, 6013, 6023)
 * Fix paged ranges with multiple replicas (CASSANDRA-6004)
 * Fix potential AssertionError during tracing (CASSANDRA-6041)
 * Fix NPE in sstablesplit (CASSANDRA-6027)
 * Migrate pre-2.0 key/value/column aliases to system.schema_columns
   (CASSANDRA-6009)
 * Paging filter empty rows too agressively (CASSANDRA-6040)
 * Support variadic parameters for IN clauses (CASSANDRA-4210)
 * cqlsh: return the result of CAS writes (CASSANDRA-5796)
 * Fix validation of IN clauses with 2ndary indexes (CASSANDRA-6050)
 * Support named bind variables in CQL (CASSANDRA-6033)
Merged from 1.2:
 * Allow cache-keys-to-save to be set at runtime (CASSANDRA-5980)
 * Avoid second-guessing out-of-space state (CASSANDRA-5605)
 * Tuning knobs for dealing with large blobs and many CFs (CASSANDRA-5982)
 * (Hadoop) Fix CQLRW for thrift tables (CASSANDRA-6002)
 * Fix possible divide-by-zero in HHOM (CASSANDRA-5990)
 * Allow local batchlog writes for CL.ANY (CASSANDRA-5967)
 * Upgrade metrics-core to version 2.2.0 (CASSANDRA-5947)
 * Add snitch, schema version, cluster, partitioner to JMX (CASSANDRA-5881)
 * Fix CqlRecordWriter with composite keys (CASSANDRA-5949)
 * Add snitch, schema version, cluster, partitioner to JMX (CASSANDRA-5881)
 * Allow disabling SlabAllocator (CASSANDRA-5935)
 * Make user-defined compaction JMX blocking (CASSANDRA-4952)
 * Fix streaming does not transfer wrapped range (CASSANDRA-5948)
 * Fix loading index summary containing empty key (CASSANDRA-5965)
 * Correctly handle limits in CompositesSearcher (CASSANDRA-5975)
 * Pig: handle CQL collections (CASSANDRA-5867)
 * Pass the updated cf to the PRSI index() method (CASSANDRA-5999)
 * Allow empty CQL3 batches (as no-op) (CASSANDRA-5994)
 * Support null in CQL3 functions (CASSANDRA-5910)
 * Replace the deprecated MapMaker with CacheLoader (CASSANDRA-6007)
 * Add SSTableDeletingNotification to DataTracker (CASSANDRA-6010)
 * Fix snapshots in use get deleted during snapshot repair (CASSANDRA-6011)
 * Move hints and exception count to o.a.c.metrics (CASSANDRA-6017)
 * Fix memory leak in snapshot repair (CASSANDRA-6047)
 * Fix sstable2sjon for CQL3 tables (CASSANDRA-5852)


2.0.0
 * Fix thrift validation when inserting into CQL3 tables (CASSANDRA-5138)
 * Fix periodic memtable flushing behavior with clean memtables (CASSANDRA-5931)
 * Fix dateOf() function for pre-2.0 timestamp columns (CASSANDRA-5928)
 * Fix SSTable unintentionally loads BF when opened for batch (CASSANDRA-5938)
 * Add stream session progress to JMX (CASSANDRA-4757)
 * Fix NPE during CAS operation (CASSANDRA-5925)
Merged from 1.2:
 * Fix getBloomFilterDiskSpaceUsed for AlwaysPresentFilter (CASSANDRA-5900)
 * Don't announce schema version until we've loaded the changes locally
   (CASSANDRA-5904)
 * Fix to support off heap bloom filters size greater than 2 GB (CASSANDRA-5903)
 * Properly handle parsing huge map and set literals (CASSANDRA-5893)


2.0.0-rc2
 * enable vnodes by default (CASSANDRA-5869)
 * fix CAS contention timeout (CASSANDRA-5830)
 * fix HsHa to respect max frame size (CASSANDRA-4573)
 * Fix (some) 2i on composite components omissions (CASSANDRA-5851)
 * cqlsh: add DESCRIBE FULL SCHEMA variant (CASSANDRA-5880)
Merged from 1.2:
 * Correctly validate sparse composite cells in scrub (CASSANDRA-5855)
 * Add KeyCacheHitRate metric to CF metrics (CASSANDRA-5868)
 * cqlsh: add support for multiline comments (CASSANDRA-5798)
 * Handle CQL3 SELECT duplicate IN restrictions on clustering columns
   (CASSANDRA-5856)


2.0.0-rc1
 * improve DecimalSerializer performance (CASSANDRA-5837)
 * fix potential spurious wakeup in AsyncOneResponse (CASSANDRA-5690)
 * fix schema-related trigger issues (CASSANDRA-5774)
 * Better validation when accessing CQL3 table from thrift (CASSANDRA-5138)
 * Fix assertion error during repair (CASSANDRA-5801)
 * Fix range tombstone bug (CASSANDRA-5805)
 * DC-local CAS (CASSANDRA-5797)
 * Add a native_protocol_version column to the system.local table (CASSANRDA-5819)
 * Use index_interval from cassandra.yaml when upgraded (CASSANDRA-5822)
 * Fix buffer underflow on socket close (CASSANDRA-5792)
Merged from 1.2:
 * Fix reading DeletionTime from 1.1-format sstables (CASSANDRA-5814)
 * cqlsh: add collections support to COPY (CASSANDRA-5698)
 * retry important messages for any IOException (CASSANDRA-5804)
 * Allow empty IN relations in SELECT/UPDATE/DELETE statements (CASSANDRA-5626)
 * cqlsh: fix crashing on Windows due to libedit detection (CASSANDRA-5812)
 * fix bulk-loading compressed sstables (CASSANDRA-5820)
 * (Hadoop) fix quoting in CqlPagingRecordReader and CqlRecordWriter 
   (CASSANDRA-5824)
 * update default LCS sstable size to 160MB (CASSANDRA-5727)
 * Allow compacting 2Is via nodetool (CASSANDRA-5670)
 * Hex-encode non-String keys in OPP (CASSANDRA-5793)
 * nodetool history logging (CASSANDRA-5823)
 * (Hadoop) fix support for Thrift tables in CqlPagingRecordReader 
   (CASSANDRA-5752)
 * add "all time blocked" to StatusLogger output (CASSANDRA-5825)
 * Future-proof inter-major-version schema migrations (CASSANDRA-5845)
 * (Hadoop) add CqlPagingRecordReader support for ReversedType in Thrift table
   (CASSANDRA-5718)
 * Add -no-snapshot option to scrub (CASSANDRA-5891)
 * Fix to support off heap bloom filters size greater than 2 GB (CASSANDRA-5903)
 * Properly handle parsing huge map and set literals (CASSANDRA-5893)
 * Fix LCS L0 compaction may overlap in L1 (CASSANDRA-5907)
 * New sstablesplit tool to split large sstables offline (CASSANDRA-4766)
 * Fix potential deadlock in native protocol server (CASSANDRA-5926)
 * Disallow incompatible type change in CQL3 (CASSANDRA-5882)
Merged from 1.1:
 * Correctly validate sparse composite cells in scrub (CASSANDRA-5855)


2.0.0-beta2
 * Replace countPendingHints with Hints Created metric (CASSANDRA-5746)
 * Allow nodetool with no args, and with help to run without a server (CASSANDRA-5734)
 * Cleanup AbstractType/TypeSerializer classes (CASSANDRA-5744)
 * Remove unimplemented cli option schema-mwt (CASSANDRA-5754)
 * Support range tombstones in thrift (CASSANDRA-5435)
 * Normalize table-manipulating CQL3 statements' class names (CASSANDRA-5759)
 * cqlsh: add missing table options to DESCRIBE output (CASSANDRA-5749)
 * Fix assertion error during repair (CASSANDRA-5757)
 * Fix bulkloader (CASSANDRA-5542)
 * Add LZ4 compression to the native protocol (CASSANDRA-5765)
 * Fix bugs in the native protocol v2 (CASSANDRA-5770)
 * CAS on 'primary key only' table (CASSANDRA-5715)
 * Support streaming SSTables of old versions (CASSANDRA-5772)
 * Always respect protocol version in native protocol (CASSANDRA-5778)
 * Fix ConcurrentModificationException during streaming (CASSANDRA-5782)
 * Update deletion timestamp in Commit#updatesWithPaxosTime (CASSANDRA-5787)
 * Thrift cas() method crashes if input columns are not sorted (CASSANDRA-5786)
 * Order columns names correctly when querying for CAS (CASSANDRA-5788)
 * Fix streaming retry (CASSANDRA-5775)
Merged from 1.2:
 * if no seeds can be a reached a node won't start in a ring by itself (CASSANDRA-5768)
 * add cassandra.unsafesystem property (CASSANDRA-5704)
 * (Hadoop) quote identifiers in CqlPagingRecordReader (CASSANDRA-5763)
 * Add replace_node functionality for vnodes (CASSANDRA-5337)
 * Add timeout events to query traces (CASSANDRA-5520)
 * Fix serialization of the LEFT gossip value (CASSANDRA-5696)
 * Expose native protocol server status in nodetool info (CASSANDRA-5735)
 * Fix pathetic performance of range tombstones (CASSANDRA-5677)
 * Fix querying with an empty (impossible) range (CASSANDRA-5573)
 * cqlsh: handle CUSTOM 2i in DESCRIBE output (CASSANDRA-5760)
 * Fix minor bug in Range.intersects(Bound) (CASSANDRA-5771)
 * cqlsh: handle disabled compression in DESCRIBE output (CASSANDRA-5766)
 * Ensure all UP events are notified on the native protocol (CASSANDRA-5769)
 * Fix formatting of sstable2json with multiple -k arguments (CASSANDRA-5781)
 * Don't rely on row marker for queries in general to hide lost markers
   after TTL expires (CASSANDRA-5762)
 * Sort nodetool help output (CASSANDRA-5776)
 * Fix column expiring during 2 phases compaction (CASSANDRA-5799)
 * now() is being rejected in INSERTs when inside collections (CASSANDRA-5795)


2.0.0-beta1
 * Removed on-heap row cache (CASSANDRA-5348)
 * use nanotime consistently for node-local timeouts (CASSANDRA-5581)
 * Avoid unnecessary second pass on name-based queries (CASSANDRA-5577)
 * Experimental triggers (CASSANDRA-1311)
 * JEMalloc support for off-heap allocation (CASSANDRA-3997)
 * Single-pass compaction (CASSANDRA-4180)
 * Removed token range bisection (CASSANDRA-5518)
 * Removed compatibility with pre-1.2.5 sstables and network messages
   (CASSANDRA-5511)
 * removed PBSPredictor (CASSANDRA-5455)
 * CAS support (CASSANDRA-5062, 5441, 5442, 5443, 5619, 5667)
 * Leveled compaction performs size-tiered compactions in L0 
   (CASSANDRA-5371, 5439)
 * Add yaml network topology snitch for mixed ec2/other envs (CASSANDRA-5339)
 * Log when a node is down longer than the hint window (CASSANDRA-4554)
 * Optimize tombstone creation for ExpiringColumns (CASSANDRA-4917)
 * Improve LeveledScanner work estimation (CASSANDRA-5250, 5407)
 * Replace compaction lock with runWithCompactionsDisabled (CASSANDRA-3430)
 * Change Message IDs to ints (CASSANDRA-5307)
 * Move sstable level information into the Stats component, removing the
   need for a separate Manifest file (CASSANDRA-4872)
 * avoid serializing to byte[] on commitlog append (CASSANDRA-5199)
 * make index_interval configurable per columnfamily (CASSANDRA-3961, CASSANDRA-5650)
 * add default_time_to_live (CASSANDRA-3974)
 * add memtable_flush_period_in_ms (CASSANDRA-4237)
 * replace supercolumns internally by composites (CASSANDRA-3237, 5123)
 * upgrade thrift to 0.9.0 (CASSANDRA-3719)
 * drop unnecessary keyspace parameter from user-defined compaction API 
   (CASSANDRA-5139)
 * more robust solution to incomplete compactions + counters (CASSANDRA-5151)
 * Change order of directory searching for c*.in.sh (CASSANDRA-3983)
 * Add tool to reset SSTable compaction level for LCS (CASSANDRA-5271)
 * Allow custom configuration loader (CASSANDRA-5045)
 * Remove memory emergency pressure valve logic (CASSANDRA-3534)
 * Reduce request latency with eager retry (CASSANDRA-4705)
 * cqlsh: Remove ASSUME command (CASSANDRA-5331)
 * Rebuild BF when loading sstables if bloom_filter_fp_chance
   has changed since compaction (CASSANDRA-5015)
 * remove row-level bloom filters (CASSANDRA-4885)
 * Change Kernel Page Cache skipping into row preheating (disabled by default)
   (CASSANDRA-4937)
 * Improve repair by deciding on a gcBefore before sending
   out TreeRequests (CASSANDRA-4932)
 * Add an official way to disable compactions (CASSANDRA-5074)
 * Reenable ALTER TABLE DROP with new semantics (CASSANDRA-3919)
 * Add binary protocol versioning (CASSANDRA-5436)
 * Swap THshaServer for TThreadedSelectorServer (CASSANDRA-5530)
 * Add alias support to SELECT statement (CASSANDRA-5075)
 * Don't create empty RowMutations in CommitLogReplayer (CASSANDRA-5541)
 * Use range tombstones when dropping cfs/columns from schema (CASSANDRA-5579)
 * cqlsh: drop CQL2/CQL3-beta support (CASSANDRA-5585)
 * Track max/min column names in sstables to be able to optimize slice
   queries (CASSANDRA-5514, CASSANDRA-5595, CASSANDRA-5600)
 * Binary protocol: allow batching already prepared statements (CASSANDRA-4693)
 * Allow preparing timestamp, ttl and limit in CQL3 queries (CASSANDRA-4450)
 * Support native link w/o JNA in Java7 (CASSANDRA-3734)
 * Use SASL authentication in binary protocol v2 (CASSANDRA-5545)
 * Replace Thrift HsHa with LMAX Disruptor based implementation (CASSANDRA-5582)
 * cqlsh: Add row count to SELECT output (CASSANDRA-5636)
 * Include a timestamp with all read commands to determine column expiration
   (CASSANDRA-5149)
 * Streaming 2.0 (CASSANDRA-5286, 5699)
 * Conditional create/drop ks/table/index statements in CQL3 (CASSANDRA-2737)
 * more pre-table creation property validation (CASSANDRA-5693)
 * Redesign repair messages (CASSANDRA-5426)
 * Fix ALTER RENAME post-5125 (CASSANDRA-5702)
 * Disallow renaming a 2ndary indexed column (CASSANDRA-5705)
 * Rename Table to Keyspace (CASSANDRA-5613)
 * Ensure changing column_index_size_in_kb on different nodes don't corrupt the
   sstable (CASSANDRA-5454)
 * Move resultset type information into prepare, not execute (CASSANDRA-5649)
 * Auto paging in binary protocol (CASSANDRA-4415, 5714)
 * Don't tie client side use of AbstractType to JDBC (CASSANDRA-4495)
 * Adds new TimestampType to replace DateType (CASSANDRA-5723, CASSANDRA-5729)
Merged from 1.2:
 * make starting native protocol server idempotent (CASSANDRA-5728)
 * Fix loading key cache when a saved entry is no longer valid (CASSANDRA-5706)
 * Fix serialization of the LEFT gossip value (CASSANDRA-5696)
 * cqlsh: Don't show 'null' in place of empty values (CASSANDRA-5675)
 * Race condition in detecting version on a mixed 1.1/1.2 cluster
   (CASSANDRA-5692)
 * Fix skipping range tombstones with reverse queries (CASSANDRA-5712)
 * Expire entries out of ThriftSessionManager (CASSANRDA-5719)
 * Don't keep ancestor information in memory (CASSANDRA-5342)
 * cqlsh: fix handling of semicolons inside BATCH queries (CASSANDRA-5697)


1.2.6
 * Fix tracing when operation completes before all responses arrive 
   (CASSANDRA-5668)
 * Fix cross-DC mutation forwarding (CASSANDRA-5632)
 * Reduce SSTableLoader memory usage (CASSANDRA-5555)
 * Scale hinted_handoff_throttle_in_kb to cluster size (CASSANDRA-5272)
 * (Hadoop) Add CQL3 input/output formats (CASSANDRA-4421, 5622)
 * (Hadoop) Fix InputKeyRange in CFIF (CASSANDRA-5536)
 * Fix dealing with ridiculously large max sstable sizes in LCS (CASSANDRA-5589)
 * Ignore pre-truncate hints (CASSANDRA-4655)
 * Move System.exit on OOM into a separate thread (CASSANDRA-5273)
 * Write row markers when serializing schema (CASSANDRA-5572)
 * Check only SSTables for the requested range when streaming (CASSANDRA-5569)
 * Improve batchlog replay behavior and hint ttl handling (CASSANDRA-5314)
 * Exclude localTimestamp from validation for tombstones (CASSANDRA-5398)
 * cqlsh: add custom prompt support (CASSANDRA-5539)
 * Reuse prepared statements in hot auth queries (CASSANDRA-5594)
 * cqlsh: add vertical output option (see EXPAND) (CASSANDRA-5597)
 * Add a rate limit option to stress (CASSANDRA-5004)
 * have BulkLoader ignore snapshots directories (CASSANDRA-5587) 
 * fix SnitchProperties logging context (CASSANDRA-5602)
 * Expose whether jna is enabled and memory is locked via JMX (CASSANDRA-5508)
 * cqlsh: fix COPY FROM with ReversedType (CASSANDRA-5610)
 * Allow creating CUSTOM indexes on collections (CASSANDRA-5615)
 * Evaluate now() function at execution time (CASSANDRA-5616)
 * Expose detailed read repair metrics (CASSANDRA-5618)
 * Correct blob literal + ReversedType parsing (CASSANDRA-5629)
 * Allow GPFS to prefer the internal IP like EC2MRS (CASSANDRA-5630)
 * fix help text for -tspw cassandra-cli (CASSANDRA-5643)
 * don't throw away initial causes exceptions for internode encryption issues 
   (CASSANDRA-5644)
 * Fix message spelling errors for cql select statements (CASSANDRA-5647)
 * Suppress custom exceptions thru jmx (CASSANDRA-5652)
 * Update CREATE CUSTOM INDEX syntax (CASSANDRA-5639)
 * Fix PermissionDetails.equals() method (CASSANDRA-5655)
 * Never allow partition key ranges in CQL3 without token() (CASSANDRA-5666)
 * Gossiper incorrectly drops AppState for an upgrading node (CASSANDRA-5660)
 * Connection thrashing during multi-region ec2 during upgrade, due to 
   messaging version (CASSANDRA-5669)
 * Avoid over reconnecting in EC2MRS (CASSANDRA-5678)
 * Fix ReadResponseSerializer.serializedSize() for digest reads (CASSANDRA-5476)
 * allow sstable2json on 2i CFs (CASSANDRA-5694)
Merged from 1.1:
 * Remove buggy thrift max message length option (CASSANDRA-5529)
 * Fix NPE in Pig's widerow mode (CASSANDRA-5488)
 * Add split size parameter to Pig and disable split combination (CASSANDRA-5544)


1.2.5
 * make BytesToken.toString only return hex bytes (CASSANDRA-5566)
 * Ensure that submitBackground enqueues at least one task (CASSANDRA-5554)
 * fix 2i updates with identical values and timestamps (CASSANDRA-5540)
 * fix compaction throttling bursty-ness (CASSANDRA-4316)
 * reduce memory consumption of IndexSummary (CASSANDRA-5506)
 * remove per-row column name bloom filters (CASSANDRA-5492)
 * Include fatal errors in trace events (CASSANDRA-5447)
 * Ensure that PerRowSecondaryIndex is notified of row-level deletes
   (CASSANDRA-5445)
 * Allow empty blob literals in CQL3 (CASSANDRA-5452)
 * Fix streaming RangeTombstones at column index boundary (CASSANDRA-5418)
 * Fix preparing statements when current keyspace is not set (CASSANDRA-5468)
 * Fix SemanticVersion.isSupportedBy minor/patch handling (CASSANDRA-5496)
 * Don't provide oldCfId for post-1.1 system cfs (CASSANDRA-5490)
 * Fix primary range ignores replication strategy (CASSANDRA-5424)
 * Fix shutdown of binary protocol server (CASSANDRA-5507)
 * Fix repair -snapshot not working (CASSANDRA-5512)
 * Set isRunning flag later in binary protocol server (CASSANDRA-5467)
 * Fix use of CQL3 functions with descending clustering order (CASSANDRA-5472)
 * Disallow renaming columns one at a time for thrift table in CQL3
   (CASSANDRA-5531)
 * cqlsh: add CLUSTERING ORDER BY support to DESCRIBE (CASSANDRA-5528)
 * Add custom secondary index support to CQL3 (CASSANDRA-5484)
 * Fix repair hanging silently on unexpected error (CASSANDRA-5229)
 * Fix Ec2Snitch regression introduced by CASSANDRA-5171 (CASSANDRA-5432)
 * Add nodetool enablebackup/disablebackup (CASSANDRA-5556)
 * cqlsh: fix DESCRIBE after case insensitive USE (CASSANDRA-5567)
Merged from 1.1
 * Remove buggy thrift max message length option (CASSANDRA-5529)
 * Add retry mechanism to OTC for non-droppable_verbs (CASSANDRA-5393)
 * Use allocator information to improve memtable memory usage estimate
   (CASSANDRA-5497)
 * Fix trying to load deleted row into row cache on startup (CASSANDRA-4463)
 * fsync leveled manifest to avoid corruption (CASSANDRA-5535)
 * Fix Bound intersection computation (CASSANDRA-5551)
 * sstablescrub now respects max memory size in cassandra.in.sh (CASSANDRA-5562)


1.2.4
 * Ensure that PerRowSecondaryIndex updates see the most recent values
   (CASSANDRA-5397)
 * avoid duplicate index entries ind PrecompactedRow and 
   ParallelCompactionIterable (CASSANDRA-5395)
 * remove the index entry on oldColumn when new column is a tombstone 
   (CASSANDRA-5395)
 * Change default stream throughput from 400 to 200 mbps (CASSANDRA-5036)
 * Gossiper logs DOWN for symmetry with UP (CASSANDRA-5187)
 * Fix mixing prepared statements between keyspaces (CASSANDRA-5352)
 * Fix consistency level during bootstrap - strike 3 (CASSANDRA-5354)
 * Fix transposed arguments in AlreadyExistsException (CASSANDRA-5362)
 * Improve asynchronous hint delivery (CASSANDRA-5179)
 * Fix Guava dependency version (12.0 -> 13.0.1) for Maven (CASSANDRA-5364)
 * Validate that provided CQL3 collection value are < 64K (CASSANDRA-5355)
 * Make upgradeSSTable skip current version sstables by default (CASSANDRA-5366)
 * Optimize min/max timestamp collection (CASSANDRA-5373)
 * Invalid streamId in cql binary protocol when using invalid CL 
   (CASSANDRA-5164)
 * Fix validation for IN where clauses with collections (CASSANDRA-5376)
 * Copy resultSet on count query to avoid ConcurrentModificationException 
   (CASSANDRA-5382)
 * Correctly typecheck in CQL3 even with ReversedType (CASSANDRA-5386)
 * Fix streaming compressed files when using encryption (CASSANDRA-5391)
 * cassandra-all 1.2.0 pom missing netty dependency (CASSANDRA-5392)
 * Fix writetime/ttl functions on null values (CASSANDRA-5341)
 * Fix NPE during cql3 select with token() (CASSANDRA-5404)
 * IndexHelper.skipBloomFilters won't skip non-SHA filters (CASSANDRA-5385)
 * cqlsh: Print maps ordered by key, sort sets (CASSANDRA-5413)
 * Add null syntax support in CQL3 for inserts (CASSANDRA-3783)
 * Allow unauthenticated set_keyspace() calls (CASSANDRA-5423)
 * Fix potential incremental backups race (CASSANDRA-5410)
 * Fix prepared BATCH statements with batch-level timestamps (CASSANDRA-5415)
 * Allow overriding superuser setup delay (CASSANDRA-5430)
 * cassandra-shuffle with JMX usernames and passwords (CASSANDRA-5431)
Merged from 1.1:
 * cli: Quote ks and cf names in schema output when needed (CASSANDRA-5052)
 * Fix bad default for min/max timestamp in SSTableMetadata (CASSANDRA-5372)
 * Fix cf name extraction from manifest in Directories.migrateFile() 
   (CASSANDRA-5242)
 * Support pluggable internode authentication (CASSANDRA-5401)


1.2.3
 * add check for sstable overlap within a level on startup (CASSANDRA-5327)
 * replace ipv6 colons in jmx object names (CASSANDRA-5298, 5328)
 * Avoid allocating SSTableBoundedScanner during repair when the range does 
   not intersect the sstable (CASSANDRA-5249)
 * Don't lowercase property map keys (this breaks NTS) (CASSANDRA-5292)
 * Fix composite comparator with super columns (CASSANDRA-5287)
 * Fix insufficient validation of UPDATE queries against counter cfs
   (CASSANDRA-5300)
 * Fix PropertyFileSnitch default DC/Rack behavior (CASSANDRA-5285)
 * Handle null values when executing prepared statement (CASSANDRA-5081)
 * Add netty to pom dependencies (CASSANDRA-5181)
 * Include type arguments in Thrift CQLPreparedResult (CASSANDRA-5311)
 * Fix compaction not removing columns when bf_fp_ratio is 1 (CASSANDRA-5182)
 * cli: Warn about missing CQL3 tables in schema descriptions (CASSANDRA-5309)
 * Re-enable unknown option in replication/compaction strategies option for
   backward compatibility (CASSANDRA-4795)
 * Add binary protocol support to stress (CASSANDRA-4993)
 * cqlsh: Fix COPY FROM value quoting and null handling (CASSANDRA-5305)
 * Fix repair -pr for vnodes (CASSANDRA-5329)
 * Relax CL for auth queries for non-default users (CASSANDRA-5310)
 * Fix AssertionError during repair (CASSANDRA-5245)
 * Don't announce migrations to pre-1.2 nodes (CASSANDRA-5334)
Merged from 1.1:
 * Fix trying to load deleted row into row cache on startup (CASSANDRA-4463)
 * Update offline scrub for 1.0 -> 1.1 directory structure (CASSANDRA-5195)
 * add tmp flag to Descriptor hashcode (CASSANDRA-4021)
 * fix logging of "Found table data in data directories" when only system tables
   are present (CASSANDRA-5289)
 * cli: Add JMX authentication support (CASSANDRA-5080)
 * nodetool: ability to repair specific range (CASSANDRA-5280)
 * Fix possible assertion triggered in SliceFromReadCommand (CASSANDRA-5284)
 * cqlsh: Add inet type support on Windows (ipv4-only) (CASSANDRA-4801)
 * Fix race when initializing ColumnFamilyStore (CASSANDRA-5350)
 * Add UseTLAB JVM flag (CASSANDRA-5361)


1.2.2
 * fix potential for multiple concurrent compactions of the same sstables
   (CASSANDRA-5256)
 * avoid no-op caching of byte[] on commitlog append (CASSANDRA-5199)
 * fix symlinks under data dir not working (CASSANDRA-5185)
 * fix bug in compact storage metadata handling (CASSANDRA-5189)
 * Validate login for USE queries (CASSANDRA-5207)
 * cli: remove default username and password (CASSANDRA-5208)
 * configure populate_io_cache_on_flush per-CF (CASSANDRA-4694)
 * allow configuration of internode socket buffer (CASSANDRA-3378)
 * Make sstable directory picking blacklist-aware again (CASSANDRA-5193)
 * Correctly expire gossip states for edge cases (CASSANDRA-5216)
 * Improve handling of directory creation failures (CASSANDRA-5196)
 * Expose secondary indicies to the rest of nodetool (CASSANDRA-4464)
 * Binary protocol: avoid sending notification for 0.0.0.0 (CASSANDRA-5227)
 * add UseCondCardMark XX jvm settings on jdk 1.7 (CASSANDRA-4366)
 * CQL3 refactor to allow conversion function (CASSANDRA-5226)
 * Fix drop of sstables in some circumstance (CASSANDRA-5232)
 * Implement caching of authorization results (CASSANDRA-4295)
 * Add support for LZ4 compression (CASSANDRA-5038)
 * Fix missing columns in wide rows queries (CASSANDRA-5225)
 * Simplify auth setup and make system_auth ks alterable (CASSANDRA-5112)
 * Stop compactions from hanging during bootstrap (CASSANDRA-5244)
 * fix compressed streaming sending extra chunk (CASSANDRA-5105)
 * Add CQL3-based implementations of IAuthenticator and IAuthorizer
   (CASSANDRA-4898)
 * Fix timestamp-based tomstone removal logic (CASSANDRA-5248)
 * cli: Add JMX authentication support (CASSANDRA-5080)
 * Fix forceFlush behavior (CASSANDRA-5241)
 * cqlsh: Add username autocompletion (CASSANDRA-5231)
 * Fix CQL3 composite partition key error (CASSANDRA-5240)
 * Allow IN clause on last clustering key (CASSANDRA-5230)
Merged from 1.1:
 * fix start key/end token validation for wide row iteration (CASSANDRA-5168)
 * add ConfigHelper support for Thrift frame and max message sizes (CASSANDRA-5188)
 * fix nodetool repair not fail on node down (CASSANDRA-5203)
 * always collect tombstone hints (CASSANDRA-5068)
 * Fix error when sourcing file in cqlsh (CASSANDRA-5235)


1.2.1
 * stream undelivered hints on decommission (CASSANDRA-5128)
 * GossipingPropertyFileSnitch loads saved dc/rack info if needed (CASSANDRA-5133)
 * drain should flush system CFs too (CASSANDRA-4446)
 * add inter_dc_tcp_nodelay setting (CASSANDRA-5148)
 * re-allow wrapping ranges for start_token/end_token range pairitspwng (CASSANDRA-5106)
 * fix validation compaction of empty rows (CASSADRA-5136)
 * nodetool methods to enable/disable hint storage/delivery (CASSANDRA-4750)
 * disallow bloom filter false positive chance of 0 (CASSANDRA-5013)
 * add threadpool size adjustment methods to JMXEnabledThreadPoolExecutor and 
   CompactionManagerMBean (CASSANDRA-5044)
 * fix hinting for dropped local writes (CASSANDRA-4753)
 * off-heap cache doesn't need mutable column container (CASSANDRA-5057)
 * apply disk_failure_policy to bad disks on initial directory creation 
   (CASSANDRA-4847)
 * Optimize name-based queries to use ArrayBackedSortedColumns (CASSANDRA-5043)
 * Fall back to old manifest if most recent is unparseable (CASSANDRA-5041)
 * pool [Compressed]RandomAccessReader objects on the partitioned read path
   (CASSANDRA-4942)
 * Add debug logging to list filenames processed by Directories.migrateFile 
   method (CASSANDRA-4939)
 * Expose black-listed directories via JMX (CASSANDRA-4848)
 * Log compaction merge counts (CASSANDRA-4894)
 * Minimize byte array allocation by AbstractData{Input,Output} (CASSANDRA-5090)
 * Add SSL support for the binary protocol (CASSANDRA-5031)
 * Allow non-schema system ks modification for shuffle to work (CASSANDRA-5097)
 * cqlsh: Add default limit to SELECT statements (CASSANDRA-4972)
 * cqlsh: fix DESCRIBE for 1.1 cfs in CQL3 (CASSANDRA-5101)
 * Correctly gossip with nodes >= 1.1.7 (CASSANDRA-5102)
 * Ensure CL guarantees on digest mismatch (CASSANDRA-5113)
 * Validate correctly selects on composite partition key (CASSANDRA-5122)
 * Fix exception when adding collection (CASSANDRA-5117)
 * Handle states for non-vnode clusters correctly (CASSANDRA-5127)
 * Refuse unrecognized replication and compaction strategy options (CASSANDRA-4795)
 * Pick the correct value validator in sstable2json for cql3 tables (CASSANDRA-5134)
 * Validate login for describe_keyspace, describe_keyspaces and set_keyspace
   (CASSANDRA-5144)
 * Fix inserting empty maps (CASSANDRA-5141)
 * Don't remove tokens from System table for node we know (CASSANDRA-5121)
 * fix streaming progress report for compresed files (CASSANDRA-5130)
 * Coverage analysis for low-CL queries (CASSANDRA-4858)
 * Stop interpreting dates as valid timeUUID value (CASSANDRA-4936)
 * Adds E notation for floating point numbers (CASSANDRA-4927)
 * Detect (and warn) unintentional use of the cql2 thrift methods when cql3 was
   intended (CASSANDRA-5172)
 * cli: Quote ks and cf names in schema output when needed (CASSANDRA-5052)
 * Fix bad default for min/max timestamp in SSTableMetadata (CASSANDRA-5372)
 * Fix cf name extraction from manifest in Directories.migrateFile() (CASSANDRA-5242)
 * Support pluggable internode authentication (CASSANDRA-5401)
 * Replace mistaken usage of commons-logging with slf4j (CASSANDRA-5464)
 * Ensure Jackson dependency matches lib (CASSANDRA-5126)
 * Expose droppable tombstone ratio stats over JMX (CASSANDRA-5159)
Merged from 1.1:
 * Simplify CompressedRandomAccessReader to work around JDK FD bug (CASSANDRA-5088)
 * Improve handling a changing target throttle rate mid-compaction (CASSANDRA-5087)
 * Pig: correctly decode row keys in widerow mode (CASSANDRA-5098)
 * nodetool repair command now prints progress (CASSANDRA-4767)
 * fix user defined compaction to run against 1.1 data directory (CASSANDRA-5118)
 * Fix CQL3 BATCH authorization caching (CASSANDRA-5145)
 * fix get_count returns incorrect value with TTL (CASSANDRA-5099)
 * better handling for mid-compaction failure (CASSANDRA-5137)
 * convert default marshallers list to map for better readability (CASSANDRA-5109)
 * fix ConcurrentModificationException in getBootstrapSource (CASSANDRA-5170)
 * fix sstable maxtimestamp for row deletes and pre-1.1.1 sstables (CASSANDRA-5153)
 * Fix thread growth on node removal (CASSANDRA-5175)
 * Make Ec2Region's datacenter name configurable (CASSANDRA-5155)


1.2.0
 * Disallow counters in collections (CASSANDRA-5082)
 * cqlsh: add unit tests (CASSANDRA-3920)
 * fix default bloom_filter_fp_chance for LeveledCompactionStrategy (CASSANDRA-5093)
Merged from 1.1:
 * add validation for get_range_slices with start_key and end_token (CASSANDRA-5089)


1.2.0-rc2
 * fix nodetool ownership display with vnodes (CASSANDRA-5065)
 * cqlsh: add DESCRIBE KEYSPACES command (CASSANDRA-5060)
 * Fix potential infinite loop when reloading CFS (CASSANDRA-5064)
 * Fix SimpleAuthorizer example (CASSANDRA-5072)
 * cqlsh: force CL.ONE for tracing and system.schema* queries (CASSANDRA-5070)
 * Includes cassandra-shuffle in the debian package (CASSANDRA-5058)
Merged from 1.1:
 * fix multithreaded compaction deadlock (CASSANDRA-4492)
 * fix temporarily missing schema after upgrade from pre-1.1.5 (CASSANDRA-5061)
 * Fix ALTER TABLE overriding compression options with defaults
   (CASSANDRA-4996, 5066)
 * fix specifying and altering crc_check_chance (CASSANDRA-5053)
 * fix Murmur3Partitioner ownership% calculation (CASSANDRA-5076)
 * Don't expire columns sooner than they should in 2ndary indexes (CASSANDRA-5079)


1.2-rc1
 * rename rpc_timeout settings to request_timeout (CASSANDRA-5027)
 * add BF with 0.1 FP to LCS by default (CASSANDRA-5029)
 * Fix preparing insert queries (CASSANDRA-5016)
 * Fix preparing queries with counter increment (CASSANDRA-5022)
 * Fix preparing updates with collections (CASSANDRA-5017)
 * Don't generate UUID based on other node address (CASSANDRA-5002)
 * Fix message when trying to alter a clustering key type (CASSANDRA-5012)
 * Update IAuthenticator to match the new IAuthorizer (CASSANDRA-5003)
 * Fix inserting only a key in CQL3 (CASSANDRA-5040)
 * Fix CQL3 token() function when used with strings (CASSANDRA-5050)
Merged from 1.1:
 * reduce log spam from invalid counter shards (CASSANDRA-5026)
 * Improve schema propagation performance (CASSANDRA-5025)
 * Fix for IndexHelper.IndexFor throws OOB Exception (CASSANDRA-5030)
 * cqlsh: make it possible to describe thrift CFs (CASSANDRA-4827)
 * cqlsh: fix timestamp formatting on some platforms (CASSANDRA-5046)


1.2-beta3
 * make consistency level configurable in cqlsh (CASSANDRA-4829)
 * fix cqlsh rendering of blob fields (CASSANDRA-4970)
 * fix cqlsh DESCRIBE command (CASSANDRA-4913)
 * save truncation position in system table (CASSANDRA-4906)
 * Move CompressionMetadata off-heap (CASSANDRA-4937)
 * allow CLI to GET cql3 columnfamily data (CASSANDRA-4924)
 * Fix rare race condition in getExpireTimeForEndpoint (CASSANDRA-4402)
 * acquire references to overlapping sstables during compaction so bloom filter
   doesn't get free'd prematurely (CASSANDRA-4934)
 * Don't share slice query filter in CQL3 SelectStatement (CASSANDRA-4928)
 * Separate tracing from Log4J (CASSANDRA-4861)
 * Exclude gcable tombstones from merkle-tree computation (CASSANDRA-4905)
 * Better printing of AbstractBounds for tracing (CASSANDRA-4931)
 * Optimize mostRecentTombstone check in CC.collectAllData (CASSANDRA-4883)
 * Change stream session ID to UUID to avoid collision from same node (CASSANDRA-4813)
 * Use Stats.db when bulk loading if present (CASSANDRA-4957)
 * Skip repair on system_trace and keyspaces with RF=1 (CASSANDRA-4956)
 * (cql3) Remove arbitrary SELECT limit (CASSANDRA-4918)
 * Correctly handle prepared operation on collections (CASSANDRA-4945)
 * Fix CQL3 LIMIT (CASSANDRA-4877)
 * Fix Stress for CQL3 (CASSANDRA-4979)
 * Remove cassandra specific exceptions from JMX interface (CASSANDRA-4893)
 * (CQL3) Force using ALLOW FILTERING on potentially inefficient queries (CASSANDRA-4915)
 * (cql3) Fix adding column when the table has collections (CASSANDRA-4982)
 * (cql3) Fix allowing collections with compact storage (CASSANDRA-4990)
 * (cql3) Refuse ttl/writetime function on collections (CASSANDRA-4992)
 * Replace IAuthority with new IAuthorizer (CASSANDRA-4874)
 * clqsh: fix KEY pseudocolumn escaping when describing Thrift tables
   in CQL3 mode (CASSANDRA-4955)
 * add basic authentication support for Pig CassandraStorage (CASSANDRA-3042)
 * fix CQL2 ALTER TABLE compaction_strategy_class altering (CASSANDRA-4965)
Merged from 1.1:
 * Fall back to old describe_splits if d_s_ex is not available (CASSANDRA-4803)
 * Improve error reporting when streaming ranges fail (CASSANDRA-5009)
 * Fix cqlsh timestamp formatting of timezone info (CASSANDRA-4746)
 * Fix assertion failure with leveled compaction (CASSANDRA-4799)
 * Check for null end_token in get_range_slice (CASSANDRA-4804)
 * Remove all remnants of removed nodes (CASSANDRA-4840)
 * Add aut-reloading of the log4j file in debian package (CASSANDRA-4855)
 * Fix estimated row cache entry size (CASSANDRA-4860)
 * reset getRangeSlice filter after finishing a row for get_paged_slice
   (CASSANDRA-4919)
 * expunge row cache post-truncate (CASSANDRA-4940)
 * Allow static CF definition with compact storage (CASSANDRA-4910)
 * Fix endless loop/compaction of schema_* CFs due to broken timestamps (CASSANDRA-4880)
 * Fix 'wrong class type' assertion in CounterColumn (CASSANDRA-4976)


1.2-beta2
 * fp rate of 1.0 disables BF entirely; LCS defaults to 1.0 (CASSANDRA-4876)
 * off-heap bloom filters for row keys (CASSANDRA_4865)
 * add extension point for sstable components (CASSANDRA-4049)
 * improve tracing output (CASSANDRA-4852, 4862)
 * make TRACE verb droppable (CASSANDRA-4672)
 * fix BulkLoader recognition of CQL3 columnfamilies (CASSANDRA-4755)
 * Sort commitlog segments for replay by id instead of mtime (CASSANDRA-4793)
 * Make hint delivery asynchronous (CASSANDRA-4761)
 * Pluggable Thrift transport factories for CLI and cqlsh (CASSANDRA-4609, 4610)
 * cassandra-cli: allow Double value type to be inserted to a column (CASSANDRA-4661)
 * Add ability to use custom TServerFactory implementations (CASSANDRA-4608)
 * optimize batchlog flushing to skip successful batches (CASSANDRA-4667)
 * include metadata for system keyspace itself in schema tables (CASSANDRA-4416)
 * add check to PropertyFileSnitch to verify presence of location for
   local node (CASSANDRA-4728)
 * add PBSPredictor consistency modeler (CASSANDRA-4261)
 * remove vestiges of Thrift unframed mode (CASSANDRA-4729)
 * optimize single-row PK lookups (CASSANDRA-4710)
 * adjust blockFor calculation to account for pending ranges due to node 
   movement (CASSANDRA-833)
 * Change CQL version to 3.0.0 and stop accepting 3.0.0-beta1 (CASSANDRA-4649)
 * (CQL3) Make prepared statement global instead of per connection 
   (CASSANDRA-4449)
 * Fix scrubbing of CQL3 created tables (CASSANDRA-4685)
 * (CQL3) Fix validation when using counter and regular columns in the same 
   table (CASSANDRA-4706)
 * Fix bug starting Cassandra with simple authentication (CASSANDRA-4648)
 * Add support for batchlog in CQL3 (CASSANDRA-4545, 4738)
 * Add support for multiple column family outputs in CFOF (CASSANDRA-4208)
 * Support repairing only the local DC nodes (CASSANDRA-4747)
 * Use rpc_address for binary protocol and change default port (CASSANRA-4751)
 * Fix use of collections in prepared statements (CASSANDRA-4739)
 * Store more information into peers table (CASSANDRA-4351, 4814)
 * Configurable bucket size for size tiered compaction (CASSANDRA-4704)
 * Run leveled compaction in parallel (CASSANDRA-4310)
 * Fix potential NPE during CFS reload (CASSANDRA-4786)
 * Composite indexes may miss results (CASSANDRA-4796)
 * Move consistency level to the protocol level (CASSANDRA-4734, 4824)
 * Fix Subcolumn slice ends not respected (CASSANDRA-4826)
 * Fix Assertion error in cql3 select (CASSANDRA-4783)
 * Fix list prepend logic (CQL3) (CASSANDRA-4835)
 * Add booleans as literals in CQL3 (CASSANDRA-4776)
 * Allow renaming PK columns in CQL3 (CASSANDRA-4822)
 * Fix binary protocol NEW_NODE event (CASSANDRA-4679)
 * Fix potential infinite loop in tombstone compaction (CASSANDRA-4781)
 * Remove system tables accounting from schema (CASSANDRA-4850)
 * (cql3) Force provided columns in clustering key order in 
   'CLUSTERING ORDER BY' (CASSANDRA-4881)
 * Fix composite index bug (CASSANDRA-4884)
 * Fix short read protection for CQL3 (CASSANDRA-4882)
 * Add tracing support to the binary protocol (CASSANDRA-4699)
 * (cql3) Don't allow prepared marker inside collections (CASSANDRA-4890)
 * Re-allow order by on non-selected columns (CASSANDRA-4645)
 * Bug when composite index is created in a table having collections (CASSANDRA-4909)
 * log index scan subject in CompositesSearcher (CASSANDRA-4904)
Merged from 1.1:
 * add get[Row|Key]CacheEntries to CacheServiceMBean (CASSANDRA-4859)
 * fix get_paged_slice to wrap to next row correctly (CASSANDRA-4816)
 * fix indexing empty column values (CASSANDRA-4832)
 * allow JdbcDate to compose null Date objects (CASSANDRA-4830)
 * fix possible stackoverflow when compacting 1000s of sstables
   (CASSANDRA-4765)
 * fix wrong leveled compaction progress calculation (CASSANDRA-4807)
 * add a close() method to CRAR to prevent leaking file descriptors (CASSANDRA-4820)
 * fix potential infinite loop in get_count (CASSANDRA-4833)
 * fix compositeType.{get/from}String methods (CASSANDRA-4842)
 * (CQL) fix CREATE COLUMNFAMILY permissions check (CASSANDRA-4864)
 * Fix DynamicCompositeType same type comparison (CASSANDRA-4711)
 * Fix duplicate SSTable reference when stream session failed (CASSANDRA-3306)
 * Allow static CF definition with compact storage (CASSANDRA-4910)
 * Fix endless loop/compaction of schema_* CFs due to broken timestamps (CASSANDRA-4880)
 * Fix 'wrong class type' assertion in CounterColumn (CASSANDRA-4976)


1.2-beta1
 * add atomic_batch_mutate (CASSANDRA-4542, -4635)
 * increase default max_hint_window_in_ms to 3h (CASSANDRA-4632)
 * include message initiation time to replicas so they can more
   accurately drop timed-out requests (CASSANDRA-2858)
 * fix clientutil.jar dependencies (CASSANDRA-4566)
 * optimize WriteResponse (CASSANDRA-4548)
 * new metrics (CASSANDRA-4009)
 * redesign KEYS indexes to avoid read-before-write (CASSANDRA-2897)
 * debug tracing (CASSANDRA-1123)
 * parallelize row cache loading (CASSANDRA-4282)
 * Make compaction, flush JBOD-aware (CASSANDRA-4292)
 * run local range scans on the read stage (CASSANDRA-3687)
 * clean up ioexceptions (CASSANDRA-2116)
 * add disk_failure_policy (CASSANDRA-2118)
 * Introduce new json format with row level deletion (CASSANDRA-4054)
 * remove redundant "name" column from schema_keyspaces (CASSANDRA-4433)
 * improve "nodetool ring" handling of multi-dc clusters (CASSANDRA-3047)
 * update NTS calculateNaturalEndpoints to be O(N log N) (CASSANDRA-3881)
 * split up rpc timeout by operation type (CASSANDRA-2819)
 * rewrite key cache save/load to use only sequential i/o (CASSANDRA-3762)
 * update MS protocol with a version handshake + broadcast address id
   (CASSANDRA-4311)
 * multithreaded hint replay (CASSANDRA-4189)
 * add inter-node message compression (CASSANDRA-3127)
 * remove COPP (CASSANDRA-2479)
 * Track tombstone expiration and compact when tombstone content is
   higher than a configurable threshold, default 20% (CASSANDRA-3442, 4234)
 * update MurmurHash to version 3 (CASSANDRA-2975)
 * (CLI) track elapsed time for `delete' operation (CASSANDRA-4060)
 * (CLI) jline version is bumped to 1.0 to properly  support
   'delete' key function (CASSANDRA-4132)
 * Save IndexSummary into new SSTable 'Summary' component (CASSANDRA-2392, 4289)
 * Add support for range tombstones (CASSANDRA-3708)
 * Improve MessagingService efficiency (CASSANDRA-3617)
 * Avoid ID conflicts from concurrent schema changes (CASSANDRA-3794)
 * Set thrift HSHA server thread limit to unlimited by default (CASSANDRA-4277)
 * Avoids double serialization of CF id in RowMutation messages
   (CASSANDRA-4293)
 * stream compressed sstables directly with java nio (CASSANDRA-4297)
 * Support multiple ranges in SliceQueryFilter (CASSANDRA-3885)
 * Add column metadata to system column families (CASSANDRA-4018)
 * (cql3) Always use composite types by default (CASSANDRA-4329)
 * (cql3) Add support for set, map and list (CASSANDRA-3647)
 * Validate date type correctly (CASSANDRA-4441)
 * (cql3) Allow definitions with only a PK (CASSANDRA-4361)
 * (cql3) Add support for row key composites (CASSANDRA-4179)
 * improve DynamicEndpointSnitch by using reservoir sampling (CASSANDRA-4038)
 * (cql3) Add support for 2ndary indexes (CASSANDRA-3680)
 * (cql3) fix defining more than one PK to be invalid (CASSANDRA-4477)
 * remove schema agreement checking from all external APIs (Thrift, CQL and CQL3) (CASSANDRA-4487)
 * add Murmur3Partitioner and make it default for new installations (CASSANDRA-3772, 4621)
 * (cql3) update pseudo-map syntax to use map syntax (CASSANDRA-4497)
 * Finer grained exceptions hierarchy and provides error code with exceptions (CASSANDRA-3979)
 * Adds events push to binary protocol (CASSANDRA-4480)
 * Rewrite nodetool help (CASSANDRA-2293)
 * Make CQL3 the default for CQL (CASSANDRA-4640)
 * update stress tool to be able to use CQL3 (CASSANDRA-4406)
 * Accept all thrift update on CQL3 cf but don't expose their metadata (CASSANDRA-4377)
 * Replace Throttle with Guava's RateLimiter for HintedHandOff (CASSANDRA-4541)
 * fix counter add/get using CQL2 and CQL3 in stress tool (CASSANDRA-4633)
 * Add sstable count per level to cfstats (CASSANDRA-4537)
 * (cql3) Add ALTER KEYSPACE statement (CASSANDRA-4611)
 * (cql3) Allow defining default consistency levels (CASSANDRA-4448)
 * (cql3) Fix queries using LIMIT missing results (CASSANDRA-4579)
 * fix cross-version gossip messaging (CASSANDRA-4576)
 * added inet data type (CASSANDRA-4627)


1.1.6
 * Wait for writes on synchronous read digest mismatch (CASSANDRA-4792)
 * fix commitlog replay for nanotime-infected sstables (CASSANDRA-4782)
 * preflight check ttl for maximum of 20 years (CASSANDRA-4771)
 * (Pig) fix widerow input with single column rows (CASSANDRA-4789)
 * Fix HH to compact with correct gcBefore, which avoids wiping out
   undelivered hints (CASSANDRA-4772)
 * LCS will merge up to 32 L0 sstables as intended (CASSANDRA-4778)
 * NTS will default unconfigured DC replicas to zero (CASSANDRA-4675)
 * use default consistency level in counter validation if none is
   explicitly provide (CASSANDRA-4700)
 * Improve IAuthority interface by introducing fine-grained
   access permissions and grant/revoke commands (CASSANDRA-4490, 4644)
 * fix assumption error in CLI when updating/describing keyspace 
   (CASSANDRA-4322)
 * Adds offline sstablescrub to debian packaging (CASSANDRA-4642)
 * Automatic fixing of overlapping leveled sstables (CASSANDRA-4644)
 * fix error when using ORDER BY with extended selections (CASSANDRA-4689)
 * (CQL3) Fix validation for IN queries for non-PK cols (CASSANDRA-4709)
 * fix re-created keyspace disappering after 1.1.5 upgrade 
   (CASSANDRA-4698, 4752)
 * (CLI) display elapsed time in 2 fraction digits (CASSANDRA-3460)
 * add authentication support to sstableloader (CASSANDRA-4712)
 * Fix CQL3 'is reversed' logic (CASSANDRA-4716, 4759)
 * (CQL3) Don't return ReversedType in result set metadata (CASSANDRA-4717)
 * Backport adding AlterKeyspace statement (CASSANDRA-4611)
 * (CQL3) Correcty accept upper-case data types (CASSANDRA-4770)
 * Add binary protocol events for schema changes (CASSANDRA-4684)
Merged from 1.0:
 * Switch from NBHM to CHM in MessagingService's callback map, which
   prevents OOM in long-running instances (CASSANDRA-4708)


1.1.5
 * add SecondaryIndex.reload API (CASSANDRA-4581)
 * use millis + atomicint for commitlog segment creation instead of
   nanotime, which has issues under some hypervisors (CASSANDRA-4601)
 * fix FD leak in slice queries (CASSANDRA-4571)
 * avoid recursion in leveled compaction (CASSANDRA-4587)
 * increase stack size under Java7 to 180K
 * Log(info) schema changes (CASSANDRA-4547)
 * Change nodetool setcachecapcity to manipulate global caches (CASSANDRA-4563)
 * (cql3) fix setting compaction strategy (CASSANDRA-4597)
 * fix broken system.schema_* timestamps on system startup (CASSANDRA-4561)
 * fix wrong skip of cache saving (CASSANDRA-4533)
 * Avoid NPE when lost+found is in data dir (CASSANDRA-4572)
 * Respect five-minute flush moratorium after initial CL replay (CASSANDRA-4474)
 * Adds ntp as recommended in debian packaging (CASSANDRA-4606)
 * Configurable transport in CF Record{Reader|Writer} (CASSANDRA-4558)
 * (cql3) fix potential NPE with both equal and unequal restriction (CASSANDRA-4532)
 * (cql3) improves ORDER BY validation (CASSANDRA-4624)
 * Fix potential deadlock during counter writes (CASSANDRA-4578)
 * Fix cql error with ORDER BY when using IN (CASSANDRA-4612)
Merged from 1.0:
 * increase Xss to 160k to accomodate latest 1.6 JVMs (CASSANDRA-4602)
 * fix toString of hint destination tokens (CASSANDRA-4568)
 * Fix multiple values for CurrentLocal NodeID (CASSANDRA-4626)


1.1.4
 * fix offline scrub to catch >= out of order rows (CASSANDRA-4411)
 * fix cassandra-env.sh on RHEL and other non-dash-based systems 
   (CASSANDRA-4494)
Merged from 1.0:
 * (Hadoop) fix setting key length for old-style mapred api (CASSANDRA-4534)
 * (Hadoop) fix iterating through a resultset consisting entirely
   of tombstoned rows (CASSANDRA-4466)
 * Fix multiple values for CurrentLocal NodeID (CASSANDRA-4626)


1.1.3
 * (cqlsh) add COPY TO (CASSANDRA-4434)
 * munmap commitlog segments before rename (CASSANDRA-4337)
 * (JMX) rename getRangeKeySample to sampleKeyRange to avoid returning
   multi-MB results as an attribute (CASSANDRA-4452)
 * flush based on data size, not throughput; overwritten columns no 
   longer artificially inflate liveRatio (CASSANDRA-4399)
 * update default commitlog segment size to 32MB and total commitlog
   size to 32/1024 MB for 32/64 bit JVMs, respectively (CASSANDRA-4422)
 * avoid using global partitioner to estimate ranges in index sstables
   (CASSANDRA-4403)
 * restore pre-CASSANDRA-3862 approach to removing expired tombstones
   from row cache during compaction (CASSANDRA-4364)
 * (stress) support for CQL prepared statements (CASSANDRA-3633)
 * Correctly catch exception when Snappy cannot be loaded (CASSANDRA-4400)
 * (cql3) Support ORDER BY when IN condition is given in WHERE clause (CASSANDRA-4327)
 * (cql3) delete "component_index" column on DROP TABLE call (CASSANDRA-4420)
 * change nanoTime() to currentTimeInMillis() in schema related code (CASSANDRA-4432)
 * add a token generation tool (CASSANDRA-3709)
 * Fix LCS bug with sstable containing only 1 row (CASSANDRA-4411)
 * fix "Can't Modify Index Name" problem on CF update (CASSANDRA-4439)
 * Fix assertion error in getOverlappingSSTables during repair (CASSANDRA-4456)
 * fix nodetool's setcompactionthreshold command (CASSANDRA-4455)
 * Ensure compacted files are never used, to avoid counter overcount (CASSANDRA-4436)
Merged from 1.0:
 * Push the validation of secondary index values to the SecondaryIndexManager (CASSANDRA-4240)
 * (Hadoop) fix iterating through a resultset consisting entirely
   of tombstoned rows (CASSANDRA-4466)
 * allow dropping columns shadowed by not-yet-expired supercolumn or row
   tombstones in PrecompactedRow (CASSANDRA-4396)


1.1.2
 * Fix cleanup not deleting index entries (CASSANDRA-4379)
 * Use correct partitioner when saving + loading caches (CASSANDRA-4331)
 * Check schema before trying to export sstable (CASSANDRA-2760)
 * Raise a meaningful exception instead of NPE when PFS encounters
   an unconfigured node + no default (CASSANDRA-4349)
 * fix bug in sstable blacklisting with LCS (CASSANDRA-4343)
 * LCS no longer promotes tiny sstables out of L0 (CASSANDRA-4341)
 * skip tombstones during hint replay (CASSANDRA-4320)
 * fix NPE in compactionstats (CASSANDRA-4318)
 * enforce 1m min keycache for auto (CASSANDRA-4306)
 * Have DeletedColumn.isMFD always return true (CASSANDRA-4307)
 * (cql3) exeption message for ORDER BY constraints said primary filter can be
    an IN clause, which is misleading (CASSANDRA-4319)
 * (cql3) Reject (not yet supported) creation of 2ndardy indexes on tables with
   composite primary keys (CASSANDRA-4328)
 * Set JVM stack size to 160k for java 7 (CASSANDRA-4275)
 * cqlsh: add COPY command to load data from CSV flat files (CASSANDRA-4012)
 * CFMetaData.fromThrift to throw ConfigurationException upon error (CASSANDRA-4353)
 * Use CF comparator to sort indexed columns in SecondaryIndexManager
   (CASSANDRA-4365)
 * add strategy_options to the KSMetaData.toString() output (CASSANDRA-4248)
 * (cql3) fix range queries containing unqueried results (CASSANDRA-4372)
 * (cql3) allow updating column_alias types (CASSANDRA-4041)
 * (cql3) Fix deletion bug (CASSANDRA-4193)
 * Fix computation of overlapping sstable for leveled compaction (CASSANDRA-4321)
 * Improve scrub and allow to run it offline (CASSANDRA-4321)
 * Fix assertionError in StorageService.bulkLoad (CASSANDRA-4368)
 * (cqlsh) add option to authenticate to a keyspace at startup (CASSANDRA-4108)
 * (cqlsh) fix ASSUME functionality (CASSANDRA-4352)
 * Fix ColumnFamilyRecordReader to not return progress > 100% (CASSANDRA-3942)
Merged from 1.0:
 * Set gc_grace on index CF to 0 (CASSANDRA-4314)


1.1.1
 * allow larger cache capacities than 2GB (CASSANDRA-4150)
 * add getsstables command to nodetool (CASSANDRA-4199)
 * apply parent CF compaction settings to secondary index CFs (CASSANDRA-4280)
 * preserve commitlog size cap when recycling segments at startup
   (CASSANDRA-4201)
 * (Hadoop) fix split generation regression (CASSANDRA-4259)
 * ignore min/max compactions settings in LCS, while preserving
   behavior that min=max=0 disables autocompaction (CASSANDRA-4233)
 * log number of rows read from saved cache (CASSANDRA-4249)
 * calculate exact size required for cleanup operations (CASSANDRA-1404)
 * avoid blocking additional writes during flush when the commitlog
   gets behind temporarily (CASSANDRA-1991)
 * enable caching on index CFs based on data CF cache setting (CASSANDRA-4197)
 * warn on invalid replication strategy creation options (CASSANDRA-4046)
 * remove [Freeable]Memory finalizers (CASSANDRA-4222)
 * include tombstone size in ColumnFamily.size, which can prevent OOM
   during sudden mass delete operations by yielding a nonzero liveRatio
   (CASSANDRA-3741)
 * Open 1 sstableScanner per level for leveled compaction (CASSANDRA-4142)
 * Optimize reads when row deletion timestamps allow us to restrict
   the set of sstables we check (CASSANDRA-4116)
 * add support for commitlog archiving and point-in-time recovery
   (CASSANDRA-3690)
 * avoid generating redundant compaction tasks during streaming
   (CASSANDRA-4174)
 * add -cf option to nodetool snapshot, and takeColumnFamilySnapshot to
   StorageService mbean (CASSANDRA-556)
 * optimize cleanup to drop entire sstables where possible (CASSANDRA-4079)
 * optimize truncate when autosnapshot is disabled (CASSANDRA-4153)
 * update caches to use byte[] keys to reduce memory overhead (CASSANDRA-3966)
 * add column limit to cli (CASSANDRA-3012, 4098)
 * clean up and optimize DataOutputBuffer, used by CQL compression and
   CompositeType (CASSANDRA-4072)
 * optimize commitlog checksumming (CASSANDRA-3610)
 * identify and blacklist corrupted SSTables from future compactions 
   (CASSANDRA-2261)
 * Move CfDef and KsDef validation out of thrift (CASSANDRA-4037)
 * Expose API to repair a user provided range (CASSANDRA-3912)
 * Add way to force the cassandra-cli to refresh its schema (CASSANDRA-4052)
 * Avoid having replicate on write tasks stacking up at CL.ONE (CASSANDRA-2889)
 * (cql3) Backwards compatibility for composite comparators in non-cql3-aware
   clients (CASSANDRA-4093)
 * (cql3) Fix order by for reversed queries (CASSANDRA-4160)
 * (cql3) Add ReversedType support (CASSANDRA-4004)
 * (cql3) Add timeuuid type (CASSANDRA-4194)
 * (cql3) Minor fixes (CASSANDRA-4185)
 * (cql3) Fix prepared statement in BATCH (CASSANDRA-4202)
 * (cql3) Reduce the list of reserved keywords (CASSANDRA-4186)
 * (cql3) Move max/min compaction thresholds to compaction strategy options
   (CASSANDRA-4187)
 * Fix exception during move when localhost is the only source (CASSANDRA-4200)
 * (cql3) Allow paging through non-ordered partitioner results (CASSANDRA-3771)
 * (cql3) Fix drop index (CASSANDRA-4192)
 * (cql3) Don't return range ghosts anymore (CASSANDRA-3982)
 * fix re-creating Keyspaces/ColumnFamilies with the same name as dropped
   ones (CASSANDRA-4219)
 * fix SecondaryIndex LeveledManifest save upon snapshot (CASSANDRA-4230)
 * fix missing arrayOffset in FBUtilities.hash (CASSANDRA-4250)
 * (cql3) Add name of parameters in CqlResultSet (CASSANDRA-4242)
 * (cql3) Correctly validate order by queries (CASSANDRA-4246)
 * rename stress to cassandra-stress for saner packaging (CASSANDRA-4256)
 * Fix exception on colum metadata with non-string comparator (CASSANDRA-4269)
 * Check for unknown/invalid compression options (CASSANDRA-4266)
 * (cql3) Adds simple access to column timestamp and ttl (CASSANDRA-4217)
 * (cql3) Fix range queries with secondary indexes (CASSANDRA-4257)
 * Better error messages from improper input in cli (CASSANDRA-3865)
 * Try to stop all compaction upon Keyspace or ColumnFamily drop (CASSANDRA-4221)
 * (cql3) Allow keyspace properties to contain hyphens (CASSANDRA-4278)
 * (cql3) Correctly validate keyspace access in create table (CASSANDRA-4296)
 * Avoid deadlock in migration stage (CASSANDRA-3882)
 * Take supercolumn names and deletion info into account in memtable throughput
   (CASSANDRA-4264)
 * Add back backward compatibility for old style replication factor (CASSANDRA-4294)
 * Preserve compatibility with pre-1.1 index queries (CASSANDRA-4262)
Merged from 1.0:
 * Fix super columns bug where cache is not updated (CASSANDRA-4190)
 * fix maxTimestamp to include row tombstones (CASSANDRA-4116)
 * (CLI) properly handle quotes in create/update keyspace commands (CASSANDRA-4129)
 * Avoids possible deadlock during bootstrap (CASSANDRA-4159)
 * fix stress tool that hangs forever on timeout or error (CASSANDRA-4128)
 * stress tool to return appropriate exit code on failure (CASSANDRA-4188)
 * fix compaction NPE when out of disk space and assertions disabled
   (CASSANDRA-3985)
 * synchronize LCS getEstimatedTasks to avoid CME (CASSANDRA-4255)
 * ensure unique streaming session id's (CASSANDRA-4223)
 * kick off background compaction when min/max thresholds change 
   (CASSANDRA-4279)
 * improve ability of STCS.getBuckets to deal with 100s of 1000s of
   sstables, such as when convertinb back from LCS (CASSANDRA-4287)
 * Oversize integer in CQL throws NumberFormatException (CASSANDRA-4291)
 * fix 1.0.x node join to mixed version cluster, other nodes >= 1.1 (CASSANDRA-4195)
 * Fix LCS splitting sstable base on uncompressed size (CASSANDRA-4419)
 * Push the validation of secondary index values to the SecondaryIndexManager (CASSANDRA-4240)
 * Don't purge columns during upgradesstables (CASSANDRA-4462)
 * Make cqlsh work with piping (CASSANDRA-4113)
 * Validate arguments for nodetool decommission (CASSANDRA-4061)
 * Report thrift status in nodetool info (CASSANDRA-4010)


1.1.0-final
 * average a reduced liveRatio estimate with the previous one (CASSANDRA-4065)
 * Allow KS and CF names up to 48 characters (CASSANDRA-4157)
 * fix stress build (CASSANDRA-4140)
 * add time remaining estimate to nodetool compactionstats (CASSANDRA-4167)
 * (cql) fix NPE in cql3 ALTER TABLE (CASSANDRA-4163)
 * (cql) Add support for CL.TWO and CL.THREE in CQL (CASSANDRA-4156)
 * (cql) Fix type in CQL3 ALTER TABLE preventing update (CASSANDRA-4170)
 * (cql) Throw invalid exception from CQL3 on obsolete options (CASSANDRA-4171)
 * (cqlsh) fix recognizing uppercase SELECT keyword (CASSANDRA-4161)
 * Pig: wide row support (CASSANDRA-3909)
Merged from 1.0:
 * avoid streaming empty files with bulk loader if sstablewriter errors out
   (CASSANDRA-3946)


1.1-rc1
 * Include stress tool in binary builds (CASSANDRA-4103)
 * (Hadoop) fix wide row iteration when last row read was deleted
   (CASSANDRA-4154)
 * fix read_repair_chance to really default to 0.1 in the cli (CASSANDRA-4114)
 * Adds caching and bloomFilterFpChange to CQL options (CASSANDRA-4042)
 * Adds posibility to autoconfigure size of the KeyCache (CASSANDRA-4087)
 * fix KEYS index from skipping results (CASSANDRA-3996)
 * Remove sliced_buffer_size_in_kb dead option (CASSANDRA-4076)
 * make loadNewSStable preserve sstable version (CASSANDRA-4077)
 * Respect 1.0 cache settings as much as possible when upgrading 
   (CASSANDRA-4088)
 * relax path length requirement for sstable files when upgrading on 
   non-Windows platforms (CASSANDRA-4110)
 * fix terminination of the stress.java when errors were encountered
   (CASSANDRA-4128)
 * Move CfDef and KsDef validation out of thrift (CASSANDRA-4037)
 * Fix get_paged_slice (CASSANDRA-4136)
 * CQL3: Support slice with exclusive start and stop (CASSANDRA-3785)
Merged from 1.0:
 * support PropertyFileSnitch in bulk loader (CASSANDRA-4145)
 * add auto_snapshot option allowing disabling snapshot before drop/truncate
   (CASSANDRA-3710)
 * allow short snitch names (CASSANDRA-4130)


1.1-beta2
 * rename loaded sstables to avoid conflicts with local snapshots
   (CASSANDRA-3967)
 * start hint replay as soon as FD notifies that the target is back up
   (CASSANDRA-3958)
 * avoid unproductive deserializing of cached rows during compaction
   (CASSANDRA-3921)
 * fix concurrency issues with CQL keyspace creation (CASSANDRA-3903)
 * Show Effective Owership via Nodetool ring <keyspace> (CASSANDRA-3412)
 * Update ORDER BY syntax for CQL3 (CASSANDRA-3925)
 * Fix BulkRecordWriter to not throw NPE if reducer gets no map data from Hadoop (CASSANDRA-3944)
 * Fix bug with counters in super columns (CASSANDRA-3821)
 * Remove deprecated merge_shard_chance (CASSANDRA-3940)
 * add a convenient way to reset a node's schema (CASSANDRA-2963)
 * fix for intermittent SchemaDisagreementException (CASSANDRA-3884)
 * CLI `list <CF>` to limit number of columns and their order (CASSANDRA-3012)
 * ignore deprecated KsDef/CfDef/ColumnDef fields in native schema (CASSANDRA-3963)
 * CLI to report when unsupported column_metadata pair was given (CASSANDRA-3959)
 * reincarnate removed and deprecated KsDef/CfDef attributes (CASSANDRA-3953)
 * Fix race between writes and read for cache (CASSANDRA-3862)
 * perform static initialization of StorageProxy on start-up (CASSANDRA-3797)
 * support trickling fsync() on writes (CASSANDRA-3950)
 * expose counters for unavailable/timeout exceptions given to thrift clients (CASSANDRA-3671)
 * avoid quadratic startup time in LeveledManifest (CASSANDRA-3952)
 * Add type information to new schema_ columnfamilies and remove thrift
   serialization for schema (CASSANDRA-3792)
 * add missing column validator options to the CLI help (CASSANDRA-3926)
 * skip reading saved key cache if CF's caching strategy is NONE or ROWS_ONLY (CASSANDRA-3954)
 * Unify migration code (CASSANDRA-4017)
Merged from 1.0:
 * cqlsh: guess correct version of Python for Arch Linux (CASSANDRA-4090)
 * (CLI) properly handle quotes in create/update keyspace commands (CASSANDRA-4129)
 * Avoids possible deadlock during bootstrap (CASSANDRA-4159)
 * fix stress tool that hangs forever on timeout or error (CASSANDRA-4128)
 * Fix super columns bug where cache is not updated (CASSANDRA-4190)
 * stress tool to return appropriate exit code on failure (CASSANDRA-4188)


1.0.9
 * improve index sampling performance (CASSANDRA-4023)
 * always compact away deleted hints immediately after handoff (CASSANDRA-3955)
 * delete hints from dropped ColumnFamilies on handoff instead of
   erroring out (CASSANDRA-3975)
 * add CompositeType ref to the CLI doc for create/update column family (CASSANDRA-3980)
 * Pig: support Counter ColumnFamilies (CASSANDRA-3973)
 * Pig: Composite column support (CASSANDRA-3684)
 * Avoid NPE during repair when a keyspace has no CFs (CASSANDRA-3988)
 * Fix division-by-zero error on get_slice (CASSANDRA-4000)
 * don't change manifest level for cleanup, scrub, and upgradesstables
   operations under LeveledCompactionStrategy (CASSANDRA-3989, 4112)
 * fix race leading to super columns assertion failure (CASSANDRA-3957)
 * fix NPE on invalid CQL delete command (CASSANDRA-3755)
 * allow custom types in CLI's assume command (CASSANDRA-4081)
 * fix totalBytes count for parallel compactions (CASSANDRA-3758)
 * fix intermittent NPE in get_slice (CASSANDRA-4095)
 * remove unnecessary asserts in native code interfaces (CASSANDRA-4096)
 * Validate blank keys in CQL to avoid assertion errors (CASSANDRA-3612)
 * cqlsh: fix bad decoding of some column names (CASSANDRA-4003)
 * cqlsh: fix incorrect padding with unicode chars (CASSANDRA-4033)
 * Fix EC2 snitch incorrectly reporting region (CASSANDRA-4026)
 * Shut down thrift during decommission (CASSANDRA-4086)
 * Expose nodetool cfhistograms for 2ndary indexes (CASSANDRA-4063)
Merged from 0.8:
 * Fix ConcurrentModificationException in gossiper (CASSANDRA-4019)


1.1-beta1
 * (cqlsh)
   + add SOURCE and CAPTURE commands, and --file option (CASSANDRA-3479)
   + add ALTER COLUMNFAMILY WITH (CASSANDRA-3523)
   + bundle Python dependencies with Cassandra (CASSANDRA-3507)
   + added to Debian package (CASSANDRA-3458)
   + display byte data instead of erroring out on decode failure 
     (CASSANDRA-3874)
 * add nodetool rebuild_index (CASSANDRA-3583)
 * add nodetool rangekeysample (CASSANDRA-2917)
 * Fix streaming too much data during move operations (CASSANDRA-3639)
 * Nodetool and CLI connect to localhost by default (CASSANDRA-3568)
 * Reduce memory used by primary index sample (CASSANDRA-3743)
 * (Hadoop) separate input/output configurations (CASSANDRA-3197, 3765)
 * avoid returning internal Cassandra classes over JMX (CASSANDRA-2805)
 * add row-level isolation via SnapTree (CASSANDRA-2893)
 * Optimize key count estimation when opening sstable on startup
   (CASSANDRA-2988)
 * multi-dc replication optimization supporting CL > ONE (CASSANDRA-3577)
 * add command to stop compactions (CASSANDRA-1740, 3566, 3582)
 * multithreaded streaming (CASSANDRA-3494)
 * removed in-tree redhat spec (CASSANDRA-3567)
 * "defragment" rows for name-based queries under STCS, again (CASSANDRA-2503)
 * Recycle commitlog segments for improved performance 
   (CASSANDRA-3411, 3543, 3557, 3615)
 * update size-tiered compaction to prioritize small tiers (CASSANDRA-2407)
 * add message expiration logic to OutboundTcpConnection (CASSANDRA-3005)
 * off-heap cache to use sun.misc.Unsafe instead of JNA (CASSANDRA-3271)
 * EACH_QUORUM is only supported for writes (CASSANDRA-3272)
 * replace compactionlock use in schema migration by checking CFS.isValid
   (CASSANDRA-3116)
 * recognize that "SELECT first ... *" isn't really "SELECT *" (CASSANDRA-3445)
 * Use faster bytes comparison (CASSANDRA-3434)
 * Bulk loader is no longer a fat client, (HADOOP) bulk load output format
   (CASSANDRA-3045)
 * (Hadoop) add support for KeyRange.filter
 * remove assumption that keys and token are in bijection
   (CASSANDRA-1034, 3574, 3604)
 * always remove endpoints from delevery queue in HH (CASSANDRA-3546)
 * fix race between cf flush and its 2ndary indexes flush (CASSANDRA-3547)
 * fix potential race in AES when a repair fails (CASSANDRA-3548)
 * Remove columns shadowed by a deleted container even when we cannot purge
   (CASSANDRA-3538)
 * Improve memtable slice iteration performance (CASSANDRA-3545)
 * more efficient allocation of small bloom filters (CASSANDRA-3618)
 * Use separate writer thread in SSTableSimpleUnsortedWriter (CASSANDRA-3619)
 * fsync the directory after new sstable or commitlog segment are created (CASSANDRA-3250)
 * fix minor issues reported by FindBugs (CASSANDRA-3658)
 * global key/row caches (CASSANDRA-3143, 3849)
 * optimize memtable iteration during range scan (CASSANDRA-3638)
 * introduce 'crc_check_chance' in CompressionParameters to support
   a checksum percentage checking chance similarly to read-repair (CASSANDRA-3611)
 * a way to deactivate global key/row cache on per-CF basis (CASSANDRA-3667)
 * fix LeveledCompactionStrategy broken because of generation pre-allocation
   in LeveledManifest (CASSANDRA-3691)
 * finer-grained control over data directories (CASSANDRA-2749)
 * Fix ClassCastException during hinted handoff (CASSANDRA-3694)
 * Upgrade Thrift to 0.7 (CASSANDRA-3213)
 * Make stress.java insert operation to use microseconds (CASSANDRA-3725)
 * Allows (internally) doing a range query with a limit of columns instead of
   rows (CASSANDRA-3742)
 * Allow rangeSlice queries to be start/end inclusive/exclusive (CASSANDRA-3749)
 * Fix BulkLoader to support new SSTable layout and add stream
   throttling to prevent an NPE when there is no yaml config (CASSANDRA-3752)
 * Allow concurrent schema migrations (CASSANDRA-1391, 3832)
 * Add SnapshotCommand to trigger snapshot on remote node (CASSANDRA-3721)
 * Make CFMetaData conversions to/from thrift/native schema inverses
   (CASSANDRA_3559)
 * Add initial code for CQL 3.0-beta (CASSANDRA-2474, 3781, 3753)
 * Add wide row support for ColumnFamilyInputFormat (CASSANDRA-3264)
 * Allow extending CompositeType comparator (CASSANDRA-3657)
 * Avoids over-paging during get_count (CASSANDRA-3798)
 * Add new command to rebuild a node without (repair) merkle tree calculations
   (CASSANDRA-3483, 3922)
 * respect not only row cache capacity but caching mode when
   trying to read data (CASSANDRA-3812)
 * fix system tests (CASSANDRA-3827)
 * CQL support for altering row key type in ALTER TABLE (CASSANDRA-3781)
 * turn compression on by default (CASSANDRA-3871)
 * make hexToBytes refuse invalid input (CASSANDRA-2851)
 * Make secondary indexes CF inherit compression and compaction from their
   parent CF (CASSANDRA-3877)
 * Finish cleanup up tombstone purge code (CASSANDRA-3872)
 * Avoid NPE on aboarted stream-out sessions (CASSANDRA-3904)
 * BulkRecordWriter throws NPE for counter columns (CASSANDRA-3906)
 * Support compression using BulkWriter (CASSANDRA-3907)


1.0.8
 * fix race between cleanup and flush on secondary index CFSes (CASSANDRA-3712)
 * avoid including non-queried nodes in rangeslice read repair
   (CASSANDRA-3843)
 * Only snapshot CF being compacted for snapshot_before_compaction 
   (CASSANDRA-3803)
 * Log active compactions in StatusLogger (CASSANDRA-3703)
 * Compute more accurate compaction score per level (CASSANDRA-3790)
 * Return InvalidRequest when using a keyspace that doesn't exist
   (CASSANDRA-3764)
 * disallow user modification of System keyspace (CASSANDRA-3738)
 * allow using sstable2json on secondary index data (CASSANDRA-3738)
 * (cqlsh) add DESCRIBE COLUMNFAMILIES (CASSANDRA-3586)
 * (cqlsh) format blobs correctly and use colors to improve output
   readability (CASSANDRA-3726)
 * synchronize BiMap of bootstrapping tokens (CASSANDRA-3417)
 * show index options in CLI (CASSANDRA-3809)
 * add optional socket timeout for streaming (CASSANDRA-3838)
 * fix truncate not to leave behind non-CFS backed secondary indexes
   (CASSANDRA-3844)
 * make CLI `show schema` to use output stream directly instead
   of StringBuilder (CASSANDRA-3842)
 * remove the wait on hint future during write (CASSANDRA-3870)
 * (cqlsh) ignore missing CfDef opts (CASSANDRA-3933)
 * (cqlsh) look for cqlshlib relative to realpath (CASSANDRA-3767)
 * Fix short read protection (CASSANDRA-3934)
 * Make sure infered and actual schema match (CASSANDRA-3371)
 * Fix NPE during HH delivery (CASSANDRA-3677)
 * Don't put boostrapping node in 'hibernate' status (CASSANDRA-3737)
 * Fix double quotes in windows bat files (CASSANDRA-3744)
 * Fix bad validator lookup (CASSANDRA-3789)
 * Fix soft reset in EC2MultiRegionSnitch (CASSANDRA-3835)
 * Don't leave zombie connections with THSHA thrift server (CASSANDRA-3867)
 * (cqlsh) fix deserialization of data (CASSANDRA-3874)
 * Fix removetoken force causing an inconsistent state (CASSANDRA-3876)
 * Fix ahndling of some types with Pig (CASSANDRA-3886)
 * Don't allow to drop the system keyspace (CASSANDRA-3759)
 * Make Pig deletes disabled by default and configurable (CASSANDRA-3628)
Merged from 0.8:
 * (Pig) fix CassandraStorage to use correct comparator in Super ColumnFamily
   case (CASSANDRA-3251)
 * fix thread safety issues in commitlog replay, primarily affecting
   systems with many (100s) of CF definitions (CASSANDRA-3751)
 * Fix relevant tombstone ignored with super columns (CASSANDRA-3875)


1.0.7
 * fix regression in HH page size calculation (CASSANDRA-3624)
 * retry failed stream on IOException (CASSANDRA-3686)
 * allow configuring bloom_filter_fp_chance (CASSANDRA-3497)
 * attempt hint delivery every ten minutes, or when failure detector
   notifies us that a node is back up, whichever comes first.  hint
   handoff throttle delay default changed to 1ms, from 50 (CASSANDRA-3554)
 * add nodetool setstreamthroughput (CASSANDRA-3571)
 * fix assertion when dropping a columnfamily with no sstables (CASSANDRA-3614)
 * more efficient allocation of small bloom filters (CASSANDRA-3618)
 * CLibrary.createHardLinkWithExec() to check for errors (CASSANDRA-3101)
 * Avoid creating empty and non cleaned writer during compaction (CASSANDRA-3616)
 * stop thrift service in shutdown hook so we can quiesce MessagingService
   (CASSANDRA-3335)
 * (CQL) compaction_strategy_options and compression_parameters for
   CREATE COLUMNFAMILY statement (CASSANDRA-3374)
 * Reset min/max compaction threshold when creating size tiered compaction
   strategy (CASSANDRA-3666)
 * Don't ignore IOException during compaction (CASSANDRA-3655)
 * Fix assertion error for CF with gc_grace=0 (CASSANDRA-3579)
 * Shutdown ParallelCompaction reducer executor after use (CASSANDRA-3711)
 * Avoid < 0 value for pending tasks in leveled compaction (CASSANDRA-3693)
 * (Hadoop) Support TimeUUID in Pig CassandraStorage (CASSANDRA-3327)
 * Check schema is ready before continuing boostrapping (CASSANDRA-3629)
 * Catch overflows during parsing of chunk_length_kb (CASSANDRA-3644)
 * Improve stream protocol mismatch errors (CASSANDRA-3652)
 * Avoid multiple thread doing HH to the same target (CASSANDRA-3681)
 * Add JMX property for rp_timeout_in_ms (CASSANDRA-2940)
 * Allow DynamicCompositeType to compare component of different types
   (CASSANDRA-3625)
 * Flush non-cfs backed secondary indexes (CASSANDRA-3659)
 * Secondary Indexes should report memory consumption (CASSANDRA-3155)
 * fix for SelectStatement start/end key are not set correctly
   when a key alias is involved (CASSANDRA-3700)
 * fix CLI `show schema` command insert of an extra comma in
   column_metadata (CASSANDRA-3714)
Merged from 0.8:
 * avoid logging (harmless) exception when GC takes < 1ms (CASSANDRA-3656)
 * prevent new nodes from thinking down nodes are up forever (CASSANDRA-3626)
 * use correct list of replicas for LOCAL_QUORUM reads when read repair
   is disabled (CASSANDRA-3696)
 * block on flush before compacting hints (may prevent OOM) (CASSANDRA-3733)


1.0.6
 * (CQL) fix cqlsh support for replicate_on_write (CASSANDRA-3596)
 * fix adding to leveled manifest after streaming (CASSANDRA-3536)
 * filter out unavailable cipher suites when using encryption (CASSANDRA-3178)
 * (HADOOP) add old-style api support for CFIF and CFRR (CASSANDRA-2799)
 * Support TimeUUIDType column names in Stress.java tool (CASSANDRA-3541)
 * (CQL) INSERT/UPDATE/DELETE/TRUNCATE commands should allow CF names to
   be qualified by keyspace (CASSANDRA-3419)
 * always remove endpoints from delevery queue in HH (CASSANDRA-3546)
 * fix race between cf flush and its 2ndary indexes flush (CASSANDRA-3547)
 * fix potential race in AES when a repair fails (CASSANDRA-3548)
 * fix default value validation usage in CLI SET command (CASSANDRA-3553)
 * Optimize componentsFor method for compaction and startup time
   (CASSANDRA-3532)
 * (CQL) Proper ColumnFamily metadata validation on CREATE COLUMNFAMILY 
   (CASSANDRA-3565)
 * fix compression "chunk_length_kb" option to set correct kb value for 
   thrift/avro (CASSANDRA-3558)
 * fix missing response during range slice repair (CASSANDRA-3551)
 * 'describe ring' moved from CLI to nodetool and available through JMX (CASSANDRA-3220)
 * add back partitioner to sstable metadata (CASSANDRA-3540)
 * fix NPE in get_count for counters (CASSANDRA-3601)
Merged from 0.8:
 * remove invalid assertion that table was opened before dropping it
   (CASSANDRA-3580)
 * range and index scans now only send requests to enough replicas to
   satisfy requested CL + RR (CASSANDRA-3598)
 * use cannonical host for local node in nodetool info (CASSANDRA-3556)
 * remove nonlocal DC write optimization since it only worked with
   CL.ONE or CL.LOCAL_QUORUM (CASSANDRA-3577, 3585)
 * detect misuses of CounterColumnType (CASSANDRA-3422)
 * turn off string interning in json2sstable, take 2 (CASSANDRA-2189)
 * validate compression parameters on add/update of the ColumnFamily 
   (CASSANDRA-3573)
 * Check for 0.0.0.0 is incorrect in CFIF (CASSANDRA-3584)
 * Increase vm.max_map_count in debian packaging (CASSANDRA-3563)
 * gossiper will never add itself to saved endpoints (CASSANDRA-3485)


1.0.5
 * revert CASSANDRA-3407 (see CASSANDRA-3540)
 * fix assertion error while forwarding writes to local nodes (CASSANDRA-3539)


1.0.4
 * fix self-hinting of timed out read repair updates and make hinted handoff
   less prone to OOMing a coordinator (CASSANDRA-3440)
 * expose bloom filter sizes via JMX (CASSANDRA-3495)
 * enforce RP tokens 0..2**127 (CASSANDRA-3501)
 * canonicalize paths exposed through JMX (CASSANDRA-3504)
 * fix "liveSize" stat when sstables are removed (CASSANDRA-3496)
 * add bloom filter FP rates to nodetool cfstats (CASSANDRA-3347)
 * record partitioner in sstable metadata component (CASSANDRA-3407)
 * add new upgradesstables nodetool command (CASSANDRA-3406)
 * skip --debug requirement to see common exceptions in CLI (CASSANDRA-3508)
 * fix incorrect query results due to invalid max timestamp (CASSANDRA-3510)
 * make sstableloader recognize compressed sstables (CASSANDRA-3521)
 * avoids race in OutboundTcpConnection in multi-DC setups (CASSANDRA-3530)
 * use SETLOCAL in cassandra.bat (CASANDRA-3506)
 * fix ConcurrentModificationException in Table.all() (CASSANDRA-3529)
Merged from 0.8:
 * fix concurrence issue in the FailureDetector (CASSANDRA-3519)
 * fix array out of bounds error in counter shard removal (CASSANDRA-3514)
 * avoid dropping tombstones when they might still be needed to shadow
   data in a different sstable (CASSANDRA-2786)


1.0.3
 * revert name-based query defragmentation aka CASSANDRA-2503 (CASSANDRA-3491)
 * fix invalidate-related test failures (CASSANDRA-3437)
 * add next-gen cqlsh to bin/ (CASSANDRA-3188, 3131, 3493)
 * (CQL) fix handling of rows with no columns (CASSANDRA-3424, 3473)
 * fix querying supercolumns by name returning only a subset of
   subcolumns or old subcolumn versions (CASSANDRA-3446)
 * automatically compute sha1 sum for uncompressed data files (CASSANDRA-3456)
 * fix reading metadata/statistics component for version < h (CASSANDRA-3474)
 * add sstable forward-compatibility (CASSANDRA-3478)
 * report compression ratio in CFSMBean (CASSANDRA-3393)
 * fix incorrect size exception during streaming of counters (CASSANDRA-3481)
 * (CQL) fix for counter decrement syntax (CASSANDRA-3418)
 * Fix race introduced by CASSANDRA-2503 (CASSANDRA-3482)
 * Fix incomplete deletion of delivered hints (CASSANDRA-3466)
 * Avoid rescheduling compactions when no compaction was executed 
   (CASSANDRA-3484)
 * fix handling of the chunk_length_kb compression options (CASSANDRA-3492)
Merged from 0.8:
 * fix updating CF row_cache_provider (CASSANDRA-3414)
 * CFMetaData.convertToThrift method to set RowCacheProvider (CASSANDRA-3405)
 * acquire compactionlock during truncate (CASSANDRA-3399)
 * fix displaying cfdef entries for super columnfamilies (CASSANDRA-3415)
 * Make counter shard merging thread safe (CASSANDRA-3178)
 * Revert CASSANDRA-2855
 * Fix bug preventing the use of efficient cross-DC writes (CASSANDRA-3472)
 * `describe ring` command for CLI (CASSANDRA-3220)
 * (Hadoop) skip empty rows when entire row is requested, redux (CASSANDRA-2855)


1.0.2
 * "defragment" rows for name-based queries under STCS (CASSANDRA-2503)
 * Add timing information to cassandra-cli GET/SET/LIST queries (CASSANDRA-3326)
 * Only create one CompressionMetadata object per sstable (CASSANDRA-3427)
 * cleanup usage of StorageService.setMode() (CASANDRA-3388)
 * Avoid large array allocation for compressed chunk offsets (CASSANDRA-3432)
 * fix DecimalType bytebuffer marshalling (CASSANDRA-3421)
 * fix bug that caused first column in per row indexes to be ignored 
   (CASSANDRA-3441)
 * add JMX call to clean (failed) repair sessions (CASSANDRA-3316)
 * fix sstableloader reference acquisition bug (CASSANDRA-3438)
 * fix estimated row size regression (CASSANDRA-3451)
 * make sure we don't return more columns than asked (CASSANDRA-3303, 3395)
Merged from 0.8:
 * acquire compactionlock during truncate (CASSANDRA-3399)
 * fix displaying cfdef entries for super columnfamilies (CASSANDRA-3415)


1.0.1
 * acquire references during index build to prevent delete problems
   on Windows (CASSANDRA-3314)
 * describe_ring should include datacenter/topology information (CASSANDRA-2882)
 * Thrift sockets are not properly buffered (CASSANDRA-3261)
 * performance improvement for bytebufferutil compare function (CASSANDRA-3286)
 * add system.versions ColumnFamily (CASSANDRA-3140)
 * reduce network copies (CASSANDRA-3333, 3373)
 * limit nodetool to 32MB of heap (CASSANDRA-3124)
 * (CQL) update parser to accept "timestamp" instead of "date" (CASSANDRA-3149)
 * Fix CLI `show schema` to include "compression_options" (CASSANDRA-3368)
 * Snapshot to include manifest under LeveledCompactionStrategy (CASSANDRA-3359)
 * (CQL) SELECT query should allow CF name to be qualified by keyspace (CASSANDRA-3130)
 * (CQL) Fix internal application error specifying 'using consistency ...'
   in lower case (CASSANDRA-3366)
 * fix Deflate compression when compression actually makes the data bigger
   (CASSANDRA-3370)
 * optimize UUIDGen to avoid lock contention on InetAddress.getLocalHost 
   (CASSANDRA-3387)
 * tolerate index being dropped mid-mutation (CASSANDRA-3334, 3313)
 * CompactionManager is now responsible for checking for new candidates
   post-task execution, enabling more consistent leveled compaction 
   (CASSANDRA-3391)
 * Cache HSHA threads (CASSANDRA-3372)
 * use CF/KS names as snapshot prefix for drop + truncate operations
   (CASSANDRA-2997)
 * Break bloom filters up to avoid heap fragmentation (CASSANDRA-2466)
 * fix cassandra hanging on jsvc stop (CASSANDRA-3302)
 * Avoid leveled compaction getting blocked on errors (CASSANDRA-3408)
 * Make reloading the compaction strategy safe (CASSANDRA-3409)
 * ignore 0.8 hints even if compaction begins before we try to purge
   them (CASSANDRA-3385)
 * remove procrun (bin\daemon) from Cassandra source tree and 
   artifacts (CASSANDRA-3331)
 * make cassandra compile under JDK7 (CASSANDRA-3275)
 * remove dependency of clientutil.jar to FBUtilities (CASSANDRA-3299)
 * avoid truncation errors by using long math on long values (CASSANDRA-3364)
 * avoid clock drift on some Windows machine (CASSANDRA-3375)
 * display cache provider in cli 'describe keyspace' command (CASSANDRA-3384)
 * fix incomplete topology information in describe_ring (CASSANDRA-3403)
 * expire dead gossip states based on time (CASSANDRA-2961)
 * improve CompactionTask extensibility (CASSANDRA-3330)
 * Allow one leveled compaction task to kick off another (CASSANDRA-3363)
 * allow encryption only between datacenters (CASSANDRA-2802)
Merged from 0.8:
 * fix truncate allowing data to be replayed post-restart (CASSANDRA-3297)
 * make iwriter final in IndexWriter to avoid NPE (CASSANDRA-2863)
 * (CQL) update grammar to require key clause in DELETE statement
   (CASSANDRA-3349)
 * (CQL) allow numeric keyspace names in USE statement (CASSANDRA-3350)
 * (Hadoop) skip empty rows when slicing the entire row (CASSANDRA-2855)
 * Fix handling of tombstone by SSTableExport/Import (CASSANDRA-3357)
 * fix ColumnIndexer to use long offsets (CASSANDRA-3358)
 * Improved CLI exceptions (CASSANDRA-3312)
 * Fix handling of tombstone by SSTableExport/Import (CASSANDRA-3357)
 * Only count compaction as active (for throttling) when they have
   successfully acquired the compaction lock (CASSANDRA-3344)
 * Display CLI version string on startup (CASSANDRA-3196)
 * (Hadoop) make CFIF try rpc_address or fallback to listen_address
   (CASSANDRA-3214)
 * (Hadoop) accept comma delimited lists of initial thrift connections
   (CASSANDRA-3185)
 * ColumnFamily min_compaction_threshold should be >= 2 (CASSANDRA-3342)
 * (Pig) add 0.8+ types and key validation type in schema (CASSANDRA-3280)
 * Fix completely removing column metadata using CLI (CASSANDRA-3126)
 * CLI `describe cluster;` output should be on separate lines for separate versions
   (CASSANDRA-3170)
 * fix changing durable_writes keyspace option during CF creation
   (CASSANDRA-3292)
 * avoid locking on update when no indexes are involved (CASSANDRA-3386)
 * fix assertionError during repair with ordered partitioners (CASSANDRA-3369)
 * correctly serialize key_validation_class for avro (CASSANDRA-3391)
 * don't expire counter tombstone after streaming (CASSANDRA-3394)
 * prevent nodes that failed to join from hanging around forever 
   (CASSANDRA-3351)
 * remove incorrect optimization from slice read path (CASSANDRA-3390)
 * Fix race in AntiEntropyService (CASSANDRA-3400)


1.0.0-final
 * close scrubbed sstable fd before deleting it (CASSANDRA-3318)
 * fix bug preventing obsolete commitlog segments from being removed
   (CASSANDRA-3269)
 * tolerate whitespace in seed CDL (CASSANDRA-3263)
 * Change default heap thresholds to max(min(1/2 ram, 1G), min(1/4 ram, 8GB))
   (CASSANDRA-3295)
 * Fix broken CompressedRandomAccessReaderTest (CASSANDRA-3298)
 * (CQL) fix type information returned for wildcard queries (CASSANDRA-3311)
 * add estimated tasks to LeveledCompactionStrategy (CASSANDRA-3322)
 * avoid including compaction cache-warming in keycache stats (CASSANDRA-3325)
 * run compaction and hinted handoff threads at MIN_PRIORITY (CASSANDRA-3308)
 * default hsha thrift server to cpu core count in rpc pool (CASSANDRA-3329)
 * add bin\daemon to binary tarball for Windows service (CASSANDRA-3331)
 * Fix places where uncompressed size of sstables was use in place of the
   compressed one (CASSANDRA-3338)
 * Fix hsha thrift server (CASSANDRA-3346)
 * Make sure repair only stream needed sstables (CASSANDRA-3345)


1.0.0-rc2
 * Log a meaningful warning when a node receives a message for a repair session
   that doesn't exist anymore (CASSANDRA-3256)
 * test for NUMA policy support as well as numactl presence (CASSANDRA-3245)
 * Fix FD leak when internode encryption is enabled (CASSANDRA-3257)
 * Remove incorrect assertion in mergeIterator (CASSANDRA-3260)
 * FBUtilities.hexToBytes(String) to throw NumberFormatException when string
   contains non-hex characters (CASSANDRA-3231)
 * Keep SimpleSnitch proximity ordering unchanged from what the Strategy
   generates, as intended (CASSANDRA-3262)
 * remove Scrub from compactionstats when finished (CASSANDRA-3255)
 * fix counter entry in jdbc TypesMap (CASSANDRA-3268)
 * fix full queue scenario for ParallelCompactionIterator (CASSANDRA-3270)
 * fix bootstrap process (CASSANDRA-3285)
 * don't try delivering hints if when there isn't any (CASSANDRA-3176)
 * CLI documentation change for ColumnFamily `compression_options` (CASSANDRA-3282)
 * ignore any CF ids sent by client for adding CF/KS (CASSANDRA-3288)
 * remove obsolete hints on first startup (CASSANDRA-3291)
 * use correct ISortedColumns for time-optimized reads (CASSANDRA-3289)
 * Evict gossip state immediately when a token is taken over by a new IP 
   (CASSANDRA-3259)


1.0.0-rc1
 * Update CQL to generate microsecond timestamps by default (CASSANDRA-3227)
 * Fix counting CFMetadata towards Memtable liveRatio (CASSANDRA-3023)
 * Kill server on wrapped OOME such as from FileChannel.map (CASSANDRA-3201)
 * remove unnecessary copy when adding to row cache (CASSANDRA-3223)
 * Log message when a full repair operation completes (CASSANDRA-3207)
 * Fix streamOutSession keeping sstables references forever if the remote end
   dies (CASSANDRA-3216)
 * Remove dynamic_snitch boolean from example configuration (defaulting to 
   true) and set default badness threshold to 0.1 (CASSANDRA-3229)
 * Base choice of random or "balanced" token on bootstrap on whether
   schema definitions were found (CASSANDRA-3219)
 * Fixes for LeveledCompactionStrategy score computation, prioritization,
   scheduling, and performance (CASSANDRA-3224, 3234)
 * parallelize sstable open at server startup (CASSANDRA-2988)
 * fix handling of exceptions writing to OutboundTcpConnection (CASSANDRA-3235)
 * Allow using quotes in "USE <keyspace>;" CLI command (CASSANDRA-3208)
 * Don't allow any cache loading exceptions to halt startup (CASSANDRA-3218)
 * Fix sstableloader --ignores option (CASSANDRA-3247)
 * File descriptor limit increased in packaging (CASSANDRA-3206)
 * Fix deadlock in commit log during flush (CASSANDRA-3253) 


1.0.0-beta1
 * removed binarymemtable (CASSANDRA-2692)
 * add commitlog_total_space_in_mb to prevent fragmented logs (CASSANDRA-2427)
 * removed commitlog_rotation_threshold_in_mb configuration (CASSANDRA-2771)
 * make AbstractBounds.normalize de-overlapp overlapping ranges (CASSANDRA-2641)
 * replace CollatingIterator, ReducingIterator with MergeIterator 
   (CASSANDRA-2062)
 * Fixed the ability to set compaction strategy in cli using create column 
   family command (CASSANDRA-2778)
 * clean up tmp files after failed compaction (CASSANDRA-2468)
 * restrict repair streaming to specific columnfamilies (CASSANDRA-2280)
 * don't bother persisting columns shadowed by a row tombstone (CASSANDRA-2589)
 * reset CF and SC deletion times after gc_grace (CASSANDRA-2317)
 * optimize away seek when compacting wide rows (CASSANDRA-2879)
 * single-pass streaming (CASSANDRA-2677, 2906, 2916, 3003)
 * use reference counting for deleting sstables instead of relying on GC
   (CASSANDRA-2521, 3179)
 * store hints as serialized mutations instead of pointers to data row
   (CASSANDRA-2045)
 * store hints in the coordinator node instead of in the closest replica 
   (CASSANDRA-2914)
 * add row_cache_keys_to_save CF option (CASSANDRA-1966)
 * check column family validity in nodetool repair (CASSANDRA-2933)
 * use lazy initialization instead of class initialization in NodeId
   (CASSANDRA-2953)
 * add paging to get_count (CASSANDRA-2894)
 * fix "short reads" in [multi]get (CASSANDRA-2643, 3157, 3192)
 * add optional compression for sstables (CASSANDRA-47, 2994, 3001, 3128)
 * add scheduler JMX metrics (CASSANDRA-2962)
 * add block level checksum for compressed data (CASSANDRA-1717)
 * make column family backed column map pluggable and introduce unsynchronized
   ArrayList backed one to speedup reads (CASSANDRA-2843, 3165, 3205)
 * refactoring of the secondary index api (CASSANDRA-2982)
 * make CL > ONE reads wait for digest reconciliation before returning
   (CASSANDRA-2494)
 * fix missing logging for some exceptions (CASSANDRA-2061)
 * refactor and optimize ColumnFamilyStore.files(...) and Descriptor.fromFilename(String)
   and few other places responsible for work with SSTable files (CASSANDRA-3040)
 * Stop reading from sstables once we know we have the most recent columns,
   for query-by-name requests (CASSANDRA-2498)
 * Add query-by-column mode to stress.java (CASSANDRA-3064)
 * Add "install" command to cassandra.bat (CASSANDRA-292)
 * clean up KSMetadata, CFMetadata from unnecessary
   Thrift<->Avro conversion methods (CASSANDRA-3032)
 * Add timeouts to client request schedulers (CASSANDRA-3079, 3096)
 * Cli to use hashes rather than array of hashes for strategy options (CASSANDRA-3081)
 * LeveledCompactionStrategy (CASSANDRA-1608, 3085, 3110, 3087, 3145, 3154, 3182)
 * Improvements of the CLI `describe` command (CASSANDRA-2630)
 * reduce window where dropped CF sstables may not be deleted (CASSANDRA-2942)
 * Expose gossip/FD info to JMX (CASSANDRA-2806)
 * Fix streaming over SSL when compressed SSTable involved (CASSANDRA-3051)
 * Add support for pluggable secondary index implementations (CASSANDRA-3078)
 * remove compaction_thread_priority setting (CASSANDRA-3104)
 * generate hints for replicas that timeout, not just replicas that are known
   to be down before starting (CASSANDRA-2034)
 * Add throttling for internode streaming (CASSANDRA-3080)
 * make the repair of a range repair all replica (CASSANDRA-2610, 3194)
 * expose the ability to repair the first range (as returned by the
   partitioner) of a node (CASSANDRA-2606)
 * Streams Compression (CASSANDRA-3015)
 * add ability to use multiple threads during a single compaction
   (CASSANDRA-2901)
 * make AbstractBounds.normalize support overlapping ranges (CASSANDRA-2641)
 * fix of the CQL count() behavior (CASSANDRA-3068)
 * use TreeMap backed column families for the SSTable simple writers
   (CASSANDRA-3148)
 * fix inconsistency of the CLI syntax when {} should be used instead of [{}]
   (CASSANDRA-3119)
 * rename CQL type names to match expected SQL behavior (CASSANDRA-3149, 3031)
 * Arena-based allocation for memtables (CASSANDRA-2252, 3162, 3163, 3168)
 * Default RR chance to 0.1 (CASSANDRA-3169)
 * Add RowLevel support to secondary index API (CASSANDRA-3147)
 * Make SerializingCacheProvider the default if JNA is available (CASSANDRA-3183)
 * Fix backwards compatibilty for CQL memtable properties (CASSANDRA-3190)
 * Add five-minute delay before starting compactions on a restarted server
   (CASSANDRA-3181)
 * Reduce copies done for intra-host messages (CASSANDRA-1788, 3144)
 * support of compaction strategy option for stress.java (CASSANDRA-3204)
 * make memtable throughput and column count thresholds no-ops (CASSANDRA-2449)
 * Return schema information along with the resultSet in CQL (CASSANDRA-2734)
 * Add new DecimalType (CASSANDRA-2883)
 * Fix assertion error in RowRepairResolver (CASSANDRA-3156)
 * Reduce unnecessary high buffer sizes (CASSANDRA-3171)
 * Pluggable compaction strategy (CASSANDRA-1610)
 * Add new broadcast_address config option (CASSANDRA-2491)


0.8.7
 * Kill server on wrapped OOME such as from FileChannel.map (CASSANDRA-3201)
 * Allow using quotes in "USE <keyspace>;" CLI command (CASSANDRA-3208)
 * Log message when a full repair operation completes (CASSANDRA-3207)
 * Don't allow any cache loading exceptions to halt startup (CASSANDRA-3218)
 * Fix sstableloader --ignores option (CASSANDRA-3247)
 * File descriptor limit increased in packaging (CASSANDRA-3206)
 * Log a meaningfull warning when a node receive a message for a repair session
   that doesn't exist anymore (CASSANDRA-3256)
 * Fix FD leak when internode encryption is enabled (CASSANDRA-3257)
 * FBUtilities.hexToBytes(String) to throw NumberFormatException when string
   contains non-hex characters (CASSANDRA-3231)
 * Keep SimpleSnitch proximity ordering unchanged from what the Strategy
   generates, as intended (CASSANDRA-3262)
 * remove Scrub from compactionstats when finished (CASSANDRA-3255)
 * Fix tool .bat files when CASSANDRA_HOME contains spaces (CASSANDRA-3258)
 * Force flush of status table when removing/updating token (CASSANDRA-3243)
 * Evict gossip state immediately when a token is taken over by a new IP (CASSANDRA-3259)
 * Fix bug where the failure detector can take too long to mark a host
   down (CASSANDRA-3273)
 * (Hadoop) allow wrapping ranges in queries (CASSANDRA-3137)
 * (Hadoop) check all interfaces for a match with split location
   before falling back to random replica (CASSANDRA-3211)
 * (Hadoop) Make Pig storage handle implements LoadMetadata (CASSANDRA-2777)
 * (Hadoop) Fix exception during PIG 'dump' (CASSANDRA-2810)
 * Fix stress COUNTER_GET option (CASSANDRA-3301)
 * Fix missing fields in CLI `show schema` output (CASSANDRA-3304)
 * Nodetool no longer leaks threads and closes JMX connections (CASSANDRA-3309)
 * fix truncate allowing data to be replayed post-restart (CASSANDRA-3297)
 * Move SimpleAuthority and SimpleAuthenticator to examples (CASSANDRA-2922)
 * Fix handling of tombstone by SSTableExport/Import (CASSANDRA-3357)
 * Fix transposition in cfHistograms (CASSANDRA-3222)
 * Allow using number as DC name when creating keyspace in CQL (CASSANDRA-3239)
 * Force flush of system table after updating/removing a token (CASSANDRA-3243)


0.8.6
 * revert CASSANDRA-2388
 * change TokenRange.endpoints back to listen/broadcast address to match
   pre-1777 behavior, and add TokenRange.rpc_endpoints instead (CASSANDRA-3187)
 * avoid trying to watch cassandra-topology.properties when loaded from jar
   (CASSANDRA-3138)
 * prevent users from creating keyspaces with LocalStrategy replication
   (CASSANDRA-3139)
 * fix CLI `show schema;` to output correct keyspace definition statement
   (CASSANDRA-3129)
 * CustomTThreadPoolServer to log TTransportException at DEBUG level
   (CASSANDRA-3142)
 * allow topology sort to work with non-unique rack names between 
   datacenters (CASSANDRA-3152)
 * Improve caching of same-version Messages on digest and repair paths
   (CASSANDRA-3158)
 * Randomize choice of first replica for counter increment (CASSANDRA-2890)
 * Fix using read_repair_chance instead of merge_shard_change (CASSANDRA-3202)
 * Avoid streaming data to nodes that already have it, on move as well as
   decommission (CASSANDRA-3041)
 * Fix divide by zero error in GCInspector (CASSANDRA-3164)
 * allow quoting of the ColumnFamily name in CLI `create column family`
   statement (CASSANDRA-3195)
 * Fix rolling upgrade from 0.7 to 0.8 problem (CASANDRA-3166)
 * Accomodate missing encryption_options in IncomingTcpConnection.stream
   (CASSANDRA-3212)


0.8.5
 * fix NPE when encryption_options is unspecified (CASSANDRA-3007)
 * include column name in validation failure exceptions (CASSANDRA-2849)
 * make sure truncate clears out the commitlog so replay won't re-
   populate with truncated data (CASSANDRA-2950)
 * fix NPE when debug logging is enabled and dropped CF is present
   in a commitlog segment (CASSANDRA-3021)
 * fix cassandra.bat when CASSANDRA_HOME contains spaces (CASSANDRA-2952)
 * fix to SSTableSimpleUnsortedWriter bufferSize calculation (CASSANDRA-3027)
 * make cleanup and normal compaction able to skip empty rows
   (rows containing nothing but expired tombstones) (CASSANDRA-3039)
 * work around native memory leak in com.sun.management.GarbageCollectorMXBean
   (CASSANDRA-2868)
 * validate that column names in column_metadata are not equal to key_alias
   on create/update of the ColumnFamily and CQL 'ALTER' statement (CASSANDRA-3036)
 * return an InvalidRequestException if an indexed column is assigned
   a value larger than 64KB (CASSANDRA-3057)
 * fix of numeric-only and string column names handling in CLI "drop index" 
   (CASSANDRA-3054)
 * prune index scan resultset back to original request for lazy
   resultset expansion case (CASSANDRA-2964)
 * (Hadoop) fail jobs when Cassandra node has failed but TaskTracker
   has not (CASSANDRA-2388)
 * fix dynamic snitch ignoring nodes when read_repair_chance is zero
   (CASSANDRA-2662)
 * avoid retaining references to dropped CFS objects in 
   CompactionManager.estimatedCompactions (CASSANDRA-2708)
 * expose rpc timeouts per host in MessagingServiceMBean (CASSANDRA-2941)
 * avoid including cwd in classpath for deb and rpm packages (CASSANDRA-2881)
 * remove gossip state when a new IP takes over a token (CASSANDRA-3071)
 * allow sstable2json to work on index sstable files (CASSANDRA-3059)
 * always hint counters (CASSANDRA-3099)
 * fix log4j initialization in EmbeddedCassandraService (CASSANDRA-2857)
 * remove gossip state when a new IP takes over a token (CASSANDRA-3071)
 * work around native memory leak in com.sun.management.GarbageCollectorMXBean
    (CASSANDRA-2868)
 * fix UnavailableException with writes at CL.EACH_QUORM (CASSANDRA-3084)
 * fix parsing of the Keyspace and ColumnFamily names in numeric
   and string representations in CLI (CASSANDRA-3075)
 * fix corner cases in Range.differenceToFetch (CASSANDRA-3084)
 * fix ip address String representation in the ring cache (CASSANDRA-3044)
 * fix ring cache compatibility when mixing pre-0.8.4 nodes with post-
   in the same cluster (CASSANDRA-3023)
 * make repair report failure when a node participating dies (instead of
   hanging forever) (CASSANDRA-2433)
 * fix handling of the empty byte buffer by ReversedType (CASSANDRA-3111)
 * Add validation that Keyspace names are case-insensitively unique (CASSANDRA-3066)
 * catch invalid key_validation_class before instantiating UpdateColumnFamily (CASSANDRA-3102)
 * make Range and Bounds objects client-safe (CASSANDRA-3108)
 * optionally skip log4j configuration (CASSANDRA-3061)
 * bundle sstableloader with the debian package (CASSANDRA-3113)
 * don't try to build secondary indexes when there is none (CASSANDRA-3123)
 * improve SSTableSimpleUnsortedWriter speed for large rows (CASSANDRA-3122)
 * handle keyspace arguments correctly in nodetool snapshot (CASSANDRA-3038)
 * Fix SSTableImportTest on windows (CASSANDRA-3043)
 * expose compactionThroughputMbPerSec through JMX (CASSANDRA-3117)
 * log keyspace and CF of large rows being compacted


0.8.4
 * change TokenRing.endpoints to be a list of rpc addresses instead of 
   listen/broadcast addresses (CASSANDRA-1777)
 * include files-to-be-streamed in StreamInSession.getSources (CASSANDRA-2972)
 * use JAVA env var in cassandra-env.sh (CASSANDRA-2785, 2992)
 * avoid doing read for no-op replicate-on-write at CL=1 (CASSANDRA-2892)
 * refuse counter write for CL.ANY (CASSANDRA-2990)
 * switch back to only logging recent dropped messages (CASSANDRA-3004)
 * always deserialize RowMutation for counters (CASSANDRA-3006)
 * ignore saved replication_factor strategy_option for NTS (CASSANDRA-3011)
 * make sure pre-truncate CL segments are discarded (CASSANDRA-2950)


0.8.3
 * add ability to drop local reads/writes that are going to timeout
   (CASSANDRA-2943)
 * revamp token removal process, keep gossip states for 3 days (CASSANDRA-2496)
 * don't accept extra args for 0-arg nodetool commands (CASSANDRA-2740)
 * log unavailableexception details at debug level (CASSANDRA-2856)
 * expose data_dir though jmx (CASSANDRA-2770)
 * don't include tmp files as sstable when create cfs (CASSANDRA-2929)
 * log Java classpath on startup (CASSANDRA-2895)
 * keep gossipped version in sync with actual on migration coordinator 
   (CASSANDRA-2946)
 * use lazy initialization instead of class initialization in NodeId
   (CASSANDRA-2953)
 * check column family validity in nodetool repair (CASSANDRA-2933)
 * speedup bytes to hex conversions dramatically (CASSANDRA-2850)
 * Flush memtables on shutdown when durable writes are disabled 
   (CASSANDRA-2958)
 * improved POSIX compatibility of start scripts (CASsANDRA-2965)
 * add counter support to Hadoop InputFormat (CASSANDRA-2981)
 * fix bug where dirty commitlog segments were removed (and avoid keeping 
   segments with no post-flush activity permanently dirty) (CASSANDRA-2829)
 * fix throwing exception with batch mutation of counter super columns
   (CASSANDRA-2949)
 * ignore system tables during repair (CASSANDRA-2979)
 * throw exception when NTS is given replication_factor as an option
   (CASSANDRA-2960)
 * fix assertion error during compaction of counter CFs (CASSANDRA-2968)
 * avoid trying to create index names, when no index exists (CASSANDRA-2867)
 * don't sample the system table when choosing a bootstrap token
   (CASSANDRA-2825)
 * gossiper notifies of local state changes (CASSANDRA-2948)
 * add asynchronous and half-sync/half-async (hsha) thrift servers 
   (CASSANDRA-1405)
 * fix potential use of free'd native memory in SerializingCache 
   (CASSANDRA-2951)
 * prune index scan resultset back to original request for lazy
   resultset expansion case (CASSANDRA-2964)
 * (Hadoop) fail jobs when Cassandra node has failed but TaskTracker
    has not (CASSANDRA-2388)


0.8.2
 * CQL: 
   - include only one row per unique key for IN queries (CASSANDRA-2717)
   - respect client timestamp on full row deletions (CASSANDRA-2912)
 * improve thread-safety in StreamOutSession (CASSANDRA-2792)
 * allow deleting a row and updating indexed columns in it in the
   same mutation (CASSANDRA-2773)
 * Expose number of threads blocked on submitting memtable to flush
   in JMX (CASSANDRA-2817)
 * add ability to return "endpoints" to nodetool (CASSANDRA-2776)
 * Add support for multiple (comma-delimited) coordinator addresses
   to ColumnFamilyInputFormat (CASSANDRA-2807)
 * fix potential NPE while scheduling read repair for range slice
   (CASSANDRA-2823)
 * Fix race in SystemTable.getCurrentLocalNodeId (CASSANDRA-2824)
 * Correctly set default for replicate_on_write (CASSANDRA-2835)
 * improve nodetool compactionstats formatting (CASSANDRA-2844)
 * fix index-building status display (CASSANDRA-2853)
 * fix CLI perpetuating obsolete KsDef.replication_factor (CASSANDRA-2846)
 * improve cli treatment of multiline comments (CASSANDRA-2852)
 * handle row tombstones correctly in EchoedRow (CASSANDRA-2786)
 * add MessagingService.get[Recently]DroppedMessages and
   StorageService.getExceptionCount (CASSANDRA-2804)
 * fix possibility of spurious UnavailableException for LOCAL_QUORUM
   reads with dynamic snitch + read repair disabled (CASSANDRA-2870)
 * add ant-optional as dependence for the debian package (CASSANDRA-2164)
 * add option to specify limit for get_slice in the CLI (CASSANDRA-2646)
 * decrease HH page size (CASSANDRA-2832)
 * reset cli keyspace after dropping the current one (CASSANDRA-2763)
 * add KeyRange option to Hadoop inputformat (CASSANDRA-1125)
 * fix protocol versioning (CASSANDRA-2818, 2860)
 * support spaces in path to log4j configuration (CASSANDRA-2383)
 * avoid including inferred types in CF update (CASSANDRA-2809)
 * fix JMX bulkload call (CASSANDRA-2908)
 * fix updating KS with durable_writes=false (CASSANDRA-2907)
 * add simplified facade to SSTableWriter for bulk loading use
   (CASSANDRA-2911)
 * fix re-using index CF sstable names after drop/recreate (CASSANDRA-2872)
 * prepend CF to default index names (CASSANDRA-2903)
 * fix hint replay (CASSANDRA-2928)
 * Properly synchronize repair's merkle tree computation (CASSANDRA-2816)


0.8.1
 * CQL:
   - support for insert, delete in BATCH (CASSANDRA-2537)
   - support for IN to SELECT, UPDATE (CASSANDRA-2553)
   - timestamp support for INSERT, UPDATE, and BATCH (CASSANDRA-2555)
   - TTL support (CASSANDRA-2476)
   - counter support (CASSANDRA-2473)
   - ALTER COLUMNFAMILY (CASSANDRA-1709)
   - DROP INDEX (CASSANDRA-2617)
   - add SCHEMA/TABLE as aliases for KS/CF (CASSANDRA-2743)
   - server handles wait-for-schema-agreement (CASSANDRA-2756)
   - key alias support (CASSANDRA-2480)
 * add support for comparator parameters and a generic ReverseType
   (CASSANDRA-2355)
 * add CompositeType and DynamicCompositeType (CASSANDRA-2231)
 * optimize batches containing multiple updates to the same row
   (CASSANDRA-2583)
 * adjust hinted handoff page size to avoid OOM with large columns 
   (CASSANDRA-2652)
 * mark BRAF buffer invalid post-flush so we don't re-flush partial
   buffers again, especially on CL writes (CASSANDRA-2660)
 * add DROP INDEX support to CLI (CASSANDRA-2616)
 * don't perform HH to client-mode [storageproxy] nodes (CASSANDRA-2668)
 * Improve forceDeserialize/getCompactedRow encapsulation (CASSANDRA-2659)
 * Don't write CounterUpdateColumn to disk in tests (CASSANDRA-2650)
 * Add sstable bulk loading utility (CASSANDRA-1278)
 * avoid replaying hints to dropped columnfamilies (CASSANDRA-2685)
 * add placeholders for missing rows in range query pseudo-RR (CASSANDRA-2680)
 * remove no-op HHOM.renameHints (CASSANDRA-2693)
 * clone super columns to avoid modifying them during flush (CASSANDRA-2675)
 * allow writes to bypass the commitlog for certain keyspaces (CASSANDRA-2683)
 * avoid NPE when bypassing commitlog during memtable flush (CASSANDRA-2781)
 * Added support for making bootstrap retry if nodes flap (CASSANDRA-2644)
 * Added statusthrift to nodetool to report if thrift server is running (CASSANDRA-2722)
 * Fixed rows being cached if they do not exist (CASSANDRA-2723)
 * Support passing tableName and cfName to RowCacheProviders (CASSANDRA-2702)
 * close scrub file handles (CASSANDRA-2669)
 * throttle migration replay (CASSANDRA-2714)
 * optimize column serializer creation (CASSANDRA-2716)
 * Added support for making bootstrap retry if nodes flap (CASSANDRA-2644)
 * Added statusthrift to nodetool to report if thrift server is running
   (CASSANDRA-2722)
 * Fixed rows being cached if they do not exist (CASSANDRA-2723)
 * fix truncate/compaction race (CASSANDRA-2673)
 * workaround large resultsets causing large allocation retention
   by nio sockets (CASSANDRA-2654)
 * fix nodetool ring use with Ec2Snitch (CASSANDRA-2733)
 * fix removing columns and subcolumns that are supressed by a row or
   supercolumn tombstone during replica resolution (CASSANDRA-2590)
 * support sstable2json against snapshot sstables (CASSANDRA-2386)
 * remove active-pull schema requests (CASSANDRA-2715)
 * avoid marking entire list of sstables as actively being compacted
   in multithreaded compaction (CASSANDRA-2765)
 * seek back after deserializing a row to update cache with (CASSANDRA-2752)
 * avoid skipping rows in scrub for counter column family (CASSANDRA-2759)
 * fix ConcurrentModificationException in repair when dealing with 0.7 node
   (CASSANDRA-2767)
 * use threadsafe collections for StreamInSession (CASSANDRA-2766)
 * avoid infinite loop when creating merkle tree (CASSANDRA-2758)
 * avoids unmarking compacting sstable prematurely in cleanup (CASSANDRA-2769)
 * fix NPE when the commit log is bypassed (CASSANDRA-2718)
 * don't throw an exception in SS.isRPCServerRunning (CASSANDRA-2721)
 * make stress.jar executable (CASSANDRA-2744)
 * add daemon mode to java stress (CASSANDRA-2267)
 * expose the DC and rack of a node through JMX and nodetool ring (CASSANDRA-2531)
 * fix cache mbean getSize (CASSANDRA-2781)
 * Add Date, Float, Double, and Boolean types (CASSANDRA-2530)
 * Add startup flag to renew counter node id (CASSANDRA-2788)
 * add jamm agent to cassandra.bat (CASSANDRA-2787)
 * fix repair hanging if a neighbor has nothing to send (CASSANDRA-2797)
 * purge tombstone even if row is in only one sstable (CASSANDRA-2801)
 * Fix wrong purge of deleted cf during compaction (CASSANDRA-2786)
 * fix race that could result in Hadoop writer failing to throw an
   exception encountered after close() (CASSANDRA-2755)
 * fix scan wrongly throwing assertion error (CASSANDRA-2653)
 * Always use even distribution for merkle tree with RandomPartitionner
   (CASSANDRA-2841)
 * fix describeOwnership for OPP (CASSANDRA-2800)
 * ensure that string tokens do not contain commas (CASSANDRA-2762)


0.8.0-final
 * fix CQL grammar warning and cqlsh regression from CASSANDRA-2622
 * add ant generate-cql-html target (CASSANDRA-2526)
 * update CQL consistency levels (CASSANDRA-2566)
 * debian packaging fixes (CASSANDRA-2481, 2647)
 * fix UUIDType, IntegerType for direct buffers (CASSANDRA-2682, 2684)
 * switch to native Thrift for Hadoop map/reduce (CASSANDRA-2667)
 * fix StackOverflowError when building from eclipse (CASSANDRA-2687)
 * only provide replication_factor to strategy_options "help" for
   SimpleStrategy, OldNetworkTopologyStrategy (CASSANDRA-2678, 2713)
 * fix exception adding validators to non-string columns (CASSANDRA-2696)
 * avoid instantiating DatabaseDescriptor in JDBC (CASSANDRA-2694)
 * fix potential stack overflow during compaction (CASSANDRA-2626)
 * clone super columns to avoid modifying them during flush (CASSANDRA-2675)
 * reset underlying iterator in EchoedRow constructor (CASSANDRA-2653)


0.8.0-rc1
 * faster flushes and compaction from fixing excessively pessimistic 
   rebuffering in BRAF (CASSANDRA-2581)
 * fix returning null column values in the python cql driver (CASSANDRA-2593)
 * fix merkle tree splitting exiting early (CASSANDRA-2605)
 * snapshot_before_compaction directory name fix (CASSANDRA-2598)
 * Disable compaction throttling during bootstrap (CASSANDRA-2612) 
 * fix CQL treatment of > and < operators in range slices (CASSANDRA-2592)
 * fix potential double-application of counter updates on commitlog replay
   by moving replay position from header to sstable metadata (CASSANDRA-2419)
 * JDBC CQL driver exposes getColumn for access to timestamp
 * JDBC ResultSetMetadata properties added to AbstractType
 * r/m clustertool (CASSANDRA-2607)
 * add support for presenting row key as a column in CQL result sets 
   (CASSANDRA-2622)
 * Don't allow {LOCAL|EACH}_QUORUM unless strategy is NTS (CASSANDRA-2627)
 * validate keyspace strategy_options during CQL create (CASSANDRA-2624)
 * fix empty Result with secondary index when limit=1 (CASSANDRA-2628)
 * Fix regression where bootstrapping a node with no schema fails
   (CASSANDRA-2625)
 * Allow removing LocationInfo sstables (CASSANDRA-2632)
 * avoid attempting to replay mutations from dropped keyspaces (CASSANDRA-2631)
 * avoid using cached position of a key when GT is requested (CASSANDRA-2633)
 * fix counting bloom filter true positives (CASSANDRA-2637)
 * initialize local ep state prior to gossip startup if needed (CASSANDRA-2638)
 * fix counter increment lost after restart (CASSANDRA-2642)
 * add quote-escaping via backslash to CLI (CASSANDRA-2623)
 * fix pig example script (CASSANDRA-2487)
 * fix dynamic snitch race in adding latencies (CASSANDRA-2618)
 * Start/stop cassandra after more important services such as mdadm in
   debian packaging (CASSANDRA-2481)


0.8.0-beta2
 * fix NPE compacting index CFs (CASSANDRA-2528)
 * Remove checking all column families on startup for compaction candidates 
   (CASSANDRA-2444)
 * validate CQL create keyspace options (CASSANDRA-2525)
 * fix nodetool setcompactionthroughput (CASSANDRA-2550)
 * move	gossip heartbeat back to its own thread (CASSANDRA-2554)
 * validate cql TRUNCATE columnfamily before truncating (CASSANDRA-2570)
 * fix batch_mutate for mixed standard-counter mutations (CASSANDRA-2457)
 * disallow making schema changes to system keyspace (CASSANDRA-2563)
 * fix sending mutation messages multiple times (CASSANDRA-2557)
 * fix incorrect use of NBHM.size in ReadCallback that could cause
   reads to time out even when responses were received (CASSAMDRA-2552)
 * trigger read repair correctly for LOCAL_QUORUM reads (CASSANDRA-2556)
 * Allow configuring the number of compaction thread (CASSANDRA-2558)
 * forceUserDefinedCompaction will attempt to compact what it is given
   even if the pessimistic estimate is that there is not enough disk space;
   automatic compactions will only compact 2 or more sstables (CASSANDRA-2575)
 * refuse to apply migrations with older timestamps than the current 
   schema (CASSANDRA-2536)
 * remove unframed Thrift transport option
 * include indexes in snapshots (CASSANDRA-2596)
 * improve ignoring of obsolete mutations in index maintenance (CASSANDRA-2401)
 * recognize attempt to drop just the index while leaving the column
   definition alone (CASSANDRA-2619)
  

0.8.0-beta1
 * remove Avro RPC support (CASSANDRA-926)
 * support for columns that act as incr/decr counters 
   (CASSANDRA-1072, 1937, 1944, 1936, 2101, 2093, 2288, 2105, 2384, 2236, 2342,
   2454)
 * CQL (CASSANDRA-1703, 1704, 1705, 1706, 1707, 1708, 1710, 1711, 1940, 
   2124, 2302, 2277, 2493)
 * avoid double RowMutation serialization on write path (CASSANDRA-1800)
 * make NetworkTopologyStrategy the default (CASSANDRA-1960)
 * configurable internode encryption (CASSANDRA-1567, 2152)
 * human readable column names in sstable2json output (CASSANDRA-1933)
 * change default JMX port to 7199 (CASSANDRA-2027)
 * backwards compatible internal messaging (CASSANDRA-1015)
 * atomic switch of memtables and sstables (CASSANDRA-2284)
 * add pluggable SeedProvider (CASSANDRA-1669)
 * Fix clustertool to not throw exception when calling get_endpoints (CASSANDRA-2437)
 * upgrade to thrift 0.6 (CASSANDRA-2412) 
 * repair works on a token range instead of full ring (CASSANDRA-2324)
 * purge tombstones from row cache (CASSANDRA-2305)
 * push replication_factor into strategy_options (CASSANDRA-1263)
 * give snapshots the same name on each node (CASSANDRA-1791)
 * remove "nodetool loadbalance" (CASSANDRA-2448)
 * multithreaded compaction (CASSANDRA-2191)
 * compaction throttling (CASSANDRA-2156)
 * add key type information and alias (CASSANDRA-2311, 2396)
 * cli no longer divides read_repair_chance by 100 (CASSANDRA-2458)
 * made CompactionInfo.getTaskType return an enum (CASSANDRA-2482)
 * add a server-wide cap on measured memtable memory usage and aggressively
   flush to keep under that threshold (CASSANDRA-2006)
 * add unified UUIDType (CASSANDRA-2233)
 * add off-heap row cache support (CASSANDRA-1969)


0.7.5
 * improvements/fixes to PIG driver (CASSANDRA-1618, CASSANDRA-2387,
   CASSANDRA-2465, CASSANDRA-2484)
 * validate index names (CASSANDRA-1761)
 * reduce contention on Table.flusherLock (CASSANDRA-1954)
 * try harder to detect failures during streaming, cleaning up temporary
   files more reliably (CASSANDRA-2088)
 * shut down server for OOM on a Thrift thread (CASSANDRA-2269)
 * fix tombstone handling in repair and sstable2json (CASSANDRA-2279)
 * preserve version when streaming data from old sstables (CASSANDRA-2283)
 * don't start repair if a neighboring node is marked as dead (CASSANDRA-2290)
 * purge tombstones from row cache (CASSANDRA-2305)
 * Avoid seeking when sstable2json exports the entire file (CASSANDRA-2318)
 * clear Built flag in system table when dropping an index (CASSANDRA-2320)
 * don't allow arbitrary argument for stress.java (CASSANDRA-2323)
 * validate values for index predicates in get_indexed_slice (CASSANDRA-2328)
 * queue secondary indexes for flush before the parent (CASSANDRA-2330)
 * allow job configuration to set the CL used in Hadoop jobs (CASSANDRA-2331)
 * add memtable_flush_queue_size defaulting to 4 (CASSANDRA-2333)
 * Allow overriding of initial_token, storage_port and rpc_port from system
   properties (CASSANDRA-2343)
 * fix comparator used for non-indexed secondary expressions in index scan
   (CASSANDRA-2347)
 * ensure size calculation and write phase of large-row compaction use
   the same threshold for TTL expiration (CASSANDRA-2349)
 * fix race when iterating CFs during add/drop (CASSANDRA-2350)
 * add ConsistencyLevel command to CLI (CASSANDRA-2354)
 * allow negative numbers in the cli (CASSANDRA-2358)
 * hard code serialVersionUID for tokens class (CASSANDRA-2361)
 * fix potential infinite loop in ByteBufferUtil.inputStream (CASSANDRA-2365)
 * fix encoding bugs in HintedHandoffManager, SystemTable when default
   charset is not UTF8 (CASSANDRA-2367)
 * avoids having removed node reappearing in Gossip (CASSANDRA-2371)
 * fix incorrect truncation of long to int when reading columns via block
   index (CASSANDRA-2376)
 * fix NPE during stream session (CASSANDRA-2377)
 * fix race condition that could leave orphaned data files when dropping CF or
   KS (CASSANDRA-2381)
 * fsync statistics component on write (CASSANDRA-2382)
 * fix duplicate results from CFS.scan (CASSANDRA-2406)
 * add IntegerType to CLI help (CASSANDRA-2414)
 * avoid caching token-only decoratedkeys (CASSANDRA-2416)
 * convert mmap assertion to if/throw so scrub can catch it (CASSANDRA-2417)
 * don't overwrite gc log (CASSANDR-2418)
 * invalidate row cache for streamed row to avoid inconsitencies
   (CASSANDRA-2420)
 * avoid copies in range/index scans (CASSANDRA-2425)
 * make sure we don't wipe data during cleanup if the node has not join
   the ring (CASSANDRA-2428)
 * Try harder to close files after compaction (CASSANDRA-2431)
 * re-set bootstrapped flag after move finishes (CASSANDRA-2435)
 * display validation_class in CLI 'describe keyspace' (CASSANDRA-2442)
 * make cleanup compactions cleanup the row cache (CASSANDRA-2451)
 * add column fields validation to scrub (CASSANDRA-2460)
 * use 64KB flush buffer instead of in_memory_compaction_limit (CASSANDRA-2463)
 * fix backslash substitutions in CLI (CASSANDRA-2492)
 * disable cache saving for system CFS (CASSANDRA-2502)
 * fixes for verifying destination availability under hinted conditions
   so UE can be thrown intead of timing out (CASSANDRA-2514)
 * fix update of validation class in column metadata (CASSANDRA-2512)
 * support LOCAL_QUORUM, EACH_QUORUM CLs outside of NTS (CASSANDRA-2516)
 * preserve version when streaming data from old sstables (CASSANDRA-2283)
 * fix backslash substitutions in CLI (CASSANDRA-2492)
 * count a row deletion as one operation towards memtable threshold 
   (CASSANDRA-2519)
 * support LOCAL_QUORUM, EACH_QUORUM CLs outside of NTS (CASSANDRA-2516)


0.7.4
 * add nodetool join command (CASSANDRA-2160)
 * fix secondary indexes on pre-existing or streamed data (CASSANDRA-2244)
 * initialize endpoint in gossiper earlier (CASSANDRA-2228)
 * add ability to write to Cassandra from Pig (CASSANDRA-1828)
 * add rpc_[min|max]_threads (CASSANDRA-2176)
 * add CL.TWO, CL.THREE (CASSANDRA-2013)
 * avoid exporting an un-requested row in sstable2json, when exporting 
   a key that does not exist (CASSANDRA-2168)
 * add incremental_backups option (CASSANDRA-1872)
 * add configurable row limit to Pig loadfunc (CASSANDRA-2276)
 * validate column values in batches as well as single-Column inserts
   (CASSANDRA-2259)
 * move sample schema from cassandra.yaml to schema-sample.txt,
   a cli scripts (CASSANDRA-2007)
 * avoid writing empty rows when scrubbing tombstoned rows (CASSANDRA-2296)
 * fix assertion error in range and index scans for CL < ALL
   (CASSANDRA-2282)
 * fix commitlog replay when flush position refers to data that didn't
   get synced before server died (CASSANDRA-2285)
 * fix fd leak in sstable2json with non-mmap'd i/o (CASSANDRA-2304)
 * reduce memory use during streaming of multiple sstables (CASSANDRA-2301)
 * purge tombstoned rows from cache after GCGraceSeconds (CASSANDRA-2305)
 * allow zero replicas in a NTS datacenter (CASSANDRA-1924)
 * make range queries respect snitch for local replicas (CASSANDRA-2286)
 * fix HH delivery when column index is larger than 2GB (CASSANDRA-2297)
 * make 2ary indexes use parent CF flush thresholds during initial build
   (CASSANDRA-2294)
 * update memtable_throughput to be a long (CASSANDRA-2158)


0.7.3
 * Keep endpoint state until aVeryLongTime (CASSANDRA-2115)
 * lower-latency read repair (CASSANDRA-2069)
 * add hinted_handoff_throttle_delay_in_ms option (CASSANDRA-2161)
 * fixes for cache save/load (CASSANDRA-2172, -2174)
 * Handle whole-row deletions in CFOutputFormat (CASSANDRA-2014)
 * Make memtable_flush_writers flush in parallel (CASSANDRA-2178)
 * Add compaction_preheat_key_cache option (CASSANDRA-2175)
 * refactor stress.py to have only one copy of the format string 
   used for creating row keys (CASSANDRA-2108)
 * validate index names for \w+ (CASSANDRA-2196)
 * Fix Cassandra cli to respect timeout if schema does not settle 
   (CASSANDRA-2187)
 * fix for compaction and cleanup writing old-format data into new-version 
   sstable (CASSANDRA-2211, -2216)
 * add nodetool scrub (CASSANDRA-2217, -2240)
 * fix sstable2json large-row pagination (CASSANDRA-2188)
 * fix EOFing on requests for the last bytes in a file (CASSANDRA-2213)
 * fix BufferedRandomAccessFile bugs (CASSANDRA-2218, -2241)
 * check for memtable flush_after_mins exceeded every 10s (CASSANDRA-2183)
 * fix cache saving on Windows (CASSANDRA-2207)
 * add validateSchemaAgreement call + synchronization to schema
   modification operations (CASSANDRA-2222)
 * fix for reversed slice queries on large rows (CASSANDRA-2212)
 * fat clients were writing local data (CASSANDRA-2223)
 * set DEFAULT_MEMTABLE_LIFETIME_IN_MINS to 24h
 * improve detection and cleanup of partially-written sstables 
   (CASSANDRA-2206)
 * fix supercolumn de/serialization when subcolumn comparator is different
   from supercolumn's (CASSANDRA-2104)
 * fix starting up on Windows when CASSANDRA_HOME contains whitespace
   (CASSANDRA-2237)
 * add [get|set][row|key]cacheSavePeriod to JMX (CASSANDRA-2100)
 * fix Hadoop ColumnFamilyOutputFormat dropping of mutations
   when batch fills up (CASSANDRA-2255)
 * move file deletions off of scheduledtasks executor (CASSANDRA-2253)


0.7.2
 * copy DecoratedKey.key when inserting into caches to avoid retaining
   a reference to the underlying buffer (CASSANDRA-2102)
 * format subcolumn names with subcomparator (CASSANDRA-2136)
 * fix column bloom filter deserialization (CASSANDRA-2165)


0.7.1
 * refactor MessageDigest creation code. (CASSANDRA-2107)
 * buffer network stack to avoid inefficient small TCP messages while avoiding
   the nagle/delayed ack problem (CASSANDRA-1896)
 * check log4j configuration for changes every 10s (CASSANDRA-1525, 1907)
 * more-efficient cross-DC replication (CASSANDRA-1530, -2051, -2138)
 * avoid polluting page cache with commitlog or sstable writes
   and seq scan operations (CASSANDRA-1470)
 * add RMI authentication options to nodetool (CASSANDRA-1921)
 * make snitches configurable at runtime (CASSANDRA-1374)
 * retry hadoop split requests on connection failure (CASSANDRA-1927)
 * implement describeOwnership for BOP, COPP (CASSANDRA-1928)
 * make read repair behave as expected for ConsistencyLevel > ONE
   (CASSANDRA-982, 2038)
 * distributed test harness (CASSANDRA-1859, 1964)
 * reduce flush lock contention (CASSANDRA-1930)
 * optimize supercolumn deserialization (CASSANDRA-1891)
 * fix CFMetaData.apply to only compare objects of the same class 
   (CASSANDRA-1962)
 * allow specifying specific SSTables to compact from JMX (CASSANDRA-1963)
 * fix race condition in MessagingService.targets (CASSANDRA-1959, 2094, 2081)
 * refuse to open sstables from a future version (CASSANDRA-1935)
 * zero-copy reads (CASSANDRA-1714)
 * fix copy bounds for word Text in wordcount demo (CASSANDRA-1993)
 * fixes for contrib/javautils (CASSANDRA-1979)
 * check more frequently for memtable expiration (CASSANDRA-2000)
 * fix writing SSTable column count statistics (CASSANDRA-1976)
 * fix streaming of multiple CFs during bootstrap (CASSANDRA-1992)
 * explicitly set JVM GC new generation size with -Xmn (CASSANDRA-1968)
 * add short options for CLI flags (CASSANDRA-1565)
 * make keyspace argument to "describe keyspace" in CLI optional
   when authenticated to keyspace already (CASSANDRA-2029)
 * added option to specify -Dcassandra.join_ring=false on startup
   to allow "warm spare" nodes or performing JMX maintenance before
   joining the ring (CASSANDRA-526)
 * log migrations at INFO (CASSANDRA-2028)
 * add CLI verbose option in file mode (CASSANDRA-2030)
 * add single-line "--" comments to CLI (CASSANDRA-2032)
 * message serialization tests (CASSANDRA-1923)
 * switch from ivy to maven-ant-tasks (CASSANDRA-2017)
 * CLI attempts to block for new schema to propagate (CASSANDRA-2044)
 * fix potential overflow in nodetool cfstats (CASSANDRA-2057)
 * add JVM shutdownhook to sync commitlog (CASSANDRA-1919)
 * allow nodes to be up without being part of  normal traffic (CASSANDRA-1951)
 * fix CLI "show keyspaces" with null options on NTS (CASSANDRA-2049)
 * fix possible ByteBuffer race conditions (CASSANDRA-2066)
 * reduce garbage generated by MessagingService to prevent load spikes
   (CASSANDRA-2058)
 * fix math in RandomPartitioner.describeOwnership (CASSANDRA-2071)
 * fix deletion of sstable non-data components (CASSANDRA-2059)
 * avoid blocking gossip while deleting handoff hints (CASSANDRA-2073)
 * ignore messages from newer versions, keep track of nodes in gossip 
   regardless of version (CASSANDRA-1970)
 * cache writing moved to CompactionManager to reduce i/o contention and
   updated to use non-cache-polluting writes (CASSANDRA-2053)
 * page through large rows when exporting to JSON (CASSANDRA-2041)
 * add flush_largest_memtables_at and reduce_cache_sizes_at options
   (CASSANDRA-2142)
 * add cli 'describe cluster' command (CASSANDRA-2127)
 * add cli support for setting username/password at 'connect' command 
   (CASSANDRA-2111)
 * add -D option to Stress.java to allow reading hosts from a file 
   (CASSANDRA-2149)
 * bound hints CF throughput between 32M and 256M (CASSANDRA-2148)
 * continue starting when invalid saved cache entries are encountered
   (CASSANDRA-2076)
 * add max_hint_window_in_ms option (CASSANDRA-1459)


0.7.0-final
 * fix offsets to ByteBuffer.get (CASSANDRA-1939)


0.7.0-rc4
 * fix cli crash after backgrounding (CASSANDRA-1875)
 * count timeouts in storageproxy latencies, and include latency 
   histograms in StorageProxyMBean (CASSANDRA-1893)
 * fix CLI get recognition of supercolumns (CASSANDRA-1899)
 * enable keepalive on intra-cluster sockets (CASSANDRA-1766)
 * count timeouts towards dynamicsnitch latencies (CASSANDRA-1905)
 * Expose index-building status in JMX + cli schema description
   (CASSANDRA-1871)
 * allow [LOCAL|EACH]_QUORUM to be used with non-NetworkTopology 
   replication Strategies
 * increased amount of index locks for faster commitlog replay
 * collect secondary index tombstones immediately (CASSANDRA-1914)
 * revert commitlog changes from #1780 (CASSANDRA-1917)
 * change RandomPartitioner min token to -1 to avoid collision w/
   tokens on actual nodes (CASSANDRA-1901)
 * examine the right nibble when validating TimeUUID (CASSANDRA-1910)
 * include secondary indexes in cleanup (CASSANDRA-1916)
 * CFS.scrubDataDirectories should also cleanup invalid secondary indexes
   (CASSANDRA-1904)
 * ability to disable/enable gossip on nodes to force them down
   (CASSANDRA-1108)


0.7.0-rc3
 * expose getNaturalEndpoints in StorageServiceMBean taking byte[]
   key; RMI cannot serialize ByteBuffer (CASSANDRA-1833)
 * infer org.apache.cassandra.locator for replication strategy classes
   when not otherwise specified
 * validation that generates less garbage (CASSANDRA-1814)
 * add TTL support to CLI (CASSANDRA-1838)
 * cli defaults to bytestype for subcomparator when creating
   column families (CASSANDRA-1835)
 * unregister index MBeans when index is dropped (CASSANDRA-1843)
 * make ByteBufferUtil.clone thread-safe (CASSANDRA-1847)
 * change exception for read requests during bootstrap from 
   InvalidRequest to Unavailable (CASSANDRA-1862)
 * respect row-level tombstones post-flush in range scans
   (CASSANDRA-1837)
 * ReadResponseResolver check digests against each other (CASSANDRA-1830)
 * return InvalidRequest when remove of subcolumn without supercolumn
   is requested (CASSANDRA-1866)
 * flush before repair (CASSANDRA-1748)
 * SSTableExport validates key order (CASSANDRA-1884)
 * large row support for SSTableExport (CASSANDRA-1867)
 * Re-cache hot keys post-compaction without hitting disk (CASSANDRA-1878)
 * manage read repair in coordinator instead of data source, to
   provide latency information to dynamic snitch (CASSANDRA-1873)


0.7.0-rc2
 * fix live-column-count of slice ranges including tombstoned supercolumn 
   with live subcolumn (CASSANDRA-1591)
 * rename o.a.c.internal.AntientropyStage -> AntiEntropyStage,
   o.a.c.request.Request_responseStage -> RequestResponseStage,
   o.a.c.internal.Internal_responseStage -> InternalResponseStage
 * add AbstractType.fromString (CASSANDRA-1767)
 * require index_type to be present when specifying index_name
   on ColumnDef (CASSANDRA-1759)
 * fix add/remove index bugs in CFMetadata (CASSANDRA-1768)
 * rebuild Strategy during system_update_keyspace (CASSANDRA-1762)
 * cli updates prompt to ... in continuation lines (CASSANDRA-1770)
 * support multiple Mutations per key in hadoop ColumnFamilyOutputFormat
   (CASSANDRA-1774)
 * improvements to Debian init script (CASSANDRA-1772)
 * use local classloader to check for version.properties (CASSANDRA-1778)
 * Validate that column names in column_metadata are valid for the
   defined comparator, and decode properly in cli (CASSANDRA-1773)
 * use cross-platform newlines in cli (CASSANDRA-1786)
 * add ExpiringColumn support to sstable import/export (CASSANDRA-1754)
 * add flush for each append to periodic commitlog mode; added
   periodic_without_flush option to disable this (CASSANDRA-1780)
 * close file handle used for post-flush truncate (CASSANDRA-1790)
 * various code cleanup (CASSANDRA-1793, -1794, -1795)
 * fix range queries against wrapped range (CASSANDRA-1781)
 * fix consistencylevel calculations for NetworkTopologyStrategy
   (CASSANDRA-1804)
 * cli support index type enum names (CASSANDRA-1810)
 * improved validation of column_metadata (CASSANDRA-1813)
 * reads at ConsistencyLevel > 1 throw UnavailableException
   immediately if insufficient live nodes exist (CASSANDRA-1803)
 * copy bytebuffers for local writes to avoid retaining the entire
   Thrift frame (CASSANDRA-1801)
 * fix NPE adding index to column w/o prior metadata (CASSANDRA-1764)
 * reduce fat client timeout (CASSANDRA-1730)
 * fix botched merge of CASSANDRA-1316


0.7.0-rc1
 * fix compaction and flush races with schema updates (CASSANDRA-1715)
 * add clustertool, config-converter, sstablekeys, and schematool 
   Windows .bat files (CASSANDRA-1723)
 * reject range queries received during bootstrap (CASSANDRA-1739)
 * fix wrapping-range queries on non-minimum token (CASSANDRA-1700)
 * add nodetool cfhistogram (CASSANDRA-1698)
 * limit repaired ranges to what the nodes have in common (CASSANDRA-1674)
 * index scan treats missing columns as not matching secondary
   expressions (CASSANDRA-1745)
 * Fix misuse of DataOutputBuffer.getData in AntiEntropyService
   (CASSANDRA-1729)
 * detect and warn when obsolete version of JNA is present (CASSANDRA-1760)
 * reduce fat client timeout (CASSANDRA-1730)
 * cleanup smallest CFs first to increase free temp space for larger ones
   (CASSANDRA-1811)
 * Update windows .bat files to work outside of main Cassandra
   directory (CASSANDRA-1713)
 * fix read repair regression from 0.6.7 (CASSANDRA-1727)
 * more-efficient read repair (CASSANDRA-1719)
 * fix hinted handoff replay (CASSANDRA-1656)
 * log type of dropped messages (CASSANDRA-1677)
 * upgrade to SLF4J 1.6.1
 * fix ByteBuffer bug in ExpiringColumn.updateDigest (CASSANDRA-1679)
 * fix IntegerType.getString (CASSANDRA-1681)
 * make -Djava.net.preferIPv4Stack=true the default (CASSANDRA-628)
 * add INTERNAL_RESPONSE verb to differentiate from responses related
   to client requests (CASSANDRA-1685)
 * log tpstats when dropping messages (CASSANDRA-1660)
 * include unreachable nodes in describeSchemaVersions (CASSANDRA-1678)
 * Avoid dropping messages off the client request path (CASSANDRA-1676)
 * fix jna errno reporting (CASSANDRA-1694)
 * add friendlier error for UnknownHostException on startup (CASSANDRA-1697)
 * include jna dependency in RPM package (CASSANDRA-1690)
 * add --skip-keys option to stress.py (CASSANDRA-1696)
 * improve cli handling of non-string keys and column names 
   (CASSANDRA-1701, -1693)
 * r/m extra subcomparator line in cli keyspaces output (CASSANDRA-1712)
 * add read repair chance to cli "show keyspaces"
 * upgrade to ConcurrentLinkedHashMap 1.1 (CASSANDRA-975)
 * fix index scan routing (CASSANDRA-1722)
 * fix tombstoning of supercolumns in range queries (CASSANDRA-1734)
 * clear endpoint cache after updating keyspace metadata (CASSANDRA-1741)
 * fix wrapping-range queries on non-minimum token (CASSANDRA-1700)
 * truncate includes secondary indexes (CASSANDRA-1747)
 * retain reference to PendingFile sstables (CASSANDRA-1749)
 * fix sstableimport regression (CASSANDRA-1753)
 * fix for bootstrap when no non-system tables are defined (CASSANDRA-1732)
 * handle replica unavailability in index scan (CASSANDRA-1755)
 * fix service initialization order deadlock (CASSANDRA-1756)
 * multi-line cli commands (CASSANDRA-1742)
 * fix race between snapshot and compaction (CASSANDRA-1736)
 * add listEndpointsPendingHints, deleteHintsForEndpoint JMX methods 
   (CASSANDRA-1551)


0.7.0-beta3
 * add strategy options to describe_keyspace output (CASSANDRA-1560)
 * log warning when using randomly generated token (CASSANDRA-1552)
 * re-organize JMX into .db, .net, .internal, .request (CASSANDRA-1217)
 * allow nodes to change IPs between restarts (CASSANDRA-1518)
 * remember ring state between restarts by default (CASSANDRA-1518)
 * flush index built flag so we can read it before log replay (CASSANDRA-1541)
 * lock row cache updates to prevent race condition (CASSANDRA-1293)
 * remove assertion causing rare (and harmless) error messages in
   commitlog (CASSANDRA-1330)
 * fix moving nodes with no keyspaces defined (CASSANDRA-1574)
 * fix unbootstrap when no data is present in a transfer range (CASSANDRA-1573)
 * take advantage of AVRO-495 to simplify our avro IDL (CASSANDRA-1436)
 * extend authorization hierarchy to column family (CASSANDRA-1554)
 * deletion support in secondary indexes (CASSANDRA-1571)
 * meaningful error message for invalid replication strategy class 
   (CASSANDRA-1566)
 * allow keyspace creation with RF > N (CASSANDRA-1428)
 * improve cli error handling (CASSANDRA-1580)
 * add cache save/load ability (CASSANDRA-1417, 1606, 1647)
 * add StorageService.getDrainProgress (CASSANDRA-1588)
 * Disallow bootstrap to an in-use token (CASSANDRA-1561)
 * Allow dynamic secondary index creation and destruction (CASSANDRA-1532)
 * log auto-guessed memtable thresholds (CASSANDRA-1595)
 * add ColumnDef support to cli (CASSANDRA-1583)
 * reduce index sample time by 75% (CASSANDRA-1572)
 * add cli support for column, strategy metadata (CASSANDRA-1578, 1612)
 * add cli support for schema modification (CASSANDRA-1584)
 * delete temp files on failed compactions (CASSANDRA-1596)
 * avoid blocking for dead nodes during removetoken (CASSANDRA-1605)
 * remove ConsistencyLevel.ZERO (CASSANDRA-1607)
 * expose in-progress compaction type in jmx (CASSANDRA-1586)
 * removed IClock & related classes from internals (CASSANDRA-1502)
 * fix removing tokens from SystemTable on decommission and removetoken
   (CASSANDRA-1609)
 * include CF metadata in cli 'show keyspaces' (CASSANDRA-1613)
 * switch from Properties to HashMap in PropertyFileSnitch to
   avoid synchronization bottleneck (CASSANDRA-1481)
 * PropertyFileSnitch configuration file renamed to 
   cassandra-topology.properties
 * add cli support for get_range_slices (CASSANDRA-1088, CASSANDRA-1619)
 * Make memtable flush thresholds per-CF instead of global 
   (CASSANDRA-1007, 1637)
 * add cli support for binary data without CfDef hints (CASSANDRA-1603)
 * fix building SSTable statistics post-stream (CASSANDRA-1620)
 * fix potential infinite loop in 2ary index queries (CASSANDRA-1623)
 * allow creating NTS keyspaces with no replicas configured (CASSANDRA-1626)
 * add jmx histogram of sstables accessed per read (CASSANDRA-1624)
 * remove system_rename_column_family and system_rename_keyspace from the
   client API until races can be fixed (CASSANDRA-1630, CASSANDRA-1585)
 * add cli sanity tests (CASSANDRA-1582)
 * update GC settings in cassandra.bat (CASSANDRA-1636)
 * cli support for index queries (CASSANDRA-1635)
 * cli support for updating schema memtable settings (CASSANDRA-1634)
 * cli --file option (CASSANDRA-1616)
 * reduce automatically chosen memtable sizes by 50% (CASSANDRA-1641)
 * move endpoint cache from snitch to strategy (CASSANDRA-1643)
 * fix commitlog recovery deleting the newly-created segment as well as
   the old ones (CASSANDRA-1644)
 * upgrade to Thrift 0.5 (CASSANDRA-1367)
 * renamed CL.DCQUORUM to LOCAL_QUORUM and DCQUORUMSYNC to EACH_QUORUM
 * cli truncate support (CASSANDRA-1653)
 * update GC settings in cassandra.bat (CASSANDRA-1636)
 * avoid logging when a node's ip/token is gossipped back to it (CASSANDRA-1666)


0.7-beta2
 * always use UTF-8 for hint keys (CASSANDRA-1439)
 * remove cassandra.yaml dependency from Hadoop and Pig (CASSADRA-1322)
 * expose CfDef metadata in describe_keyspaces (CASSANDRA-1363)
 * restore use of mmap_index_only option (CASSANDRA-1241)
 * dropping a keyspace with no column families generated an error 
   (CASSANDRA-1378)
 * rename RackAwareStrategy to OldNetworkTopologyStrategy, RackUnawareStrategy 
   to SimpleStrategy, DatacenterShardStrategy to NetworkTopologyStrategy,
   AbstractRackAwareSnitch to AbstractNetworkTopologySnitch (CASSANDRA-1392)
 * merge StorageProxy.mutate, mutateBlocking (CASSANDRA-1396)
 * faster UUIDType, LongType comparisons (CASSANDRA-1386, 1393)
 * fix setting read_repair_chance from CLI addColumnFamily (CASSANDRA-1399)
 * fix updates to indexed columns (CASSANDRA-1373)
 * fix race condition leaving to FileNotFoundException (CASSANDRA-1382)
 * fix sharded lock hash on index write path (CASSANDRA-1402)
 * add support for GT/E, LT/E in subordinate index clauses (CASSANDRA-1401)
 * cfId counter got out of sync when CFs were added (CASSANDRA-1403)
 * less chatty schema updates (CASSANDRA-1389)
 * rename column family mbeans. 'type' will now include either 
   'IndexColumnFamilies' or 'ColumnFamilies' depending on the CFS type.
   (CASSANDRA-1385)
 * disallow invalid keyspace and column family names. This includes name that
   matches a '^\w+' regex. (CASSANDRA-1377)
 * use JNA, if present, to take snapshots (CASSANDRA-1371)
 * truncate hints if starting 0.7 for the first time (CASSANDRA-1414)
 * fix FD leak in single-row slicepredicate queries (CASSANDRA-1416)
 * allow index expressions against columns that are not part of the 
   SlicePredicate (CASSANDRA-1410)
 * config-converter properly handles snitches and framed support 
   (CASSANDRA-1420)
 * remove keyspace argument from multiget_count (CASSANDRA-1422)
 * allow specifying cassandra.yaml location as (local or remote) URL
   (CASSANDRA-1126)
 * fix using DynamicEndpointSnitch with NetworkTopologyStrategy
   (CASSANDRA-1429)
 * Add CfDef.default_validation_class (CASSANDRA-891)
 * fix EstimatedHistogram.max (CASSANDRA-1413)
 * quorum read optimization (CASSANDRA-1622)
 * handle zero-length (or missing) rows during HH paging (CASSANDRA-1432)
 * include secondary indexes during schema migrations (CASSANDRA-1406)
 * fix commitlog header race during schema change (CASSANDRA-1435)
 * fix ColumnFamilyStoreMBeanIterator to use new type name (CASSANDRA-1433)
 * correct filename generated by xml->yaml converter (CASSANDRA-1419)
 * add CMSInitiatingOccupancyFraction=75 and UseCMSInitiatingOccupancyOnly
   to default JVM options
 * decrease jvm heap for cassandra-cli (CASSANDRA-1446)
 * ability to modify keyspaces and column family definitions on a live cluster
   (CASSANDRA-1285)
 * support for Hadoop Streaming [non-jvm map/reduce via stdin/out]
   (CASSANDRA-1368)
 * Move persistent sstable stats from the system table to an sstable component
   (CASSANDRA-1430)
 * remove failed bootstrap attempt from pending ranges when gossip times
   it out after 1h (CASSANDRA-1463)
 * eager-create tcp connections to other cluster members (CASSANDRA-1465)
 * enumerate stages and derive stage from message type instead of 
   transmitting separately (CASSANDRA-1465)
 * apply reversed flag during collation from different data sources
   (CASSANDRA-1450)
 * make failure to remove commitlog segment non-fatal (CASSANDRA-1348)
 * correct ordering of drain operations so CL.recover is no longer 
   necessary (CASSANDRA-1408)
 * removed keyspace from describe_splits method (CASSANDRA-1425)
 * rename check_schema_agreement to describe_schema_versions
   (CASSANDRA-1478)
 * fix QUORUM calculation for RF > 3 (CASSANDRA-1487)
 * remove tombstones during non-major compactions when bloom filter
   verifies that row does not exist in other sstables (CASSANDRA-1074)
 * nodes that coordinated a loadbalance in the past could not be seen by
   newly added nodes (CASSANDRA-1467)
 * exposed endpoint states (gossip details) via jmx (CASSANDRA-1467)
 * ensure that compacted sstables are not included when new readers are
   instantiated (CASSANDRA-1477)
 * by default, calculate heap size and memtable thresholds at runtime (CASSANDRA-1469)
 * fix races dealing with adding/dropping keyspaces and column families in
   rapid succession (CASSANDRA-1477)
 * clean up of Streaming system (CASSANDRA-1503, 1504, 1506)
 * add options to configure Thrift socket keepalive and buffer sizes (CASSANDRA-1426)
 * make contrib CassandraServiceDataCleaner recursive (CASSANDRA-1509)
 * min, max compaction threshold are configurable and persistent 
   per-ColumnFamily (CASSANDRA-1468)
 * fix replaying the last mutation in a commitlog unnecessarily 
   (CASSANDRA-1512)
 * invoke getDefaultUncaughtExceptionHandler from DTPE with the original
   exception rather than the ExecutionException wrapper (CASSANDRA-1226)
 * remove Clock from the Thrift (and Avro) API (CASSANDRA-1501)
 * Close intra-node sockets when connection is broken (CASSANDRA-1528)
 * RPM packaging spec file (CASSANDRA-786)
 * weighted request scheduler (CASSANDRA-1485)
 * treat expired columns as deleted (CASSANDRA-1539)
 * make IndexInterval configurable (CASSANDRA-1488)
 * add describe_snitch to Thrift API (CASSANDRA-1490)
 * MD5 authenticator compares plain text submitted password with MD5'd
   saved property, instead of vice versa (CASSANDRA-1447)
 * JMX MessagingService pending and completed counts (CASSANDRA-1533)
 * fix race condition processing repair responses (CASSANDRA-1511)
 * make repair blocking (CASSANDRA-1511)
 * create EndpointSnitchInfo and MBean to expose rack and DC (CASSANDRA-1491)
 * added option to contrib/word_count to output results back to Cassandra
   (CASSANDRA-1342)
 * rewrite Hadoop ColumnFamilyRecordWriter to pool connections, retry to
   multiple Cassandra nodes, and smooth impact on the Cassandra cluster
   by using smaller batch sizes (CASSANDRA-1434)
 * fix setting gc_grace_seconds via CLI (CASSANDRA-1549)
 * support TTL'd index values (CASSANDRA-1536)
 * make removetoken work like decommission (CASSANDRA-1216)
 * make cli comparator-aware and improve quote rules (CASSANDRA-1523,-1524)
 * make nodetool compact and cleanup blocking (CASSANDRA-1449)
 * add memtable, cache information to GCInspector logs (CASSANDRA-1558)
 * enable/disable HintedHandoff via JMX (CASSANDRA-1550)
 * Ignore stray files in the commit log directory (CASSANDRA-1547)
 * Disallow bootstrap to an in-use token (CASSANDRA-1561)


0.7-beta1
 * sstable versioning (CASSANDRA-389)
 * switched to slf4j logging (CASSANDRA-625)
 * add (optional) expiration time for column (CASSANDRA-699)
 * access levels for authentication/authorization (CASSANDRA-900)
 * add ReadRepairChance to CF definition (CASSANDRA-930)
 * fix heisenbug in system tests, especially common on OS X (CASSANDRA-944)
 * convert to byte[] keys internally and all public APIs (CASSANDRA-767)
 * ability to alter schema definitions on a live cluster (CASSANDRA-44)
 * renamed configuration file to cassandra.xml, and log4j.properties to
   log4j-server.properties, which must now be loaded from
   the classpath (which is how our scripts in bin/ have always done it)
   (CASSANDRA-971)
 * change get_count to require a SlicePredicate. create multi_get_count
   (CASSANDRA-744)
 * re-organized endpointsnitch implementations and added SimpleSnitch
   (CASSANDRA-994)
 * Added preload_row_cache option (CASSANDRA-946)
 * add CRC to commitlog header (CASSANDRA-999)
 * removed deprecated batch_insert and get_range_slice methods (CASSANDRA-1065)
 * add truncate thrift method (CASSANDRA-531)
 * http mini-interface using mx4j (CASSANDRA-1068)
 * optimize away copy of sliced row on memtable read path (CASSANDRA-1046)
 * replace constant-size 2GB mmaped segments and special casing for index 
   entries spanning segment boundaries, with SegmentedFile that computes 
   segments that always contain entire entries/rows (CASSANDRA-1117)
 * avoid reading large rows into memory during compaction (CASSANDRA-16)
 * added hadoop OutputFormat (CASSANDRA-1101)
 * efficient Streaming (no more anticompaction) (CASSANDRA-579)
 * split commitlog header into separate file and add size checksum to
   mutations (CASSANDRA-1179)
 * avoid allocating a new byte[] for each mutation on replay (CASSANDRA-1219)
 * revise HH schema to be per-endpoint (CASSANDRA-1142)
 * add joining/leaving status to nodetool ring (CASSANDRA-1115)
 * allow multiple repair sessions per node (CASSANDRA-1190)
 * optimize away MessagingService for local range queries (CASSANDRA-1261)
 * make framed transport the default so malformed requests can't OOM the 
   server (CASSANDRA-475)
 * significantly faster reads from row cache (CASSANDRA-1267)
 * take advantage of row cache during range queries (CASSANDRA-1302)
 * make GCGraceSeconds a per-ColumnFamily value (CASSANDRA-1276)
 * keep persistent row size and column count statistics (CASSANDRA-1155)
 * add IntegerType (CASSANDRA-1282)
 * page within a single row during hinted handoff (CASSANDRA-1327)
 * push DatacenterShardStrategy configuration into keyspace definition,
   eliminating datacenter.properties. (CASSANDRA-1066)
 * optimize forward slices starting with '' and single-index-block name 
   queries by skipping the column index (CASSANDRA-1338)
 * streaming refactor (CASSANDRA-1189)
 * faster comparison for UUID types (CASSANDRA-1043)
 * secondary index support (CASSANDRA-749 and subtasks)
 * make compaction buckets deterministic (CASSANDRA-1265)


0.6.6
 * Allow using DynamicEndpointSnitch with RackAwareStrategy (CASSANDRA-1429)
 * remove the remaining vestiges of the unfinished DatacenterShardStrategy 
   (replaced by NetworkTopologyStrategy in 0.7)
   

0.6.5
 * fix key ordering in range query results with RandomPartitioner
   and ConsistencyLevel > ONE (CASSANDRA-1145)
 * fix for range query starting with the wrong token range (CASSANDRA-1042)
 * page within a single row during hinted handoff (CASSANDRA-1327)
 * fix compilation on non-sun JDKs (CASSANDRA-1061)
 * remove String.trim() call on row keys in batch mutations (CASSANDRA-1235)
 * Log summary of dropped messages instead of spamming log (CASSANDRA-1284)
 * add dynamic endpoint snitch (CASSANDRA-981)
 * fix streaming for keyspaces with hyphens in their name (CASSANDRA-1377)
 * fix errors in hard-coded bloom filter optKPerBucket by computing it
   algorithmically (CASSANDRA-1220
 * remove message deserialization stage, and uncap read/write stages
   so slow reads/writes don't block gossip processing (CASSANDRA-1358)
 * add jmx port configuration to Debian package (CASSANDRA-1202)
 * use mlockall via JNA, if present, to prevent Linux from swapping
   out parts of the JVM (CASSANDRA-1214)


0.6.4
 * avoid queuing multiple hint deliveries for the same endpoint
   (CASSANDRA-1229)
 * better performance for and stricter checking of UTF8 column names
   (CASSANDRA-1232)
 * extend option to lower compaction priority to hinted handoff
   as well (CASSANDRA-1260)
 * log errors in gossip instead of re-throwing (CASSANDRA-1289)
 * avoid aborting commitlog replay prematurely if a flushed-but-
   not-removed commitlog segment is encountered (CASSANDRA-1297)
 * fix duplicate rows being read during mapreduce (CASSANDRA-1142)
 * failure detection wasn't closing command sockets (CASSANDRA-1221)
 * cassandra-cli.bat works on windows (CASSANDRA-1236)
 * pre-emptively drop requests that cannot be processed within RPCTimeout
   (CASSANDRA-685)
 * add ack to Binary write verb and update CassandraBulkLoader
   to wait for acks for each row (CASSANDRA-1093)
 * added describe_partitioner Thrift method (CASSANDRA-1047)
 * Hadoop jobs no longer require the Cassandra storage-conf.xml
   (CASSANDRA-1280, CASSANDRA-1047)
 * log thread pool stats when GC is excessive (CASSANDRA-1275)
 * remove gossip message size limit (CASSANDRA-1138)
 * parallelize local and remote reads during multiget, and respect snitch 
   when determining whether to do local read for CL.ONE (CASSANDRA-1317)
 * fix read repair to use requested consistency level on digest mismatch,
   rather than assuming QUORUM (CASSANDRA-1316)
 * process digest mismatch re-reads in parallel (CASSANDRA-1323)
 * switch hints CF comparator to BytesType (CASSANDRA-1274)


0.6.3
 * retry to make streaming connections up to 8 times. (CASSANDRA-1019)
 * reject describe_ring() calls on invalid keyspaces (CASSANDRA-1111)
 * fix cache size calculation for size of 100% (CASSANDRA-1129)
 * fix cache capacity only being recalculated once (CASSANDRA-1129)
 * remove hourly scan of all hints on the off chance that the gossiper
   missed a status change; instead, expose deliverHintsToEndpoint to JMX
   so it can be done manually, if necessary (CASSANDRA-1141)
 * don't reject reads at CL.ALL (CASSANDRA-1152)
 * reject deletions to supercolumns in CFs containing only standard
   columns (CASSANDRA-1139)
 * avoid preserving login information after client disconnects
   (CASSANDRA-1057)
 * prefer sun jdk to openjdk in debian init script (CASSANDRA-1174)
 * detect partioner config changes between restarts and fail fast 
   (CASSANDRA-1146)
 * use generation time to resolve node token reassignment disagreements
   (CASSANDRA-1118)
 * restructure the startup ordering of Gossiper and MessageService to avoid
   timing anomalies (CASSANDRA-1160)
 * detect incomplete commit log hearders (CASSANDRA-1119)
 * force anti-entropy service to stream files on the stream stage to avoid
   sending streams out of order (CASSANDRA-1169)
 * remove inactive stream managers after AES streams files (CASSANDRA-1169)
 * allow removing entire row through batch_mutate Deletion (CASSANDRA-1027)
 * add JMX metrics for row-level bloom filter false positives (CASSANDRA-1212)
 * added a redhat init script to contrib (CASSANDRA-1201)
 * use midpoint when bootstrapping a new machine into range with not
   much data yet instead of random token (CASSANDRA-1112)
 * kill server on OOM in executor stage as well as Thrift (CASSANDRA-1226)
 * remove opportunistic repairs, when two machines with overlapping replica
   responsibilities happen to finish major compactions of the same CF near
   the same time.  repairs are now fully manual (CASSANDRA-1190)
 * add ability to lower compaction priority (default is no change from 0.6.2)
   (CASSANDRA-1181)


0.6.2
 * fix contrib/word_count build. (CASSANDRA-992)
 * split CommitLogExecutorService into BatchCommitLogExecutorService and 
   PeriodicCommitLogExecutorService (CASSANDRA-1014)
 * add latency histograms to CFSMBean (CASSANDRA-1024)
 * make resolving timestamp ties deterministic by using value bytes
   as a tiebreaker (CASSANDRA-1039)
 * Add option to turn off Hinted Handoff (CASSANDRA-894)
 * fix windows startup (CASSANDRA-948)
 * make concurrent_reads, concurrent_writes configurable at runtime via JMX
   (CASSANDRA-1060)
 * disable GCInspector on non-Sun JVMs (CASSANDRA-1061)
 * fix tombstone handling in sstable rows with no other data (CASSANDRA-1063)
 * fix size of row in spanned index entries (CASSANDRA-1056)
 * install json2sstable, sstable2json, and sstablekeys to Debian package
 * StreamingService.StreamDestinations wouldn't empty itself after streaming
   finished (CASSANDRA-1076)
 * added Collections.shuffle(splits) before returning the splits in 
   ColumnFamilyInputFormat (CASSANDRA-1096)
 * do not recalculate cache capacity post-compaction if it's been manually 
   modified (CASSANDRA-1079)
 * better defaults for flush sorter + writer executor queue sizes
   (CASSANDRA-1100)
 * windows scripts for SSTableImport/Export (CASSANDRA-1051)
 * windows script for nodetool (CASSANDRA-1113)
 * expose PhiConvictThreshold (CASSANDRA-1053)
 * make repair of RF==1 a no-op (CASSANDRA-1090)
 * improve default JVM GC options (CASSANDRA-1014)
 * fix SlicePredicate serialization inside Hadoop jobs (CASSANDRA-1049)
 * close Thrift sockets in Hadoop ColumnFamilyRecordReader (CASSANDRA-1081)


0.6.1
 * fix NPE in sstable2json when no excluded keys are given (CASSANDRA-934)
 * keep the replica set constant throughout the read repair process
   (CASSANDRA-937)
 * allow querying getAllRanges with empty token list (CASSANDRA-933)
 * fix command line arguments inversion in clustertool (CASSANDRA-942)
 * fix race condition that could trigger a false-positive assertion
   during post-flush discard of old commitlog segments (CASSANDRA-936)
 * fix neighbor calculation for anti-entropy repair (CASSANDRA-924)
 * perform repair even for small entropy differences (CASSANDRA-924)
 * Use hostnames in CFInputFormat to allow Hadoop's naive string-based
   locality comparisons to work (CASSANDRA-955)
 * cache read-only BufferedRandomAccessFile length to avoid
   3 system calls per invocation (CASSANDRA-950)
 * nodes with IPv6 (and no IPv4) addresses could not join cluster
   (CASSANDRA-969)
 * Retrieve the correct number of undeleted columns, if any, from
   a supercolumn in a row that had been deleted previously (CASSANDRA-920)
 * fix index scans that cross the 2GB mmap boundaries for both mmap
   and standard i/o modes (CASSANDRA-866)
 * expose drain via nodetool (CASSANDRA-978)


0.6.0-RC1
 * JMX drain to flush memtables and run through commit log (CASSANDRA-880)
 * Bootstrapping can skip ranges under the right conditions (CASSANDRA-902)
 * fix merging row versions in range_slice for CL > ONE (CASSANDRA-884)
 * default write ConsistencyLeven chaned from ZERO to ONE
 * fix for index entries spanning mmap buffer boundaries (CASSANDRA-857)
 * use lexical comparison if time part of TimeUUIDs are the same 
   (CASSANDRA-907)
 * bound read, mutation, and response stages to fix possible OOM
   during log replay (CASSANDRA-885)
 * Use microseconds-since-epoch (UTC) in cli, instead of milliseconds
 * Treat batch_mutate Deletion with null supercolumn as "apply this predicate 
   to top level supercolumns" (CASSANDRA-834)
 * Streaming destination nodes do not update their JMX status (CASSANDRA-916)
 * Fix internal RPC timeout calculation (CASSANDRA-911)
 * Added Pig loadfunc to contrib/pig (CASSANDRA-910)


0.6.0-beta3
 * fix compaction bucketing bug (CASSANDRA-814)
 * update windows batch file (CASSANDRA-824)
 * deprecate KeysCachedFraction configuration directive in favor
   of KeysCached; move to unified-per-CF key cache (CASSANDRA-801)
 * add invalidateRowCache to ColumnFamilyStoreMBean (CASSANDRA-761)
 * send Handoff hints to natural locations to reduce load on
   remaining nodes in a failure scenario (CASSANDRA-822)
 * Add RowWarningThresholdInMB configuration option to warn before very 
   large rows get big enough to threaten node stability, and -x option to
   be able to remove them with sstable2json if the warning is unheeded
   until it's too late (CASSANDRA-843)
 * Add logging of GC activity (CASSANDRA-813)
 * fix ConcurrentModificationException in commitlog discard (CASSANDRA-853)
 * Fix hardcoded row count in Hadoop RecordReader (CASSANDRA-837)
 * Add a jmx status to the streaming service and change several DEBUG
   messages to INFO (CASSANDRA-845)
 * fix classpath in cassandra-cli.bat for Windows (CASSANDRA-858)
 * allow re-specifying host, port to cassandra-cli if invalid ones
   are first tried (CASSANDRA-867)
 * fix race condition handling rpc timeout in the coordinator
   (CASSANDRA-864)
 * Remove CalloutLocation and StagingFileDirectory from storage-conf files 
   since those settings are no longer used (CASSANDRA-878)
 * Parse a long from RowWarningThresholdInMB instead of an int (CASSANDRA-882)
 * Remove obsolete ControlPort code from DatabaseDescriptor (CASSANDRA-886)
 * move skipBytes side effect out of assert (CASSANDRA-899)
 * add "double getLoad" to StorageServiceMBean (CASSANDRA-898)
 * track row stats per CF at compaction time (CASSANDRA-870)
 * disallow CommitLogDirectory matching a DataFileDirectory (CASSANDRA-888)
 * default key cache size is 200k entries, changed from 10% (CASSANDRA-863)
 * add -Dcassandra-foreground=yes to cassandra.bat
 * exit if cluster name is changed unexpectedly (CASSANDRA-769)


0.6.0-beta1/beta2
 * add batch_mutate thrift command, deprecating batch_insert (CASSANDRA-336)
 * remove get_key_range Thrift API, deprecated in 0.5 (CASSANDRA-710)
 * add optional login() Thrift call for authentication (CASSANDRA-547)
 * support fat clients using gossiper and StorageProxy to perform
   replication in-process [jvm-only] (CASSANDRA-535)
 * support mmapped I/O for reads, on by default on 64bit JVMs 
   (CASSANDRA-408, CASSANDRA-669)
 * improve insert concurrency, particularly during Hinted Handoff
   (CASSANDRA-658)
 * faster network code (CASSANDRA-675)
 * stress.py moved to contrib (CASSANDRA-635)
 * row caching [must be explicitly enabled per-CF in config] (CASSANDRA-678)
 * present a useful measure of compaction progress in JMX (CASSANDRA-599)
 * add bin/sstablekeys (CASSNADRA-679)
 * add ConsistencyLevel.ANY (CASSANDRA-687)
 * make removetoken remove nodes from gossip entirely (CASSANDRA-644)
 * add ability to set cache sizes at runtime (CASSANDRA-708)
 * report latency and cache hit rate statistics with lifetime totals
   instead of average over the last minute (CASSANDRA-702)
 * support get_range_slice for RandomPartitioner (CASSANDRA-745)
 * per-keyspace replication factory and replication strategy (CASSANDRA-620)
 * track latency in microseconds (CASSANDRA-733)
 * add describe_ Thrift methods, deprecating get_string_property and 
   get_string_list_property
 * jmx interface for tracking operation mode and streams in general.
   (CASSANDRA-709)
 * keep memtables in sorted order to improve range query performance
   (CASSANDRA-799)
 * use while loop instead of recursion when trimming sstables compaction list 
   to avoid blowing stack in pathological cases (CASSANDRA-804)
 * basic Hadoop map/reduce support (CASSANDRA-342)


0.5.1
 * ensure all files for an sstable are streamed to the same directory.
   (CASSANDRA-716)
 * more accurate load estimate for bootstrapping (CASSANDRA-762)
 * tolerate dead or unavailable bootstrap target on write (CASSANDRA-731)
 * allow larger numbers of keys (> 140M) in a sstable bloom filter
   (CASSANDRA-790)
 * include jvm argument improvements from CASSANDRA-504 in debian package
 * change streaming chunk size to 32MB to accomodate Windows XP limitations
   (was 64MB) (CASSANDRA-795)
 * fix get_range_slice returning results in the wrong order (CASSANDRA-781)
 

0.5.0 final
 * avoid attempting to delete temporary bootstrap files twice (CASSANDRA-681)
 * fix bogus NaN in nodeprobe cfstats output (CASSANDRA-646)
 * provide a policy for dealing with single thread executors w/ a full queue
   (CASSANDRA-694)
 * optimize inner read in MessagingService, vastly improving multiple-node
   performance (CASSANDRA-675)
 * wait for table flush before streaming data back to a bootstrapping node.
   (CASSANDRA-696)
 * keep track of bootstrapping sources by table so that bootstrapping doesn't 
   give the indication of finishing early (CASSANDRA-673)


0.5.0 RC3
 * commit the correct version of the patch for CASSANDRA-663


0.5.0 RC2 (unreleased)
 * fix bugs in converting get_range_slice results to Thrift 
   (CASSANDRA-647, CASSANDRA-649)
 * expose java.util.concurrent.TimeoutException in StorageProxy methods
   (CASSANDRA-600)
 * TcpConnectionManager was holding on to disconnected connections, 
   giving the false indication they were being used. (CASSANDRA-651)
 * Remove duplicated write. (CASSANDRA-662)
 * Abort bootstrap if IP is already in the token ring (CASSANDRA-663)
 * increase default commitlog sync period, and wait for last sync to 
   finish before submitting another (CASSANDRA-668)


0.5.0 RC1
 * Fix potential NPE in get_range_slice (CASSANDRA-623)
 * add CRC32 to commitlog entries (CASSANDRA-605)
 * fix data streaming on windows (CASSANDRA-630)
 * GC compacted sstables after cleanup and compaction (CASSANDRA-621)
 * Speed up anti-entropy validation (CASSANDRA-629)
 * Fix anti-entropy assertion error (CASSANDRA-639)
 * Fix pending range conflicts when bootstapping or moving
   multiple nodes at once (CASSANDRA-603)
 * Handle obsolete gossip related to node movement in the case where
   one or more nodes is down when the movement occurs (CASSANDRA-572)
 * Include dead nodes in gossip to avoid a variety of problems
   and fix HH to removed nodes (CASSANDRA-634)
 * return an InvalidRequestException for mal-formed SlicePredicates
   (CASSANDRA-643)
 * fix bug determining closest neighbor for use in multiple datacenters
   (CASSANDRA-648)
 * Vast improvements in anticompaction speed (CASSANDRA-607)
 * Speed up log replay and writes by avoiding redundant serializations
   (CASSANDRA-652)


0.5.0 beta 2
 * Bootstrap improvements (several tickets)
 * add nodeprobe repair anti-entropy feature (CASSANDRA-193, CASSANDRA-520)
 * fix possibility of partition when many nodes restart at once
   in clusters with multiple seeds (CASSANDRA-150)
 * fix NPE in get_range_slice when no data is found (CASSANDRA-578)
 * fix potential NPE in hinted handoff (CASSANDRA-585)
 * fix cleanup of local "system" keyspace (CASSANDRA-576)
 * improve computation of cluster load balance (CASSANDRA-554)
 * added super column read/write, column count, and column/row delete to
   cassandra-cli (CASSANDRA-567, CASSANDRA-594)
 * fix returning live subcolumns of deleted supercolumns (CASSANDRA-583)
 * respect JAVA_HOME in bin/ scripts (several tickets)
 * add StorageService.initClient for fat clients on the JVM (CASSANDRA-535)
   (see contrib/client_only for an example of use)
 * make consistency_level functional in get_range_slice (CASSANDRA-568)
 * optimize key deserialization for RandomPartitioner (CASSANDRA-581)
 * avoid GCing tombstones except on major compaction (CASSANDRA-604)
 * increase failure conviction threshold, resulting in less nodes
   incorrectly (and temporarily) marked as down (CASSANDRA-610)
 * respect memtable thresholds during log replay (CASSANDRA-609)
 * support ConsistencyLevel.ALL on read (CASSANDRA-584)
 * add nodeprobe removetoken command (CASSANDRA-564)


0.5.0 beta
 * Allow multiple simultaneous flushes, improving flush throughput 
   on multicore systems (CASSANDRA-401)
 * Split up locks to improve write and read throughput on multicore systems
   (CASSANDRA-444, CASSANDRA-414)
 * More efficient use of memory during compaction (CASSANDRA-436)
 * autobootstrap option: when enabled, all non-seed nodes will attempt
   to bootstrap when started, until bootstrap successfully
   completes. -b option is removed.  (CASSANDRA-438)
 * Unless a token is manually specified in the configuration xml,
   a bootstraping node will use a token that gives it half the
   keys from the most-heavily-loaded node in the cluster,
   instead of generating a random token. 
   (CASSANDRA-385, CASSANDRA-517)
 * Miscellaneous bootstrap fixes (several tickets)
 * Ability to change a node's token even after it has data on it
   (CASSANDRA-541)
 * Ability to decommission a live node from the ring (CASSANDRA-435)
 * Semi-automatic loadbalancing via nodeprobe (CASSANDRA-192)
 * Add ability to set compaction thresholds at runtime via
   JMX / nodeprobe.  (CASSANDRA-465)
 * Add "comment" field to ColumnFamily definition. (CASSANDRA-481)
 * Additional JMX metrics (CASSANDRA-482)
 * JSON based export and import tools (several tickets)
 * Hinted Handoff fixes (several tickets)
 * Add key cache to improve read performance (CASSANDRA-423)
 * Simplified construction of custom ReplicationStrategy classes
   (CASSANDRA-497)
 * Graphical application (Swing) for ring integrity verification and 
   visualization was added to contrib (CASSANDRA-252)
 * Add DCQUORUM, DCQUORUMSYNC consistency levels and corresponding
   ReplicationStrategy / EndpointSnitch classes.  Experimental.
   (CASSANDRA-492)
 * Web client interface added to contrib (CASSANDRA-457)
 * More-efficient flush for Random, CollatedOPP partitioners 
   for normal writes (CASSANDRA-446) and bulk load (CASSANDRA-420)
 * Add MemtableFlushAfterMinutes, a global replacement for the old 
   per-CF FlushPeriodInMinutes setting (CASSANDRA-463)
 * optimizations to slice reading (CASSANDRA-350) and supercolumn
   queries (CASSANDRA-510)
 * force binding to given listenaddress for nodes with multiple
   interfaces (CASSANDRA-546)
 * stress.py benchmarking tool improvements (several tickets)
 * optimized replica placement code (CASSANDRA-525)
 * faster log replay on restart (CASSANDRA-539, CASSANDRA-540)
 * optimized local-node writes (CASSANDRA-558)
 * added get_range_slice, deprecating get_key_range (CASSANDRA-344)
 * expose TimedOutException to thrift (CASSANDRA-563)
 

0.4.2
 * Add validation disallowing null keys (CASSANDRA-486)
 * Fix race conditions in TCPConnectionManager (CASSANDRA-487)
 * Fix using non-utf8-aware comparison as a sanity check.
   (CASSANDRA-493)
 * Improve default garbage collector options (CASSANDRA-504)
 * Add "nodeprobe flush" (CASSANDRA-505)
 * remove NotFoundException from get_slice throws list (CASSANDRA-518)
 * fix get (not get_slice) of entire supercolumn (CASSANDRA-508)
 * fix null token during bootstrap (CASSANDRA-501)


0.4.1
 * Fix FlushPeriod columnfamily configuration regression
   (CASSANDRA-455)
 * Fix long column name support (CASSANDRA-460)
 * Fix for serializing a row that only contains tombstones
   (CASSANDRA-458)
 * Fix for discarding unneeded commitlog segments (CASSANDRA-459)
 * Add SnapshotBeforeCompaction configuration option (CASSANDRA-426)
 * Fix compaction abort under insufficient disk space (CASSANDRA-473)
 * Fix reading subcolumn slice from tombstoned CF (CASSANDRA-484)
 * Fix race condition in RVH causing occasional NPE (CASSANDRA-478)


0.4.0
 * fix get_key_range problems when a node is down (CASSANDRA-440)
   and add UnavailableException to more Thrift methods
 * Add example EndPointSnitch contrib code (several tickets)


0.4.0 RC2
 * fix SSTable generation clash during compaction (CASSANDRA-418)
 * reject method calls with null parameters (CASSANDRA-308)
 * properly order ranges in nodeprobe output (CASSANDRA-421)
 * fix logging of certain errors on executor threads (CASSANDRA-425)


0.4.0 RC1
 * Bootstrap feature is live; use -b on startup (several tickets)
 * Added multiget api (CASSANDRA-70)
 * fix Deadlock with SelectorManager.doProcess and TcpConnection.write
   (CASSANDRA-392)
 * remove key cache b/c of concurrency bugs in third-party
   CLHM library (CASSANDRA-405)
 * update non-major compaction logic to use two threshold values
   (CASSANDRA-407)
 * add periodic / batch commitlog sync modes (several tickets)
 * inline BatchMutation into batch_insert params (CASSANDRA-403)
 * allow setting the logging level at runtime via mbean (CASSANDRA-402)
 * change default comparator to BytesType (CASSANDRA-400)
 * add forwards-compatible ConsistencyLevel parameter to get_key_range
   (CASSANDRA-322)
 * r/m special case of blocking for local destination when writing with 
   ConsistencyLevel.ZERO (CASSANDRA-399)
 * Fixes to make BinaryMemtable [bulk load interface] useful (CASSANDRA-337);
   see contrib/bmt_example for an example of using it.
 * More JMX properties added (several tickets)
 * Thrift changes (several tickets)
    - Merged _super get methods with the normal ones; return values
      are now of ColumnOrSuperColumn.
    - Similarly, merged batch_insert_super into batch_insert.



0.4.0 beta
 * On-disk data format has changed to allow billions of keys/rows per
   node instead of only millions
 * Multi-keyspace support
 * Scan all sstables for all queries to avoid situations where
   different types of operation on the same ColumnFamily could
   disagree on what data was present
 * Snapshot support via JMX
 * Thrift API has changed a _lot_:
    - removed time-sorted CFs; instead, user-defined comparators
      may be defined on the column names, which are now byte arrays.
      Default comparators are provided for UTF8, Bytes, Ascii, Long (i64),
      and UUID types.
    - removed colon-delimited strings in thrift api in favor of explicit
      structs such as ColumnPath, ColumnParent, etc.  Also normalized
      thrift struct and argument naming.
    - Added columnFamily argument to get_key_range.
    - Change signature of get_slice to accept starting and ending
      columns as well as an offset.  (This allows use of indexes.)
      Added "ascending" flag to allow reasonably-efficient reverse
      scans as well.  Removed get_slice_by_range as redundant.
    - get_key_range operates on one CF at a time
    - changed `block` boolean on insert methods to ConsistencyLevel enum,
      with options of NONE, ONE, QUORUM, and ALL.
    - added similar consistency_level parameter to read methods
    - column-name-set slice with no names given now returns zero columns
      instead of all of them.  ("all" can run your server out of memory.
      use a range-based slice with a high max column count instead.)
 * Removed the web interface. Node information can now be obtained by 
   using the newly introduced nodeprobe utility.
 * More JMX stats
 * Remove magic values from internals (e.g. special key to indicate
   when to flush memtables)
 * Rename configuration "table" to "keyspace"
 * Moved to crash-only design; no more shutdown (just kill the process)
 * Lots of bug fixes

Full list of issues resolved in 0.4 is at https://issues.apache.org/jira/secure/IssueNavigator.jspa?reset=true&&pid=12310865&fixfor=12313862&resolution=1&sorter/field=issuekey&sorter/order=DESC


0.3.0 RC3
 * Fix potential deadlock under load in TCPConnection.
   (CASSANDRA-220)


0.3.0 RC2
 * Fix possible data loss when server is stopped after replaying
   log but before new inserts force memtable flush.
   (CASSANDRA-204)
 * Added BUGS file


0.3.0 RC1
 * Range queries on keys, including user-defined key collation
 * Remove support
 * Workarounds for a weird bug in JDK select/register that seems
   particularly common on VM environments. Cassandra should deploy
   fine on EC2 now
 * Much improved infrastructure: the beginnings of a decent test suite
   ("ant test" for unit tests; "nosetests" for system tests), code
   coverage reporting, etc.
 * Expanded node status reporting via JMX
 * Improved error reporting/logging on both server and client
 * Reduced memory footprint in default configuration
 * Combined blocking and non-blocking versions of insert APIs
 * Added FlushPeriodInMinutes configuration parameter to force
   flushing of infrequently-updated ColumnFamilies<|MERGE_RESOLUTION|>--- conflicted
+++ resolved
@@ -1,4 +1,3 @@
-<<<<<<< HEAD
 2.1
  * change logging from log4j to logback (CASSANDRA-5883)
  * switch to LZ4 compression for internode communication (CASSANDRA-5887)
@@ -7,10 +6,7 @@
  * Remove leveled json manifest migration code (CASSANDRA-5996)
 
 
-2.0.2
-=======
 2.0.1
->>>>>>> 023b55f3
  * Improve memory use defaults (CASSANDRA-5069)
  * Make ThriftServer more easlly extensible (CASSANDRA-6058)
  * Remove Hadoop dependency from ITransportFactory (CASSANDRA-6062)

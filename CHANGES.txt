<<<<<<< HEAD
3.8
 * Switch counter shards' clock to timestamps (CASSANDRA-9811)
 * Introduce HdrHistogram and response/service/wait separation to stress tool (CASSANDRA-11853)
 * entry-weighers in QueryProcessor should respect partitionKeyBindIndexes field (CASSANDRA-11718)
 * Support older ant versions (CASSANDRA-11807)
 * Estimate compressed on disk size when deciding if sstable size limit reached (CASSANDRA-11623)
 * cassandra-stress profiles should support case sensitive schemas (CASSANDRA-11546)
 * Remove DatabaseDescriptor dependency from FileUtils (CASSANDRA-11578)
 * Faster streaming (CASSANDRA-9766)
 * Add prepared query parameter to trace for "Execute CQL3 prepared query" session (CASSANDRA-11425)
 * Add repaired percentage metric (CASSANDRA-11503)


3.7
 * Support multiple folders for user defined compaction tasks (CASSANDRA-11765)
 * Fix race in CompactionStrategyManager's pause/resume (CASSANDRA-11922)
Merged from 3.0:
=======
3.0.8
 * Add TimeWindowCompactionStrategy (CASSANDRA-9666)


3.0.7
>>>>>>> 6c867f00
 * Fix legacy serialization of Thrift-generated non-compound range tombstones
   when communicating with 2.x nodes (CASSANDRA-11930)
 * Fix Directories instantiations where CFS.initialDirectories should be used (CASSANDRA-11849)
 * Avoid referencing DatabaseDescriptor in AbstractType (CASSANDRA-11912)
 * Don't use static dataDirectories field in Directories instances (CASSANDRA-11647)
 * Fix sstables not being protected from removal during index build (CASSANDRA-11905)
 * cqlsh: Suppress stack trace from Read/WriteFailures (CASSANDRA-11032)
 * Remove unneeded code to repair index summaries that have
   been improperly down-sampled (CASSANDRA-11127)
 * Avoid WriteTimeoutExceptions during commit log replay due to materialized
   view lock contention (CASSANDRA-11891)
 * Prevent OOM failures on SSTable corruption, improve tests for corruption detection (CASSANDRA-9530)
 * Use CFS.initialDirectories when clearing snapshots (CASSANDRA-11705)
 * Allow compaction strategies to disable early open (CASSANDRA-11754)
 * Refactor Materialized View code (CASSANDRA-11475)
 * Update Java Driver (CASSANDRA-11615)
Merged from 2.2:
 * Persist local metadata earlier in startup sequence (CASSANDRA-11742)
 * cqlsh: fix tab completion for case-sensitive identifiers (CASSANDRA-11664)
 * Avoid showing estimated key as -1 in tablestats (CASSANDRA-11587)
 * Fix possible race condition in CommitLog.recover (CASSANDRA-11743)
 * Enable client encryption in sstableloader with cli options (CASSANDRA-11708)
 * Possible memory leak in NIODataInputStream (CASSANDRA-11867)
 * Add seconds to cqlsh tracing session duration (CASSANDRA-11753)
 * Fix commit log replay after out-of-order flush completion (CASSANDRA-9669)
 * Prohibit Reversed Counter type as part of the PK (CASSANDRA-9395)
 * cqlsh: correctly handle non-ascii chars in error messages (CASSANDRA-11626)
Merged from 2.1:
 * Run CommitLog tests with different compression settings (CASSANDRA-9039)
 * cqlsh: apply current keyspace to source command (CASSANDRA-11152)
 * Clear out parent repair session if repair coordinator dies (CASSANDRA-11824)
 * Set default streaming_socket_timeout_in_ms to 24 hours (CASSANDRA-11840)
 * Do not consider local node a valid source during replace (CASSANDRA-11848)
 * Add message dropped tasks to nodetool netstats (CASSANDRA-11855)
 * Avoid holding SSTableReaders for duration of incremental repair (CASSANDRA-11739)


3.6
 * Correctly migrate schema for frozen UDTs during 2.x -> 3.x upgrades
   (does not affect any released versions) (CASSANDRA-11613)
 * Allow server startup if JMX is configured directly (CASSANDRA-11725)
 * Prevent direct memory OOM on buffer pool allocations (CASSANDRA-11710)
 * Enhanced Compaction Logging (CASSANDRA-10805)
 * Make prepared statement cache size configurable (CASSANDRA-11555)
 * Integrated JMX authentication and authorization (CASSANDRA-10091)
 * Add units to stress ouput (CASSANDRA-11352)
 * Fix PER PARTITION LIMIT for single and multi partitions queries (CASSANDRA-11603)
 * Add uncompressed chunk cache for RandomAccessReader (CASSANDRA-5863)
 * Clarify ClusteringPrefix hierarchy (CASSANDRA-11213)
 * Always perform collision check before joining ring (CASSANDRA-10134)
 * SSTableWriter output discrepancy (CASSANDRA-11646)
 * Fix potential timeout in NativeTransportService.testConcurrentDestroys (CASSANDRA-10756)
 * Support large partitions on the 3.0 sstable format (CASSANDRA-11206,11763)
 * Add support to rebuild from specific range (CASSANDRA-10406)
 * Optimize the overlapping lookup by calculating all the
   bounds in advance (CASSANDRA-11571)
 * Support json/yaml output in noetool tablestats (CASSANDRA-5977)
 * (stress) Add datacenter option to -node options (CASSANDRA-11591)
 * Fix handling of empty slices (CASSANDRA-11513)
 * Make number of cores used by cqlsh COPY visible to testing code (CASSANDRA-11437)
 * Allow filtering on clustering columns for queries without secondary indexes (CASSANDRA-11310)
 * Refactor Restriction hierarchy (CASSANDRA-11354)
 * Eliminate allocations in R/W path (CASSANDRA-11421)
 * Update Netty to 4.0.36 (CASSANDRA-11567)
 * Fix PER PARTITION LIMIT for queries requiring post-query ordering (CASSANDRA-11556)
 * Allow instantiation of UDTs and tuples in UDFs (CASSANDRA-10818)
 * Support UDT in CQLSSTableWriter (CASSANDRA-10624)
 * Support for non-frozen user-defined types, updating
   individual fields of user-defined types (CASSANDRA-7423)
 * Make LZ4 compression level configurable (CASSANDRA-11051)
 * Allow per-partition LIMIT clause in CQL (CASSANDRA-7017)
 * Make custom filtering more extensible with UserExpression (CASSANDRA-11295)
 * Improve field-checking and error reporting in cassandra.yaml (CASSANDRA-10649)
 * Print CAS stats in nodetool proxyhistograms (CASSANDRA-11507)
 * More user friendly error when providing an invalid token to nodetool (CASSANDRA-9348)
 * Add static column support to SASI index (CASSANDRA-11183)
 * Support EQ/PREFIX queries in SASI CONTAINS mode without tokenization (CASSANDRA-11434)
 * Support LIKE operator in prepared statements (CASSANDRA-11456)
 * Add a command to see if a Materialized View has finished building (CASSANDRA-9967)
 * Log endpoint and port associated with streaming operation (CASSANDRA-8777)
 * Print sensible units for all log messages (CASSANDRA-9692)
 * Upgrade Netty to version 4.0.34 (CASSANDRA-11096)
 * Break the CQL grammar into separate Parser and Lexer (CASSANDRA-11372)
 * Compress only inter-dc traffic by default (CASSANDRA-8888)
 * Add metrics to track write amplification (CASSANDRA-11420)
 * cassandra-stress: cannot handle "value-less" tables (CASSANDRA-7739)
 * Add/drop multiple columns in one ALTER TABLE statement (CASSANDRA-10411)
 * Add require_endpoint_verification opt for internode encryption (CASSANDRA-9220)
 * Add auto import java.util for UDF code block (CASSANDRA-11392)
 * Add --hex-format option to nodetool getsstables (CASSANDRA-11337)
 * sstablemetadata should print sstable min/max token (CASSANDRA-7159)
 * Do not wrap CassandraException in TriggerExecutor (CASSANDRA-9421)
 * COPY TO should have higher double precision (CASSANDRA-11255)
 * Stress should exit with non-zero status after failure (CASSANDRA-10340)
 * Add client to cqlsh SHOW_SESSION (CASSANDRA-8958)
 * Fix nodetool tablestats keyspace level metrics (CASSANDRA-11226)
 * Store repair options in parent_repair_history (CASSANDRA-11244)
 * Print current leveling in sstableofflinerelevel (CASSANDRA-9588)
 * Change repair message for keyspaces with RF 1 (CASSANDRA-11203)
 * Remove hard-coded SSL cipher suites and protocols (CASSANDRA-10508)
 * Improve concurrency in CompactionStrategyManager (CASSANDRA-10099)
 * (cqlsh) interpret CQL type for formatting blobs (CASSANDRA-11274)
 * Refuse to start and print txn log information in case of disk
   corruption (CASSANDRA-10112)
 * Resolve some eclipse-warnings (CASSANDRA-11086)
 * (cqlsh) Show static columns in a different color (CASSANDRA-11059)
 * Allow to remove TTLs on table with default_time_to_live (CASSANDRA-11207)
Merged from 3.0:
 * Disallow creating view with a static column (CASSANDRA-11602)
 * Reduce the amount of object allocations caused by the getFunctions methods (CASSANDRA-11593)
 * Potential error replaying commitlog with smallint/tinyint/date/time types (CASSANDRA-11618)
 * Fix queries with filtering on counter columns (CASSANDRA-11629)
 * Improve tombstone printing in sstabledump (CASSANDRA-11655)
 * Fix paging for range queries where all clustering columns are specified (CASSANDRA-11669)
 * Don't require HEAP_NEW_SIZE to be set when using G1 (CASSANDRA-11600)
 * Fix sstabledump not showing cells after tombstone marker (CASSANDRA-11654)
 * Ignore all LocalStrategy keyspaces for streaming and other related
   operations (CASSANDRA-11627)
 * Ensure columnfilter covers indexed columns for thrift 2i queries (CASSANDRA-11523)
 * Only open one sstable scanner per sstable (CASSANDRA-11412)
 * Option to specify ProtocolVersion in cassandra-stress (CASSANDRA-11410)
 * ArithmeticException in avgFunctionForDecimal (CASSANDRA-11485)
 * LogAwareFileLister should only use OLD sstable files in current folder to determine disk consistency (CASSANDRA-11470)
 * Notify indexers of expired rows during compaction (CASSANDRA-11329)
 * Properly respond with ProtocolError when a v1/v2 native protocol
   header is received (CASSANDRA-11464)
 * Validate that num_tokens and initial_token are consistent with one another (CASSANDRA-10120)
Merged from 2.2:
 * Exit JVM if JMX server fails to startup (CASSANDRA-11540)
 * Produce a heap dump when exiting on OOM (CASSANDRA-9861)
 * Restore ability to filter on clustering columns when using a 2i (CASSANDRA-11510)
 * JSON datetime formatting needs timezone (CASSANDRA-11137)
 * Fix is_dense recalculation for Thrift-updated tables (CASSANDRA-11502)
 * Remove unnescessary file existence check during anticompaction (CASSANDRA-11660)
 * Add missing files to debian packages (CASSANDRA-11642)
 * Avoid calling Iterables::concat in loops during ModificationStatement::getFunctions (CASSANDRA-11621)
 * cqlsh: COPY FROM should use regular inserts for single statement batches and
   report errors correctly if workers processes crash on initialization (CASSANDRA-11474)
 * Always close cluster with connection in CqlRecordWriter (CASSANDRA-11553)
 * Allow only DISTINCT queries with partition keys restrictions (CASSANDRA-11339)
 * CqlConfigHelper no longer requires both a keystore and truststore to work (CASSANDRA-11532)
 * Make deprecated repair methods backward-compatible with previous notification service (CASSANDRA-11430)
 * IncomingStreamingConnection version check message wrong (CASSANDRA-11462)
Merged from 2.1:
 * Add option to disable use of severity in DynamicEndpointSnitch (CASSANDRA-11737)
 * cqlsh COPY FROM fails for null values with non-prepared statements (CASSANDRA-11631)
 * Make cython optional in pylib/setup.py (CASSANDRA-11630)
 * Change order of directory searching for cassandra.in.sh to favor local one (CASSANDRA-11628)
 * cqlsh COPY FROM fails with []{} chars in UDT/tuple fields/values (CASSANDRA-11633)
 * clqsh: COPY FROM throws TypeError with Cython extensions enabled (CASSANDRA-11574)
 * cqlsh: COPY FROM ignores NULL values in conversion (CASSANDRA-11549)
 * Validate levels when building LeveledScanner to avoid overlaps with orphaned sstables (CASSANDRA-9935)


3.5
 * StaticTokenTreeBuilder should respect posibility of duplicate tokens (CASSANDRA-11525)
 * Correctly fix potential assertion error during compaction (CASSANDRA-11353)
 * Avoid index segment stitching in RAM which lead to OOM on big SSTable files (CASSANDRA-11383)
 * Fix clustering and row filters for LIKE queries on clustering columns (CASSANDRA-11397)
Merged from 3.0:
 * Fix rare NPE on schema upgrade from 2.x to 3.x (CASSANDRA-10943)
 * Improve backoff policy for cqlsh COPY FROM (CASSANDRA-11320)
 * Improve IF NOT EXISTS check in CREATE INDEX (CASSANDRA-11131)
 * Upgrade ohc to 0.4.3
 * Enable SO_REUSEADDR for JMX RMI server sockets (CASSANDRA-11093)
 * Allocate merkletrees with the correct size (CASSANDRA-11390)
 * Support streaming pre-3.0 sstables (CASSANDRA-10990)
 * Add backpressure to compressed or encrypted commit log (CASSANDRA-10971)
 * SSTableExport supports secondary index tables (CASSANDRA-11330)
 * Fix sstabledump to include missing info in debug output (CASSANDRA-11321)
 * Establish and implement canonical bulk reading workload(s) (CASSANDRA-10331)
 * Fix paging for IN queries on tables without clustering columns (CASSANDRA-11208)
 * Remove recursive call from CompositesSearcher (CASSANDRA-11304)
 * Fix filtering on non-primary key columns for queries without index (CASSANDRA-6377)
 * Fix sstableloader fail when using materialized view (CASSANDRA-11275)
Merged from 2.2:
 * DatabaseDescriptor should log stacktrace in case of Eception during seed provider creation (CASSANDRA-11312)
 * Use canonical path for directory in SSTable descriptor (CASSANDRA-10587)
 * Add cassandra-stress keystore option (CASSANDRA-9325)
 * Dont mark sstables as repairing with sub range repairs (CASSANDRA-11451)
 * Notify when sstables change after cancelling compaction (CASSANDRA-11373)
 * cqlsh: COPY FROM should check that explicit column names are valid (CASSANDRA-11333)
 * Add -Dcassandra.start_gossip startup option (CASSANDRA-10809)
 * Fix UTF8Validator.validate() for modified UTF-8 (CASSANDRA-10748)
 * Clarify that now() function is calculated on the coordinator node in CQL documentation (CASSANDRA-10900)
 * Fix bloom filter sizing with LCS (CASSANDRA-11344)
 * (cqlsh) Fix error when result is 0 rows with EXPAND ON (CASSANDRA-11092)
 * Add missing newline at end of bin/cqlsh (CASSANDRA-11325)
 * Unresolved hostname leads to replace being ignored (CASSANDRA-11210)
 * Only log yaml config once, at startup (CASSANDRA-11217)
 * Reference leak with parallel repairs on the same table (CASSANDRA-11215)
Merged from 2.1:
 * Add a -j parameter to scrub/cleanup/upgradesstables to state how
   many threads to use (CASSANDRA-11179)
 * COPY FROM on large datasets: fix progress report and debug performance (CASSANDRA-11053)
 * InvalidateKeys should have a weak ref to key cache (CASSANDRA-11176)


3.4
 * (cqlsh) add cqlshrc option to always connect using ssl (CASSANDRA-10458)
 * Cleanup a few resource warnings (CASSANDRA-11085)
 * Allow custom tracing implementations (CASSANDRA-10392)
 * Extract LoaderOptions to be able to be used from outside (CASSANDRA-10637)
 * fix OnDiskIndexTest to properly treat empty ranges (CASSANDRA-11205)
 * fix TrackerTest to handle new notifications (CASSANDRA-11178)
 * add SASI validation for partitioner and complex columns (CASSANDRA-11169)
 * Add caching of encrypted credentials in PasswordAuthenticator (CASSANDRA-7715)
 * fix SASI memtable switching on flush (CASSANDRA-11159)
 * Remove duplicate offline compaction tracking (CASSANDRA-11148)
 * fix EQ semantics of analyzed SASI indexes (CASSANDRA-11130)
 * Support long name output for nodetool commands (CASSANDRA-7950)
 * Encrypted hints (CASSANDRA-11040)
 * SASI index options validation (CASSANDRA-11136)
 * Optimize disk seek using min/max column name meta data when the LIMIT clause is used
   (CASSANDRA-8180)
 * Add LIKE support to CQL3 (CASSANDRA-11067)
 * Generic Java UDF types (CASSANDRA-10819)
 * cqlsh: Include sub-second precision in timestamps by default (CASSANDRA-10428)
 * Set javac encoding to utf-8 (CASSANDRA-11077)
 * Integrate SASI index into Cassandra (CASSANDRA-10661)
 * Add --skip-flush option to nodetool snapshot
 * Skip values for non-queried columns (CASSANDRA-10657)
 * Add support for secondary indexes on static columns (CASSANDRA-8103)
 * CommitLogUpgradeTestMaker creates broken commit logs (CASSANDRA-11051)
 * Add metric for number of dropped mutations (CASSANDRA-10866)
 * Simplify row cache invalidation code (CASSANDRA-10396)
 * Support user-defined compaction through nodetool (CASSANDRA-10660)
 * Stripe view locks by key and table ID to reduce contention (CASSANDRA-10981)
 * Add nodetool gettimeout and settimeout commands (CASSANDRA-10953)
 * Add 3.0 metadata to sstablemetadata output (CASSANDRA-10838)
Merged from 3.0:
 * MV should only query complex columns included in the view (CASSANDRA-11069)
 * Failed aggregate creation breaks server permanently (CASSANDRA-11064)
 * Add sstabledump tool (CASSANDRA-7464)
 * Introduce backpressure for hints (CASSANDRA-10972)
 * Fix ClusteringPrefix not being able to read tombstone range boundaries (CASSANDRA-11158)
 * Prevent logging in sandboxed state (CASSANDRA-11033)
 * Disallow drop/alter operations of UDTs used by UDAs (CASSANDRA-10721)
 * Add query time validation method on Index (CASSANDRA-11043)
 * Avoid potential AssertionError in mixed version cluster (CASSANDRA-11128)
 * Properly handle hinted handoff after topology changes (CASSANDRA-5902)
 * AssertionError when listing sstable files on inconsistent disk state (CASSANDRA-11156)
 * Fix wrong rack counting and invalid conditions check for TokenAllocation
   (CASSANDRA-11139)
 * Avoid creating empty hint files (CASSANDRA-11090)
 * Fix leak detection strong reference loop using weak reference (CASSANDRA-11120)
 * Configurie BatchlogManager to stop delayed tasks on shutdown (CASSANDRA-11062)
 * Hadoop integration is incompatible with Cassandra Driver 3.0.0 (CASSANDRA-11001)
 * Add dropped_columns to the list of schema table so it gets handled
   properly (CASSANDRA-11050)
 * Fix NPE when using forceRepairRangeAsync without DC (CASSANDRA-11239)
Merged from 2.2:
 * Preserve order for preferred SSL cipher suites (CASSANDRA-11164)
 * Range.compareTo() violates the contract of Comparable (CASSANDRA-11216)
 * Avoid NPE when serializing ErrorMessage with null message (CASSANDRA-11167)
 * Replacing an aggregate with a new version doesn't reset INITCOND (CASSANDRA-10840)
 * (cqlsh) cqlsh cannot be called through symlink (CASSANDRA-11037)
 * fix ohc and java-driver pom dependencies in build.xml (CASSANDRA-10793)
 * Protect from keyspace dropped during repair (CASSANDRA-11065)
 * Handle adding fields to a UDT in SELECT JSON and toJson() (CASSANDRA-11146)
 * Better error message for cleanup (CASSANDRA-10991)
 * cqlsh pg-style-strings broken if line ends with ';' (CASSANDRA-11123)
 * Always persist upsampled index summaries (CASSANDRA-10512)
 * (cqlsh) Fix inconsistent auto-complete (CASSANDRA-10733)
 * Make SELECT JSON and toJson() threadsafe (CASSANDRA-11048)
 * Fix SELECT on tuple relations for mixed ASC/DESC clustering order (CASSANDRA-7281)
 * Use cloned TokenMetadata in size estimates to avoid race against membership check
   (CASSANDRA-10736)
 * (cqlsh) Support utf-8/cp65001 encoding on Windows (CASSANDRA-11030)
 * Fix paging on DISTINCT queries repeats result when first row in partition changes
   (CASSANDRA-10010)
 * (cqlsh) Support timezone conversion using pytz (CASSANDRA-10397)
 * cqlsh: change default encoding to UTF-8 (CASSANDRA-11124)
Merged from 2.1:
 * Checking if an unlogged batch is local is inefficient (CASSANDRA-11529)
 * Fix out-of-space error treatment in memtable flushing (CASSANDRA-11448).
 * Don't do defragmentation if reading from repaired sstables (CASSANDRA-10342)
 * Fix streaming_socket_timeout_in_ms not enforced (CASSANDRA-11286)
 * Avoid dropping message too quickly due to missing unit conversion (CASSANDRA-11302)
 * Don't remove FailureDetector history on removeEndpoint (CASSANDRA-10371)
 * Only notify if repair status changed (CASSANDRA-11172)
 * Use logback setting for 'cassandra -v' command (CASSANDRA-10767)
 * Fix sstableloader to unthrottle streaming by default (CASSANDRA-9714)
 * Fix incorrect warning in 'nodetool status' (CASSANDRA-10176)
 * Properly release sstable ref when doing offline scrub (CASSANDRA-10697)
 * Improve nodetool status performance for large cluster (CASSANDRA-7238)
 * Gossiper#isEnabled is not thread safe (CASSANDRA-11116)
 * Avoid major compaction mixing repaired and unrepaired sstables in DTCS (CASSANDRA-11113)
 * Make it clear what DTCS timestamp_resolution is used for (CASSANDRA-11041)
 * (cqlsh) Display milliseconds when datetime overflows (CASSANDRA-10625)


3.3
 * Avoid infinite loop if owned range is smaller than number of
   data dirs (CASSANDRA-11034)
 * Avoid bootstrap hanging when existing nodes have no data to stream (CASSANDRA-11010)
Merged from 3.0:
 * Remove double initialization of newly added tables (CASSANDRA-11027)
 * Filter keys searcher results by target range (CASSANDRA-11104)
 * Fix deserialization of legacy read commands (CASSANDRA-11087)
 * Fix incorrect computation of deletion time in sstable metadata (CASSANDRA-11102)
 * Avoid memory leak when collecting sstable metadata (CASSANDRA-11026)
 * Mutations do not block for completion under view lock contention (CASSANDRA-10779)
 * Invalidate legacy schema tables when unloading them (CASSANDRA-11071)
 * (cqlsh) handle INSERT and UPDATE statements with LWT conditions correctly
   (CASSANDRA-11003)
 * Fix DISTINCT queries in mixed version clusters (CASSANDRA-10762)
 * Migrate build status for indexes along with legacy schema (CASSANDRA-11046)
 * Ensure SSTables for legacy KEYS indexes can be read (CASSANDRA-11045)
 * Added support for IBM zSystems architecture (CASSANDRA-11054)
 * Update CQL documentation (CASSANDRA-10899)
 * Check the column name, not cell name, for dropped columns when reading
   legacy sstables (CASSANDRA-11018)
 * Don't attempt to index clustering values of static rows (CASSANDRA-11021)
 * Remove checksum files after replaying hints (CASSANDRA-10947)
 * Support passing base table metadata to custom 2i validation (CASSANDRA-10924)
 * Ensure stale index entries are purged during reads (CASSANDRA-11013)
 * (cqlsh) Also apply --connect-timeout to control connection
   timeout (CASSANDRA-10959)
 * Fix AssertionError when removing from list using UPDATE (CASSANDRA-10954)
 * Fix UnsupportedOperationException when reading old sstable with range
   tombstone (CASSANDRA-10743)
 * MV should use the maximum timestamp of the primary key (CASSANDRA-10910)
 * Fix potential assertion error during compaction (CASSANDRA-10944)
Merged from 2.2:
 * maxPurgeableTimestamp needs to check memtables too (CASSANDRA-9949)
 * Apply change to compaction throughput in real time (CASSANDRA-10025)
 * (cqlsh) encode input correctly when saving history
 * Fix potential NPE on ORDER BY queries with IN (CASSANDRA-10955)
 * Start L0 STCS-compactions even if there is a L0 -> L1 compaction
   going (CASSANDRA-10979)
 * Make UUID LSB unique per process (CASSANDRA-7925)
 * Avoid NPE when performing sstable tasks (scrub etc.) (CASSANDRA-10980)
 * Make sure client gets tombstone overwhelmed warning (CASSANDRA-9465)
 * Fix error streaming section more than 2GB (CASSANDRA-10961)
 * Histogram buckets exposed in jmx are sorted incorrectly (CASSANDRA-10975)
 * Enable GC logging by default (CASSANDRA-10140)
 * Optimize pending range computation (CASSANDRA-9258)
 * Skip commit log and saved cache directories in SSTable version startup check (CASSANDRA-10902)
 * drop/alter user should be case sensitive (CASSANDRA-10817)
Merged from 2.1:
 * test_bulk_round_trip_blogposts is failing occasionally (CASSANDRA-10938)
 * Fix isJoined return true only after becoming cluster member (CASANDRA-11007)
 * Fix bad gossip generation seen in long-running clusters (CASSANDRA-10969)
 * Avoid NPE when incremental repair fails (CASSANDRA-10909)
 * Unmark sstables compacting once they are done in cleanup/scrub/upgradesstables (CASSANDRA-10829)
 * Allow simultaneous bootstrapping with strict consistency when no vnodes are used (CASSANDRA-11005)
 * Log a message when major compaction does not result in a single file (CASSANDRA-10847)
 * (cqlsh) fix cqlsh_copy_tests when vnodes are disabled (CASSANDRA-10997)
 * (cqlsh) Add request timeout option to cqlsh (CASSANDRA-10686)
 * Avoid AssertionError while submitting hint with LWT (CASSANDRA-10477)
 * If CompactionMetadata is not in stats file, use index summary instead (CASSANDRA-10676)
 * Retry sending gossip syn multiple times during shadow round (CASSANDRA-8072)
 * Fix pending range calculation during moves (CASSANDRA-10887)
 * Sane default (200Mbps) for inter-DC streaming througput (CASSANDRA-8708)



3.2
 * Make sure tokens don't exist in several data directories (CASSANDRA-6696)
 * Add requireAuthorization method to IAuthorizer (CASSANDRA-10852)
 * Move static JVM options to conf/jvm.options file (CASSANDRA-10494)
 * Fix CassandraVersion to accept x.y version string (CASSANDRA-10931)
 * Add forceUserDefinedCleanup to allow more flexible cleanup (CASSANDRA-10708)
 * (cqlsh) allow setting TTL with COPY (CASSANDRA-9494)
 * Fix counting of received sstables in streaming (CASSANDRA-10949)
 * Implement hints compression (CASSANDRA-9428)
 * Fix potential assertion error when reading static columns (CASSANDRA-10903)
 * Fix EstimatedHistogram creation in nodetool tablehistograms (CASSANDRA-10859)
 * Establish bootstrap stream sessions sequentially (CASSANDRA-6992)
 * Sort compactionhistory output by timestamp (CASSANDRA-10464)
 * More efficient BTree removal (CASSANDRA-9991)
 * Make tablehistograms accept the same syntax as tablestats (CASSANDRA-10149)
 * Group pending compactions based on table (CASSANDRA-10718)
 * Add compressor name in sstablemetadata output (CASSANDRA-9879)
 * Fix type casting for counter columns (CASSANDRA-10824)
 * Prevent running Cassandra as root (CASSANDRA-8142)
 * bound maximum in-flight commit log replay mutation bytes to 64 megabytes (CASSANDRA-8639)
 * Normalize all scripts (CASSANDRA-10679)
 * Make compression ratio much more accurate (CASSANDRA-10225)
 * Optimize building of Clustering object when only one is created (CASSANDRA-10409)
 * Make index building pluggable (CASSANDRA-10681)
 * Add sstable flush observer (CASSANDRA-10678)
 * Improve NTS endpoints calculation (CASSANDRA-10200)
 * Improve performance of the folderSize function (CASSANDRA-10677)
 * Add support for type casting in selection clause (CASSANDRA-10310)
 * Added graphing option to cassandra-stress (CASSANDRA-7918)
 * Abort in-progress queries that time out (CASSANDRA-7392)
 * Add transparent data encryption core classes (CASSANDRA-9945)
Merged from 3.0:
 * Better handling of SSL connection errors inter-node (CASSANDRA-10816)
 * Avoid NoSuchElementException when executing empty batch (CASSANDRA-10711)
 * Avoid building PartitionUpdate in toString (CASSANDRA-10897)
 * Reduce heap spent when receiving many SSTables (CASSANDRA-10797)
 * Add back support for 3rd party auth providers to bulk loader (CASSANDRA-10873)
 * Eliminate the dependency on jgrapht for UDT resolution (CASSANDRA-10653)
 * (Hadoop) Close Clusters and Sessions in Hadoop Input/Output classes (CASSANDRA-10837)
 * Fix sstableloader not working with upper case keyspace name (CASSANDRA-10806)
Merged from 2.2:
 * jemalloc detection fails due to quoting issues in regexv (CASSANDRA-10946)
 * (cqlsh) show correct column names for empty result sets (CASSANDRA-9813)
 * Add new types to Stress (CASSANDRA-9556)
 * Add property to allow listening on broadcast interface (CASSANDRA-9748)
Merged from 2.1:
 * Match cassandra-loader options in COPY FROM (CASSANDRA-9303)
 * Fix binding to any address in CqlBulkRecordWriter (CASSANDRA-9309)
 * cqlsh fails to decode utf-8 characters for text typed columns (CASSANDRA-10875)
 * Log error when stream session fails (CASSANDRA-9294)
 * Fix bugs in commit log archiving startup behavior (CASSANDRA-10593)
 * (cqlsh) further optimise COPY FROM (CASSANDRA-9302)
 * Allow CREATE TABLE WITH ID (CASSANDRA-9179)
 * Make Stress compiles within eclipse (CASSANDRA-10807)
 * Cassandra Daemon should print JVM arguments (CASSANDRA-10764)
 * Allow cancellation of index summary redistribution (CASSANDRA-8805)


3.1.1
Merged from 3.0:
  * Fix upgrade data loss due to range tombstone deleting more data than then should
    (CASSANDRA-10822)


3.1
Merged from 3.0:
 * Avoid MV race during node decommission (CASSANDRA-10674)
 * Disable reloading of GossipingPropertyFileSnitch (CASSANDRA-9474)
 * Handle single-column deletions correction in materialized views
   when the column is part of the view primary key (CASSANDRA-10796)
 * Fix issue with datadir migration on upgrade (CASSANDRA-10788)
 * Fix bug with range tombstones on reverse queries and test coverage for
   AbstractBTreePartition (CASSANDRA-10059)
 * Remove 64k limit on collection elements (CASSANDRA-10374)
 * Remove unclear Indexer.indexes() method (CASSANDRA-10690)
 * Fix NPE on stream read error (CASSANDRA-10771)
 * Normalize cqlsh DESC output (CASSANDRA-10431)
 * Rejects partition range deletions when columns are specified (CASSANDRA-10739)
 * Fix error when saving cached key for old format sstable (CASSANDRA-10778)
 * Invalidate prepared statements on DROP INDEX (CASSANDRA-10758)
 * Fix SELECT statement with IN restrictions on partition key,
   ORDER BY and LIMIT (CASSANDRA-10729)
 * Improve stress performance over 1k threads (CASSANDRA-7217)
 * Wait for migration responses to complete before bootstrapping (CASSANDRA-10731)
 * Unable to create a function with argument of type Inet (CASSANDRA-10741)
 * Fix backward incompatibiliy in CqlInputFormat (CASSANDRA-10717)
 * Correctly preserve deletion info on updated rows when notifying indexers
   of single-row deletions (CASSANDRA-10694)
 * Notify indexers of partition delete during cleanup (CASSANDRA-10685)
 * Keep the file open in trySkipCache (CASSANDRA-10669)
 * Updated trigger example (CASSANDRA-10257)
Merged from 2.2:
 * Verify tables in pseudo-system keyspaces at startup (CASSANDRA-10761)
 * Fix IllegalArgumentException in DataOutputBuffer.reallocate for large buffers (CASSANDRA-10592)
 * Show CQL help in cqlsh in web browser (CASSANDRA-7225)
 * Serialize on disk the proper SSTable compression ratio (CASSANDRA-10775)
 * Reject index queries while the index is building (CASSANDRA-8505)
 * CQL.textile syntax incorrectly includes optional keyspace for aggregate SFUNC and FINALFUNC (CASSANDRA-10747)
 * Fix JSON update with prepared statements (CASSANDRA-10631)
 * Don't do anticompaction after subrange repair (CASSANDRA-10422)
 * Fix SimpleDateType type compatibility (CASSANDRA-10027)
 * (Hadoop) fix splits calculation (CASSANDRA-10640)
 * (Hadoop) ensure that Cluster instances are always closed (CASSANDRA-10058)
Merged from 2.1:
 * Fix Stress profile parsing on Windows (CASSANDRA-10808)
 * Fix incremental repair hang when replica is down (CASSANDRA-10288)
 * Optimize the way we check if a token is repaired in anticompaction (CASSANDRA-10768)
 * Add proper error handling to stream receiver (CASSANDRA-10774)
 * Warn or fail when changing cluster topology live (CASSANDRA-10243)
 * Status command in debian/ubuntu init script doesn't work (CASSANDRA-10213)
 * Some DROP ... IF EXISTS incorrectly result in exceptions on non-existing KS (CASSANDRA-10658)
 * DeletionTime.compareTo wrong in rare cases (CASSANDRA-10749)
 * Force encoding when computing statement ids (CASSANDRA-10755)
 * Properly reject counters as map keys (CASSANDRA-10760)
 * Fix the sstable-needs-cleanup check (CASSANDRA-10740)
 * (cqlsh) Print column names before COPY operation (CASSANDRA-8935)
 * Fix CompressedInputStream for proper cleanup (CASSANDRA-10012)
 * (cqlsh) Support counters in COPY commands (CASSANDRA-9043)
 * Try next replica if not possible to connect to primary replica on
   ColumnFamilyRecordReader (CASSANDRA-2388)
 * Limit window size in DTCS (CASSANDRA-10280)
 * sstableloader does not use MAX_HEAP_SIZE env parameter (CASSANDRA-10188)
 * (cqlsh) Improve COPY TO performance and error handling (CASSANDRA-9304)
 * Create compression chunk for sending file only (CASSANDRA-10680)
 * Forbid compact clustering column type changes in ALTER TABLE (CASSANDRA-8879)
 * Reject incremental repair with subrange repair (CASSANDRA-10422)
 * Add a nodetool command to refresh size_estimates (CASSANDRA-9579)
 * Invalidate cache after stream receive task is completed (CASSANDRA-10341)
 * Reject counter writes in CQLSSTableWriter (CASSANDRA-10258)
 * Remove superfluous COUNTER_MUTATION stage mapping (CASSANDRA-10605)


3.0
 * Fix AssertionError while flushing memtable due to materialized views
   incorrectly inserting empty rows (CASSANDRA-10614)
 * Store UDA initcond as CQL literal in the schema table, instead of a blob (CASSANDRA-10650)
 * Don't use -1 for the position of partition key in schema (CASSANDRA-10491)
 * Fix distinct queries in mixed version cluster (CASSANDRA-10573)
 * Skip sstable on clustering in names query (CASSANDRA-10571)
 * Remove value skipping as it breaks read-repair (CASSANDRA-10655)
 * Fix bootstrapping with MVs (CASSANDRA-10621)
 * Make sure EACH_QUORUM reads are using NTS (CASSANDRA-10584)
 * Fix MV replica filtering for non-NetworkTopologyStrategy (CASSANDRA-10634)
 * (Hadoop) fix CIF describeSplits() not handling 0 size estimates (CASSANDRA-10600)
 * Fix reading of legacy sstables (CASSANDRA-10590)
 * Use CQL type names in schema metadata tables (CASSANDRA-10365)
 * Guard batchlog replay against integer division by zero (CASSANDRA-9223)
 * Fix bug when adding a column to thrift with the same name than a primary key (CASSANDRA-10608)
 * Add client address argument to IAuthenticator::newSaslNegotiator (CASSANDRA-8068)
 * Fix implementation of LegacyLayout.LegacyBoundComparator (CASSANDRA-10602)
 * Don't use 'names query' read path for counters (CASSANDRA-10572)
 * Fix backward compatibility for counters (CASSANDRA-10470)
 * Remove memory_allocator paramter from cassandra.yaml (CASSANDRA-10581,10628)
 * Execute the metadata reload task of all registered indexes on CFS::reload (CASSANDRA-10604)
 * Fix thrift cas operations with defined columns (CASSANDRA-10576)
 * Fix PartitionUpdate.operationCount()for updates with static column operations (CASSANDRA-10606)
 * Fix thrift get() queries with defined columns (CASSANDRA-10586)
 * Fix marking of indexes as built and removed (CASSANDRA-10601)
 * Skip initialization of non-registered 2i instances, remove Index::getIndexName (CASSANDRA-10595)
 * Fix batches on multiple tables (CASSANDRA-10554)
 * Ensure compaction options are validated when updating KeyspaceMetadata (CASSANDRA-10569)
 * Flatten Iterator Transformation Hierarchy (CASSANDRA-9975)
 * Remove token generator (CASSANDRA-5261)
 * RolesCache should not be created for any authenticator that does not requireAuthentication (CASSANDRA-10562)
 * Fix LogTransaction checking only a single directory for files (CASSANDRA-10421)
 * Fix handling of range tombstones when reading old format sstables (CASSANDRA-10360)
 * Aggregate with Initial Condition fails with C* 3.0 (CASSANDRA-10367)
Merged from 2.2:
 * (cqlsh) show partial trace if incomplete after max_trace_wait (CASSANDRA-7645)
 * Use most up-to-date version of schema for system tables (CASSANDRA-10652)
 * Deprecate memory_allocator in cassandra.yaml (CASSANDRA-10581,10628)
 * Expose phi values from failure detector via JMX and tweak debug
   and trace logging (CASSANDRA-9526)
 * Fix IllegalArgumentException in DataOutputBuffer.reallocate for large buffers (CASSANDRA-10592)
Merged from 2.1:
 * Shutdown compaction in drain to prevent leak (CASSANDRA-10079)
 * (cqlsh) fix COPY using wrong variable name for time_format (CASSANDRA-10633)
 * Do not run SizeEstimatesRecorder if a node is not a member of the ring (CASSANDRA-9912)
 * Improve handling of dead nodes in gossip (CASSANDRA-10298)
 * Fix logback-tools.xml incorrectly configured for outputing to System.err
   (CASSANDRA-9937)
 * Fix streaming to catch exception so retry not fail (CASSANDRA-10557)
 * Add validation method to PerRowSecondaryIndex (CASSANDRA-10092)
 * Support encrypted and plain traffic on the same port (CASSANDRA-10559)
 * Do STCS in DTCS windows (CASSANDRA-10276)
 * Avoid repetition of JVM_OPTS in debian package (CASSANDRA-10251)
 * Fix potential NPE from handling result of SIM.highestSelectivityIndex (CASSANDRA-10550)
 * Fix paging issues with partitions containing only static columns data (CASSANDRA-10381)
 * Fix conditions on static columns (CASSANDRA-10264)
 * AssertionError: attempted to delete non-existing file CommitLog (CASSANDRA-10377)
 * Fix sorting for queries with an IN condition on partition key columns (CASSANDRA-10363)


3.0-rc2
 * Fix SELECT DISTINCT queries between 2.2.2 nodes and 3.0 nodes (CASSANDRA-10473)
 * Remove circular references in SegmentedFile (CASSANDRA-10543)
 * Ensure validation of indexed values only occurs once per-partition (CASSANDRA-10536)
 * Fix handling of static columns for range tombstones in thrift (CASSANDRA-10174)
 * Support empty ColumnFilter for backward compatility on empty IN (CASSANDRA-10471)
 * Remove Pig support (CASSANDRA-10542)
 * Fix LogFile throws Exception when assertion is disabled (CASSANDRA-10522)
 * Revert CASSANDRA-7486, make CMS default GC, move GC config to
   conf/jvm.options (CASSANDRA-10403)
 * Fix TeeingAppender causing some logs to be truncated/empty (CASSANDRA-10447)
 * Allow EACH_QUORUM for reads (CASSANDRA-9602)
 * Fix potential ClassCastException while upgrading (CASSANDRA-10468)
 * Fix NPE in MVs on update (CASSANDRA-10503)
 * Only include modified cell data in indexing deltas (CASSANDRA-10438)
 * Do not load keyspace when creating sstable writer (CASSANDRA-10443)
 * If node is not yet gossiping write all MV updates to batchlog only (CASSANDRA-10413)
 * Re-populate token metadata after commit log recovery (CASSANDRA-10293)
 * Provide additional metrics for materialized views (CASSANDRA-10323)
 * Flush system schema tables after local schema changes (CASSANDRA-10429)
Merged from 2.2:
 * Reduce contention getting instances of CompositeType (CASSANDRA-10433)
 * Fix the regression when using LIMIT with aggregates (CASSANDRA-10487)
 * Avoid NoClassDefFoundError during DataDescriptor initialization on windows (CASSANDRA-10412)
 * Preserve case of quoted Role & User names (CASSANDRA-10394)
 * cqlsh pg-style-strings broken (CASSANDRA-10484)
 * cqlsh prompt includes name of keyspace after failed `use` statement (CASSANDRA-10369)
Merged from 2.1:
 * (cqlsh) Distinguish negative and positive infinity in output (CASSANDRA-10523)
 * (cqlsh) allow custom time_format for COPY TO (CASSANDRA-8970)
 * Don't allow startup if the node's rack has changed (CASSANDRA-10242)
 * (cqlsh) show partial trace if incomplete after max_trace_wait (CASSANDRA-7645)
 * Allow LOCAL_JMX to be easily overridden (CASSANDRA-10275)
 * Mark nodes as dead even if they've already left (CASSANDRA-10205)


3.0.0-rc1
 * Fix mixed version read request compatibility for compact static tables
   (CASSANDRA-10373)
 * Fix paging of DISTINCT with static and IN (CASSANDRA-10354)
 * Allow MATERIALIZED VIEW's SELECT statement to restrict primary key
   columns (CASSANDRA-9664)
 * Move crc_check_chance out of compression options (CASSANDRA-9839)
 * Fix descending iteration past end of BTreeSearchIterator (CASSANDRA-10301)
 * Transfer hints to a different node on decommission (CASSANDRA-10198)
 * Check partition keys for CAS operations during stmt validation (CASSANDRA-10338)
 * Add custom query expressions to SELECT (CASSANDRA-10217)
 * Fix minor bugs in MV handling (CASSANDRA-10362)
 * Allow custom indexes with 0,1 or multiple target columns (CASSANDRA-10124)
 * Improve MV schema representation (CASSANDRA-9921)
 * Add flag to enable/disable coordinator batchlog for MV writes (CASSANDRA-10230)
 * Update cqlsh COPY for new internal driver serialization interface (CASSANDRA-10318)
 * Give index implementations more control over rebuild operations (CASSANDRA-10312)
 * Update index file format (CASSANDRA-10314)
 * Add "shadowable" row tombstones to deal with mv timestamp issues (CASSANDRA-10261)
 * CFS.loadNewSSTables() broken for pre-3.0 sstables
 * Cache selected index in read command to reduce lookups (CASSANDRA-10215)
 * Small optimizations of sstable index serialization (CASSANDRA-10232)
 * Support for both encrypted and unencrypted native transport connections (CASSANDRA-9590)
Merged from 2.2:
 * Configurable page size in cqlsh (CASSANDRA-9855)
 * Defer default role manager setup until all nodes are on 2.2+ (CASSANDRA-9761)
 * Handle missing RoleManager in config after upgrade to 2.2 (CASSANDRA-10209)
Merged from 2.1:
 * Bulk Loader API could not tolerate even node failure (CASSANDRA-10347)
 * Avoid misleading pushed notifications when multiple nodes
   share an rpc_address (CASSANDRA-10052)
 * Fix dropping undroppable when message queue is full (CASSANDRA-10113)
 * Fix potential ClassCastException during paging (CASSANDRA-10352)
 * Prevent ALTER TYPE from creating circular references (CASSANDRA-10339)
 * Fix cache handling of 2i and base tables (CASSANDRA-10155, 10359)
 * Fix NPE in nodetool compactionhistory (CASSANDRA-9758)
 * (Pig) support BulkOutputFormat as a URL parameter (CASSANDRA-7410)
 * BATCH statement is broken in cqlsh (CASSANDRA-10272)
 * (cqlsh) Make cqlsh PEP8 Compliant (CASSANDRA-10066)
 * (cqlsh) Fix error when starting cqlsh with --debug (CASSANDRA-10282)
 * Scrub, Cleanup and Upgrade do not unmark compacting until all operations
   have completed, regardless of the occurence of exceptions (CASSANDRA-10274)


3.0.0-beta2
 * Fix columns returned by AbstractBtreePartitions (CASSANDRA-10220)
 * Fix backward compatibility issue due to AbstractBounds serialization bug (CASSANDRA-9857)
 * Fix startup error when upgrading nodes (CASSANDRA-10136)
 * Base table PRIMARY KEY can be assumed to be NOT NULL in MV creation (CASSANDRA-10147)
 * Improve batchlog write patch (CASSANDRA-9673)
 * Re-apply MaterializedView updates on commitlog replay (CASSANDRA-10164)
 * Require AbstractType.isByteOrderComparable declaration in constructor (CASSANDRA-9901)
 * Avoid digest mismatch on upgrade to 3.0 (CASSANDRA-9554)
 * Fix Materialized View builder when adding multiple MVs (CASSANDRA-10156)
 * Choose better poolingOptions for protocol v4 in cassandra-stress (CASSANDRA-10182)
 * Fix LWW bug affecting Materialized Views (CASSANDRA-10197)
 * Ensures frozen sets and maps are always sorted (CASSANDRA-10162)
 * Don't deadlock when flushing CFS backed custom indexes (CASSANDRA-10181)
 * Fix double flushing of secondary index tables (CASSANDRA-10180)
 * Fix incorrect handling of range tombstones in thrift (CASSANDRA-10046)
 * Only use batchlog when paired materialized view replica is remote (CASSANDRA-10061)
 * Reuse TemporalRow when updating multiple MaterializedViews (CASSANDRA-10060)
 * Validate gc_grace_seconds for batchlog writes and MVs (CASSANDRA-9917)
 * Fix sstablerepairedset (CASSANDRA-10132)
Merged from 2.2:
 * Cancel transaction for sstables we wont redistribute index summary
   for (CASSANDRA-10270)
 * Retry snapshot deletion after compaction and gc on Windows (CASSANDRA-10222)
 * Fix failure to start with space in directory path on Windows (CASSANDRA-10239)
 * Fix repair hang when snapshot failed (CASSANDRA-10057)
 * Fall back to 1/4 commitlog volume for commitlog_total_space on small disks
   (CASSANDRA-10199)
Merged from 2.1:
 * Added configurable warning threshold for GC duration (CASSANDRA-8907)
 * Fix handling of streaming EOF (CASSANDRA-10206)
 * Only check KeyCache when it is enabled
 * Change streaming_socket_timeout_in_ms default to 1 hour (CASSANDRA-8611)
 * (cqlsh) update list of CQL keywords (CASSANDRA-9232)
 * Add nodetool gettraceprobability command (CASSANDRA-10234)
Merged from 2.0:
 * Fix rare race where older gossip states can be shadowed (CASSANDRA-10366)
 * Fix consolidating racks violating the RF contract (CASSANDRA-10238)
 * Disallow decommission when node is in drained state (CASSANDRA-8741)


2.2.1
 * Fix race during construction of commit log (CASSANDRA-10049)
 * Fix LeveledCompactionStrategyTest (CASSANDRA-9757)
 * Fix broken UnbufferedDataOutputStreamPlus.writeUTF (CASSANDRA-10203)
 * (cqlsh) default load-from-file encoding to utf-8 (CASSANDRA-9898)
 * Avoid returning Permission.NONE when failing to query users table (CASSANDRA-10168)
 * (cqlsh) add CLEAR command (CASSANDRA-10086)
 * Support string literals as Role names for compatibility (CASSANDRA-10135)
Merged from 2.1:
 * Only check KeyCache when it is enabled
 * Change streaming_socket_timeout_in_ms default to 1 hour (CASSANDRA-8611)
 * (cqlsh) update list of CQL keywords (CASSANDRA-9232)


3.0.0-beta1
 * Redesign secondary index API (CASSANDRA-9459, 7771, 9041)
 * Fix throwing ReadFailure instead of ReadTimeout on range queries (CASSANDRA-10125)
 * Rewrite hinted handoff (CASSANDRA-6230)
 * Fix query on static compact tables (CASSANDRA-10093)
 * Fix race during construction of commit log (CASSANDRA-10049)
 * Add option to only purge repaired tombstones (CASSANDRA-6434)
 * Change authorization handling for MVs (CASSANDRA-9927)
 * Add custom JMX enabled executor for UDF sandbox (CASSANDRA-10026)
 * Fix row deletion bug for Materialized Views (CASSANDRA-10014)
 * Support mixed-version clusters with Cassandra 2.1 and 2.2 (CASSANDRA-9704)
 * Fix multiple slices on RowSearchers (CASSANDRA-10002)
 * Fix bug in merging of collections (CASSANDRA-10001)
 * Optimize batchlog replay to avoid full scans (CASSANDRA-7237)
 * Repair improvements when using vnodes (CASSANDRA-5220)
 * Disable scripted UDFs by default (CASSANDRA-9889)
 * Bytecode inspection for Java-UDFs (CASSANDRA-9890)
 * Use byte to serialize MT hash length (CASSANDRA-9792)
 * Replace usage of Adler32 with CRC32 (CASSANDRA-8684)
 * Fix migration to new format from 2.1 SSTable (CASSANDRA-10006)
 * SequentialWriter should extend BufferedDataOutputStreamPlus (CASSANDRA-9500)
 * Use the same repairedAt timestamp within incremental repair session (CASSANDRA-9111)
Merged from 2.2:
 * Allow count(*) and count(1) to be use as normal aggregation (CASSANDRA-10114)
 * An NPE is thrown if the column name is unknown for an IN relation (CASSANDRA-10043)
 * Apply commit_failure_policy to more errors on startup (CASSANDRA-9749)
 * Fix histogram overflow exception (CASSANDRA-9973)
 * Route gossip messages over dedicated socket (CASSANDRA-9237)
 * Add checksum to saved cache files (CASSANDRA-9265)
 * Log warning when using an aggregate without partition key (CASSANDRA-9737)
Merged from 2.1:
 * (cqlsh) Allow encoding to be set through command line (CASSANDRA-10004)
 * Add new JMX methods to change local compaction strategy (CASSANDRA-9965)
 * Write hints for paxos commits (CASSANDRA-7342)
 * (cqlsh) Fix timestamps before 1970 on Windows, always
   use UTC for timestamp display (CASSANDRA-10000)
 * (cqlsh) Avoid overwriting new config file with old config
   when both exist (CASSANDRA-9777)
 * Release snapshot selfRef when doing snapshot repair (CASSANDRA-9998)
 * Cannot replace token does not exist - DN node removed as Fat Client (CASSANDRA-9871)
Merged from 2.0:
 * Don't cast expected bf size to an int (CASSANDRA-9959)
 * Make getFullyExpiredSSTables less expensive (CASSANDRA-9882)


3.0.0-alpha1
 * Implement proper sandboxing for UDFs (CASSANDRA-9402)
 * Simplify (and unify) cleanup of compaction leftovers (CASSANDRA-7066)
 * Allow extra schema definitions in cassandra-stress yaml (CASSANDRA-9850)
 * Metrics should use up to date nomenclature (CASSANDRA-9448)
 * Change CREATE/ALTER TABLE syntax for compression (CASSANDRA-8384)
 * Cleanup crc and adler code for java 8 (CASSANDRA-9650)
 * Storage engine refactor (CASSANDRA-8099, 9743, 9746, 9759, 9781, 9808, 9825,
   9848, 9705, 9859, 9867, 9874, 9828, 9801)
 * Update Guava to 18.0 (CASSANDRA-9653)
 * Bloom filter false positive ratio is not honoured (CASSANDRA-8413)
 * New option for cassandra-stress to leave a ratio of columns null (CASSANDRA-9522)
 * Change hinted_handoff_enabled yaml setting, JMX (CASSANDRA-9035)
 * Add algorithmic token allocation (CASSANDRA-7032)
 * Add nodetool command to replay batchlog (CASSANDRA-9547)
 * Make file buffer cache independent of paths being read (CASSANDRA-8897)
 * Remove deprecated legacy Hadoop code (CASSANDRA-9353)
 * Decommissioned nodes will not rejoin the cluster (CASSANDRA-8801)
 * Change gossip stabilization to use endpoit size (CASSANDRA-9401)
 * Change default garbage collector to G1 (CASSANDRA-7486)
 * Populate TokenMetadata early during startup (CASSANDRA-9317)
 * Undeprecate cache recentHitRate (CASSANDRA-6591)
 * Add support for selectively varint encoding fields (CASSANDRA-9499, 9865)
 * Materialized Views (CASSANDRA-6477)
Merged from 2.2:
 * Avoid grouping sstables for anticompaction with DTCS (CASSANDRA-9900)
 * UDF / UDA execution time in trace (CASSANDRA-9723)
 * Fix broken internode SSL (CASSANDRA-9884)
Merged from 2.1:
 * Add new JMX methods to change local compaction strategy (CASSANDRA-9965)
 * Fix handling of enable/disable autocompaction (CASSANDRA-9899)
 * Add consistency level to tracing ouput (CASSANDRA-9827)
 * Remove repair snapshot leftover on startup (CASSANDRA-7357)
 * Use random nodes for batch log when only 2 racks (CASSANDRA-8735)
 * Ensure atomicity inside thrift and stream session (CASSANDRA-7757)
 * Fix nodetool info error when the node is not joined (CASSANDRA-9031)
Merged from 2.0:
 * Log when messages are dropped due to cross_node_timeout (CASSANDRA-9793)
 * Don't track hotness when opening from snapshot for validation (CASSANDRA-9382)


2.2.0
 * Allow the selection of columns together with aggregates (CASSANDRA-9767)
 * Fix cqlsh copy methods and other windows specific issues (CASSANDRA-9795)
 * Don't wrap byte arrays in SequentialWriter (CASSANDRA-9797)
 * sum() and avg() functions missing for smallint and tinyint types (CASSANDRA-9671)
 * Revert CASSANDRA-9542 (allow native functions in UDA) (CASSANDRA-9771)
Merged from 2.1:
 * Fix MarshalException when upgrading superColumn family (CASSANDRA-9582)
 * Fix broken logging for "empty" flushes in Memtable (CASSANDRA-9837)
 * Handle corrupt files on startup (CASSANDRA-9686)
 * Fix clientutil jar and tests (CASSANDRA-9760)
 * (cqlsh) Allow the SSL protocol version to be specified through the
    config file or environment variables (CASSANDRA-9544)
Merged from 2.0:
 * Add tool to find why expired sstables are not getting dropped (CASSANDRA-10015)
 * Remove erroneous pending HH tasks from tpstats/jmx (CASSANDRA-9129)
 * Don't cast expected bf size to an int (CASSANDRA-9959)
 * checkForEndpointCollision fails for legitimate collisions (CASSANDRA-9765)
 * Complete CASSANDRA-8448 fix (CASSANDRA-9519)
 * Don't include auth credentials in debug log (CASSANDRA-9682)
 * Can't transition from write survey to normal mode (CASSANDRA-9740)
 * Scrub (recover) sstables even when -Index.db is missing (CASSANDRA-9591)
 * Fix growing pending background compaction (CASSANDRA-9662)


2.2.0-rc2
 * Re-enable memory-mapped I/O on Windows (CASSANDRA-9658)
 * Warn when an extra-large partition is compacted (CASSANDRA-9643)
 * (cqlsh) Allow setting the initial connection timeout (CASSANDRA-9601)
 * BulkLoader has --transport-factory option but does not use it (CASSANDRA-9675)
 * Allow JMX over SSL directly from nodetool (CASSANDRA-9090)
 * Update cqlsh for UDFs (CASSANDRA-7556)
 * Change Windows kernel default timer resolution (CASSANDRA-9634)
 * Deprected sstable2json and json2sstable (CASSANDRA-9618)
 * Allow native functions in user-defined aggregates (CASSANDRA-9542)
 * Don't repair system_distributed by default (CASSANDRA-9621)
 * Fix mixing min, max, and count aggregates for blob type (CASSANRA-9622)
 * Rename class for DATE type in Java driver (CASSANDRA-9563)
 * Duplicate compilation of UDFs on coordinator (CASSANDRA-9475)
 * Fix connection leak in CqlRecordWriter (CASSANDRA-9576)
 * Mlockall before opening system sstables & remove boot_without_jna option (CASSANDRA-9573)
 * Add functions to convert timeuuid to date or time, deprecate dateOf and unixTimestampOf (CASSANDRA-9229)
 * Make sure we cancel non-compacting sstables from LifecycleTransaction (CASSANDRA-9566)
 * Fix deprecated repair JMX API (CASSANDRA-9570)
 * Add logback metrics (CASSANDRA-9378)
 * Update and refactor ant test/test-compression to run the tests in parallel (CASSANDRA-9583)
 * Fix upgrading to new directory for secondary index (CASSANDRA-9687)
Merged from 2.1:
 * (cqlsh) Fix bad check for CQL compatibility when DESCRIBE'ing
   COMPACT STORAGE tables with no clustering columns
 * Eliminate strong self-reference chains in sstable ref tidiers (CASSANDRA-9656)
 * Ensure StreamSession uses canonical sstable reader instances (CASSANDRA-9700) 
 * Ensure memtable book keeping is not corrupted in the event we shrink usage (CASSANDRA-9681)
 * Update internal python driver for cqlsh (CASSANDRA-9064)
 * Fix IndexOutOfBoundsException when inserting tuple with too many
   elements using the string literal notation (CASSANDRA-9559)
 * Enable describe on indices (CASSANDRA-7814)
 * Fix incorrect result for IN queries where column not found (CASSANDRA-9540)
 * ColumnFamilyStore.selectAndReference may block during compaction (CASSANDRA-9637)
 * Fix bug in cardinality check when compacting (CASSANDRA-9580)
 * Fix memory leak in Ref due to ConcurrentLinkedQueue.remove() behaviour (CASSANDRA-9549)
 * Make rebuild only run one at a time (CASSANDRA-9119)
Merged from 2.0:
 * Avoid NPE in AuthSuccess#decode (CASSANDRA-9727)
 * Add listen_address to system.local (CASSANDRA-9603)
 * Bug fixes to resultset metadata construction (CASSANDRA-9636)
 * Fix setting 'durable_writes' in ALTER KEYSPACE (CASSANDRA-9560)
 * Avoids ballot clash in Paxos (CASSANDRA-9649)
 * Improve trace messages for RR (CASSANDRA-9479)
 * Fix suboptimal secondary index selection when restricted
   clustering column is also indexed (CASSANDRA-9631)
 * (cqlsh) Add min_threshold to DTCS option autocomplete (CASSANDRA-9385)
 * Fix error message when attempting to create an index on a column
   in a COMPACT STORAGE table with clustering columns (CASSANDRA-9527)
 * 'WITH WITH' in alter keyspace statements causes NPE (CASSANDRA-9565)
 * Expose some internals of SelectStatement for inspection (CASSANDRA-9532)
 * ArrivalWindow should use primitives (CASSANDRA-9496)
 * Periodically submit background compaction tasks (CASSANDRA-9592)
 * Set HAS_MORE_PAGES flag to false when PagingState is null (CASSANDRA-9571)


2.2.0-rc1
 * Compressed commit log should measure compressed space used (CASSANDRA-9095)
 * Fix comparison bug in CassandraRoleManager#collectRoles (CASSANDRA-9551)
 * Add tinyint,smallint,time,date support for UDFs (CASSANDRA-9400)
 * Deprecates SSTableSimpleWriter and SSTableSimpleUnsortedWriter (CASSANDRA-9546)
 * Empty INITCOND treated as null in aggregate (CASSANDRA-9457)
 * Remove use of Cell in Thrift MapReduce classes (CASSANDRA-8609)
 * Integrate pre-release Java Driver 2.2-rc1, custom build (CASSANDRA-9493)
 * Clean up gossiper logic for old versions (CASSANDRA-9370)
 * Fix custom payload coding/decoding to match the spec (CASSANDRA-9515)
 * ant test-all results incomplete when parsed (CASSANDRA-9463)
 * Disallow frozen<> types in function arguments and return types for
   clarity (CASSANDRA-9411)
 * Static Analysis to warn on unsafe use of Autocloseable instances (CASSANDRA-9431)
 * Update commitlog archiving examples now that commitlog segments are
   not recycled (CASSANDRA-9350)
 * Extend Transactional API to sstable lifecycle management (CASSANDRA-8568)
 * (cqlsh) Add support for native protocol 4 (CASSANDRA-9399)
 * Ensure that UDF and UDAs are keyspace-isolated (CASSANDRA-9409)
 * Revert CASSANDRA-7807 (tracing completion client notifications) (CASSANDRA-9429)
 * Add ability to stop compaction by ID (CASSANDRA-7207)
 * Let CassandraVersion handle SNAPSHOT version (CASSANDRA-9438)
Merged from 2.1:
 * (cqlsh) Fix using COPY through SOURCE or -f (CASSANDRA-9083)
 * Fix occasional lack of `system` keyspace in schema tables (CASSANDRA-8487)
 * Use ProtocolError code instead of ServerError code for native protocol
   error responses to unsupported protocol versions (CASSANDRA-9451)
 * Default commitlog_sync_batch_window_in_ms changed to 2ms (CASSANDRA-9504)
 * Fix empty partition assertion in unsorted sstable writing tools (CASSANDRA-9071)
 * Ensure truncate without snapshot cannot produce corrupt responses (CASSANDRA-9388) 
 * Consistent error message when a table mixes counter and non-counter
   columns (CASSANDRA-9492)
 * Avoid getting unreadable keys during anticompaction (CASSANDRA-9508)
 * (cqlsh) Better float precision by default (CASSANDRA-9224)
 * Improve estimated row count (CASSANDRA-9107)
 * Optimize range tombstone memory footprint (CASSANDRA-8603)
 * Use configured gcgs in anticompaction (CASSANDRA-9397)
Merged from 2.0:
 * Don't accumulate more range than necessary in RangeTombstone.Tracker (CASSANDRA-9486)
 * Add broadcast and rpc addresses to system.local (CASSANDRA-9436)
 * Always mark sstable suspect when corrupted (CASSANDRA-9478)
 * Add database users and permissions to CQL3 documentation (CASSANDRA-7558)
 * Allow JVM_OPTS to be passed to standalone tools (CASSANDRA-5969)
 * Fix bad condition in RangeTombstoneList (CASSANDRA-9485)
 * Fix potential StackOverflow when setting CrcCheckChance over JMX (CASSANDRA-9488)
 * Fix null static columns in pages after the first, paged reversed
   queries (CASSANDRA-8502)
 * Fix counting cache serialization in request metrics (CASSANDRA-9466)
 * Add option not to validate atoms during scrub (CASSANDRA-9406)


2.2.0-beta1
 * Introduce Transactional API for internal state changes (CASSANDRA-8984)
 * Add a flag in cassandra.yaml to enable UDFs (CASSANDRA-9404)
 * Better support of null for UDF (CASSANDRA-8374)
 * Use ecj instead of javassist for UDFs (CASSANDRA-8241)
 * faster async logback configuration for tests (CASSANDRA-9376)
 * Add `smallint` and `tinyint` data types (CASSANDRA-8951)
 * Avoid thrift schema creation when native driver is used in stress tool (CASSANDRA-9374)
 * Make Functions.declared thread-safe
 * Add client warnings to native protocol v4 (CASSANDRA-8930)
 * Allow roles cache to be invalidated (CASSANDRA-8967)
 * Upgrade Snappy (CASSANDRA-9063)
 * Don't start Thrift rpc by default (CASSANDRA-9319)
 * Only stream from unrepaired sstables with incremental repair (CASSANDRA-8267)
 * Aggregate UDFs allow SFUNC return type to differ from STYPE if FFUNC specified (CASSANDRA-9321)
 * Remove Thrift dependencies in bundled tools (CASSANDRA-8358)
 * Disable memory mapping of hsperfdata file for JVM statistics (CASSANDRA-9242)
 * Add pre-startup checks to detect potential incompatibilities (CASSANDRA-8049)
 * Distinguish between null and unset in protocol v4 (CASSANDRA-7304)
 * Add user/role permissions for user-defined functions (CASSANDRA-7557)
 * Allow cassandra config to be updated to restart daemon without unloading classes (CASSANDRA-9046)
 * Don't initialize compaction writer before checking if iter is empty (CASSANDRA-9117)
 * Don't execute any functions at prepare-time (CASSANDRA-9037)
 * Share file handles between all instances of a SegmentedFile (CASSANDRA-8893)
 * Make it possible to major compact LCS (CASSANDRA-7272)
 * Make FunctionExecutionException extend RequestExecutionException
   (CASSANDRA-9055)
 * Add support for SELECT JSON, INSERT JSON syntax and new toJson(), fromJson()
   functions (CASSANDRA-7970)
 * Optimise max purgeable timestamp calculation in compaction (CASSANDRA-8920)
 * Constrain internode message buffer sizes, and improve IO class hierarchy (CASSANDRA-8670) 
 * New tool added to validate all sstables in a node (CASSANDRA-5791)
 * Push notification when tracing completes for an operation (CASSANDRA-7807)
 * Delay "node up" and "node added" notifications until native protocol server is started (CASSANDRA-8236)
 * Compressed Commit Log (CASSANDRA-6809)
 * Optimise IntervalTree (CASSANDRA-8988)
 * Add a key-value payload for third party usage (CASSANDRA-8553, 9212)
 * Bump metrics-reporter-config dependency for metrics 3.0 (CASSANDRA-8149)
 * Partition intra-cluster message streams by size, not type (CASSANDRA-8789)
 * Add WriteFailureException to native protocol, notify coordinator of
   write failures (CASSANDRA-8592)
 * Convert SequentialWriter to nio (CASSANDRA-8709)
 * Add role based access control (CASSANDRA-7653, 8650, 7216, 8760, 8849, 8761, 8850)
 * Record client ip address in tracing sessions (CASSANDRA-8162)
 * Indicate partition key columns in response metadata for prepared
   statements (CASSANDRA-7660)
 * Merge UUIDType and TimeUUIDType parse logic (CASSANDRA-8759)
 * Avoid memory allocation when searching index summary (CASSANDRA-8793)
 * Optimise (Time)?UUIDType Comparisons (CASSANDRA-8730)
 * Make CRC32Ex into a separate maven dependency (CASSANDRA-8836)
 * Use preloaded jemalloc w/ Unsafe (CASSANDRA-8714, 9197)
 * Avoid accessing partitioner through StorageProxy (CASSANDRA-8244, 8268)
 * Upgrade Metrics library and remove depricated metrics (CASSANDRA-5657)
 * Serializing Row cache alternative, fully off heap (CASSANDRA-7438)
 * Duplicate rows returned when in clause has repeated values (CASSANDRA-6706)
 * Make CassandraException unchecked, extend RuntimeException (CASSANDRA-8560)
 * Support direct buffer decompression for reads (CASSANDRA-8464)
 * DirectByteBuffer compatible LZ4 methods (CASSANDRA-7039)
 * Group sstables for anticompaction correctly (CASSANDRA-8578)
 * Add ReadFailureException to native protocol, respond
   immediately when replicas encounter errors while handling
   a read request (CASSANDRA-7886)
 * Switch CommitLogSegment from RandomAccessFile to nio (CASSANDRA-8308)
 * Allow mixing token and partition key restrictions (CASSANDRA-7016)
 * Support index key/value entries on map collections (CASSANDRA-8473)
 * Modernize schema tables (CASSANDRA-8261)
 * Support for user-defined aggregation functions (CASSANDRA-8053)
 * Fix NPE in SelectStatement with empty IN values (CASSANDRA-8419)
 * Refactor SelectStatement, return IN results in natural order instead
   of IN value list order and ignore duplicate values in partition key IN restrictions (CASSANDRA-7981)
 * Support UDTs, tuples, and collections in user-defined
   functions (CASSANDRA-7563)
 * Fix aggregate fn results on empty selection, result column name,
   and cqlsh parsing (CASSANDRA-8229)
 * Mark sstables as repaired after full repair (CASSANDRA-7586)
 * Extend Descriptor to include a format value and refactor reader/writer
   APIs (CASSANDRA-7443)
 * Integrate JMH for microbenchmarks (CASSANDRA-8151)
 * Keep sstable levels when bootstrapping (CASSANDRA-7460)
 * Add Sigar library and perform basic OS settings check on startup (CASSANDRA-7838)
 * Support for aggregation functions (CASSANDRA-4914)
 * Remove cassandra-cli (CASSANDRA-7920)
 * Accept dollar quoted strings in CQL (CASSANDRA-7769)
 * Make assassinate a first class command (CASSANDRA-7935)
 * Support IN clause on any partition key column (CASSANDRA-7855)
 * Support IN clause on any clustering column (CASSANDRA-4762)
 * Improve compaction logging (CASSANDRA-7818)
 * Remove YamlFileNetworkTopologySnitch (CASSANDRA-7917)
 * Do anticompaction in groups (CASSANDRA-6851)
 * Support user-defined functions (CASSANDRA-7395, 7526, 7562, 7740, 7781, 7929,
   7924, 7812, 8063, 7813, 7708)
 * Permit configurable timestamps with cassandra-stress (CASSANDRA-7416)
 * Move sstable RandomAccessReader to nio2, which allows using the
   FILE_SHARE_DELETE flag on Windows (CASSANDRA-4050)
 * Remove CQL2 (CASSANDRA-5918)
 * Optimize fetching multiple cells by name (CASSANDRA-6933)
 * Allow compilation in java 8 (CASSANDRA-7028)
 * Make incremental repair default (CASSANDRA-7250)
 * Enable code coverage thru JaCoCo (CASSANDRA-7226)
 * Switch external naming of 'column families' to 'tables' (CASSANDRA-4369) 
 * Shorten SSTable path (CASSANDRA-6962)
 * Use unsafe mutations for most unit tests (CASSANDRA-6969)
 * Fix race condition during calculation of pending ranges (CASSANDRA-7390)
 * Fail on very large batch sizes (CASSANDRA-8011)
 * Improve concurrency of repair (CASSANDRA-6455, 8208, 9145)
 * Select optimal CRC32 implementation at runtime (CASSANDRA-8614)
 * Evaluate MurmurHash of Token once per query (CASSANDRA-7096)
 * Generalize progress reporting (CASSANDRA-8901)
 * Resumable bootstrap streaming (CASSANDRA-8838, CASSANDRA-8942)
 * Allow scrub for secondary index (CASSANDRA-5174)
 * Save repair data to system table (CASSANDRA-5839)
 * fix nodetool names that reference column families (CASSANDRA-8872)
 Merged from 2.1:
 * Warn on misuse of unlogged batches (CASSANDRA-9282)
 * Failure detector detects and ignores local pauses (CASSANDRA-9183)
 * Add utility class to support for rate limiting a given log statement (CASSANDRA-9029)
 * Add missing consistency levels to cassandra-stess (CASSANDRA-9361)
 * Fix commitlog getCompletedTasks to not increment (CASSANDRA-9339)
 * Fix for harmless exceptions logged as ERROR (CASSANDRA-8564)
 * Delete processed sstables in sstablesplit/sstableupgrade (CASSANDRA-8606)
 * Improve sstable exclusion from partition tombstones (CASSANDRA-9298)
 * Validate the indexed column rather than the cell's contents for 2i (CASSANDRA-9057)
 * Add support for top-k custom 2i queries (CASSANDRA-8717)
 * Fix error when dropping table during compaction (CASSANDRA-9251)
 * cassandra-stress supports validation operations over user profiles (CASSANDRA-8773)
 * Add support for rate limiting log messages (CASSANDRA-9029)
 * Log the partition key with tombstone warnings (CASSANDRA-8561)
 * Reduce runWithCompactionsDisabled poll interval to 1ms (CASSANDRA-9271)
 * Fix PITR commitlog replay (CASSANDRA-9195)
 * GCInspector logs very different times (CASSANDRA-9124)
 * Fix deleting from an empty list (CASSANDRA-9198)
 * Update tuple and collection types that use a user-defined type when that UDT
   is modified (CASSANDRA-9148, CASSANDRA-9192)
 * Use higher timeout for prepair and snapshot in repair (CASSANDRA-9261)
 * Fix anticompaction blocking ANTI_ENTROPY stage (CASSANDRA-9151)
 * Repair waits for anticompaction to finish (CASSANDRA-9097)
 * Fix streaming not holding ref when stream error (CASSANDRA-9295)
 * Fix canonical view returning early opened SSTables (CASSANDRA-9396)
Merged from 2.0:
 * (cqlsh) Add LOGIN command to switch users (CASSANDRA-7212)
 * Clone SliceQueryFilter in AbstractReadCommand implementations (CASSANDRA-8940)
 * Push correct protocol notification for DROP INDEX (CASSANDRA-9310)
 * token-generator - generated tokens too long (CASSANDRA-9300)
 * Fix counting of tombstones for TombstoneOverwhelmingException (CASSANDRA-9299)
 * Fix ReconnectableSnitch reconnecting to peers during upgrade (CASSANDRA-6702)
 * Include keyspace and table name in error log for collections over the size
   limit (CASSANDRA-9286)
 * Avoid potential overlap in LCS with single-partition sstables (CASSANDRA-9322)
 * Log warning message when a table is queried before the schema has fully
   propagated (CASSANDRA-9136)
 * Overload SecondaryIndex#indexes to accept the column definition (CASSANDRA-9314)
 * (cqlsh) Add SERIAL and LOCAL_SERIAL consistency levels (CASSANDRA-8051)
 * Fix index selection during rebuild with certain table layouts (CASSANDRA-9281)
 * Fix partition-level-delete-only workload accounting (CASSANDRA-9194)
 * Allow scrub to handle corrupted compressed chunks (CASSANDRA-9140)
 * Fix assertion error when resetlocalschema is run during repair (CASSANDRA-9249)
 * Disable single sstable tombstone compactions for DTCS by default (CASSANDRA-9234)
 * IncomingTcpConnection thread is not named (CASSANDRA-9262)
 * Close incoming connections when MessagingService is stopped (CASSANDRA-9238)
 * Fix streaming hang when retrying (CASSANDRA-9132)


2.1.5
 * Re-add deprecated cold_reads_to_omit param for backwards compat (CASSANDRA-9203)
 * Make anticompaction visible in compactionstats (CASSANDRA-9098)
 * Improve nodetool getendpoints documentation about the partition
   key parameter (CASSANDRA-6458)
 * Don't check other keyspaces for schema changes when an user-defined
   type is altered (CASSANDRA-9187)
 * Add generate-idea-files target to build.xml (CASSANDRA-9123)
 * Allow takeColumnFamilySnapshot to take a list of tables (CASSANDRA-8348)
 * Limit major sstable operations to their canonical representation (CASSANDRA-8669)
 * cqlsh: Add tests for INSERT and UPDATE tab completion (CASSANDRA-9125)
 * cqlsh: quote column names when needed in COPY FROM inserts (CASSANDRA-9080)
 * Do not load read meter for offline operations (CASSANDRA-9082)
 * cqlsh: Make CompositeType data readable (CASSANDRA-8919)
 * cqlsh: Fix display of triggers (CASSANDRA-9081)
 * Fix NullPointerException when deleting or setting an element by index on
   a null list collection (CASSANDRA-9077)
 * Buffer bloom filter serialization (CASSANDRA-9066)
 * Fix anti-compaction target bloom filter size (CASSANDRA-9060)
 * Make FROZEN and TUPLE unreserved keywords in CQL (CASSANDRA-9047)
 * Prevent AssertionError from SizeEstimatesRecorder (CASSANDRA-9034)
 * Avoid overwriting index summaries for sstables with an older format that
   does not support downsampling; rebuild summaries on startup when this
   is detected (CASSANDRA-8993)
 * Fix potential data loss in CompressedSequentialWriter (CASSANDRA-8949)
 * Make PasswordAuthenticator number of hashing rounds configurable (CASSANDRA-8085)
 * Fix AssertionError when binding nested collections in DELETE (CASSANDRA-8900)
 * Check for overlap with non-early sstables in LCS (CASSANDRA-8739)
 * Only calculate max purgable timestamp if we have to (CASSANDRA-8914)
 * (cqlsh) Greatly improve performance of COPY FROM (CASSANDRA-8225)
 * IndexSummary effectiveIndexInterval is now a guideline, not a rule (CASSANDRA-8993)
 * Use correct bounds for page cache eviction of compressed files (CASSANDRA-8746)
 * SSTableScanner enforces its bounds (CASSANDRA-8946)
 * Cleanup cell equality (CASSANDRA-8947)
 * Introduce intra-cluster message coalescing (CASSANDRA-8692)
 * DatabaseDescriptor throws NPE when rpc_interface is used (CASSANDRA-8839)
 * Don't check if an sstable is live for offline compactions (CASSANDRA-8841)
 * Don't set clientMode in SSTableLoader (CASSANDRA-8238)
 * Fix SSTableRewriter with disabled early open (CASSANDRA-8535)
 * Fix cassandra-stress so it respects the CL passed in user mode (CASSANDRA-8948)
 * Fix rare NPE in ColumnDefinition#hasIndexOption() (CASSANDRA-8786)
 * cassandra-stress reports per-operation statistics, plus misc (CASSANDRA-8769)
 * Add SimpleDate (cql date) and Time (cql time) types (CASSANDRA-7523)
 * Use long for key count in cfstats (CASSANDRA-8913)
 * Make SSTableRewriter.abort() more robust to failure (CASSANDRA-8832)
 * Remove cold_reads_to_omit from STCS (CASSANDRA-8860)
 * Make EstimatedHistogram#percentile() use ceil instead of floor (CASSANDRA-8883)
 * Fix top partitions reporting wrong cardinality (CASSANDRA-8834)
 * Fix rare NPE in KeyCacheSerializer (CASSANDRA-8067)
 * Pick sstables for validation as late as possible inc repairs (CASSANDRA-8366)
 * Fix commitlog getPendingTasks to not increment (CASSANDRA-8862)
 * Fix parallelism adjustment in range and secondary index queries
   when the first fetch does not satisfy the limit (CASSANDRA-8856)
 * Check if the filtered sstables is non-empty in STCS (CASSANDRA-8843)
 * Upgrade java-driver used for cassandra-stress (CASSANDRA-8842)
 * Fix CommitLog.forceRecycleAllSegments() memory access error (CASSANDRA-8812)
 * Improve assertions in Memory (CASSANDRA-8792)
 * Fix SSTableRewriter cleanup (CASSANDRA-8802)
 * Introduce SafeMemory for CompressionMetadata.Writer (CASSANDRA-8758)
 * 'nodetool info' prints exception against older node (CASSANDRA-8796)
 * Ensure SSTableReader.last corresponds exactly with the file end (CASSANDRA-8750)
 * Make SSTableWriter.openEarly more robust and obvious (CASSANDRA-8747)
 * Enforce SSTableReader.first/last (CASSANDRA-8744)
 * Cleanup SegmentedFile API (CASSANDRA-8749)
 * Avoid overlap with early compaction replacement (CASSANDRA-8683)
 * Safer Resource Management++ (CASSANDRA-8707)
 * Write partition size estimates into a system table (CASSANDRA-7688)
 * cqlsh: Fix keys() and full() collection indexes in DESCRIBE output
   (CASSANDRA-8154)
 * Show progress of streaming in nodetool netstats (CASSANDRA-8886)
 * IndexSummaryBuilder utilises offheap memory, and shares data between
   each IndexSummary opened from it (CASSANDRA-8757)
 * markCompacting only succeeds if the exact SSTableReader instances being 
   marked are in the live set (CASSANDRA-8689)
 * cassandra-stress support for varint (CASSANDRA-8882)
 * Fix Adler32 digest for compressed sstables (CASSANDRA-8778)
 * Add nodetool statushandoff/statusbackup (CASSANDRA-8912)
 * Use stdout for progress and stats in sstableloader (CASSANDRA-8982)
 * Correctly identify 2i datadir from older versions (CASSANDRA-9116)
Merged from 2.0:
 * Ignore gossip SYNs after shutdown (CASSANDRA-9238)
 * Avoid overflow when calculating max sstable size in LCS (CASSANDRA-9235)
 * Make sstable blacklisting work with compression (CASSANDRA-9138)
 * Do not attempt to rebuild indexes if no index accepts any column (CASSANDRA-9196)
 * Don't initiate snitch reconnection for dead states (CASSANDRA-7292)
 * Fix ArrayIndexOutOfBoundsException in CQLSSTableWriter (CASSANDRA-8978)
 * Add shutdown gossip state to prevent timeouts during rolling restarts (CASSANDRA-8336)
 * Fix running with java.net.preferIPv6Addresses=true (CASSANDRA-9137)
 * Fix failed bootstrap/replace attempts being persisted in system.peers (CASSANDRA-9180)
 * Flush system.IndexInfo after marking index built (CASSANDRA-9128)
 * Fix updates to min/max_compaction_threshold through cassandra-cli
   (CASSANDRA-8102)
 * Don't include tmp files when doing offline relevel (CASSANDRA-9088)
 * Use the proper CAS WriteType when finishing a previous round during Paxos
   preparation (CASSANDRA-8672)
 * Avoid race in cancelling compactions (CASSANDRA-9070)
 * More aggressive check for expired sstables in DTCS (CASSANDRA-8359)
 * Fix ignored index_interval change in ALTER TABLE statements (CASSANDRA-7976)
 * Do more aggressive compaction in old time windows in DTCS (CASSANDRA-8360)
 * java.lang.AssertionError when reading saved cache (CASSANDRA-8740)
 * "disk full" when running cleanup (CASSANDRA-9036)
 * Lower logging level from ERROR to DEBUG when a scheduled schema pull
   cannot be completed due to a node being down (CASSANDRA-9032)
 * Fix MOVED_NODE client event (CASSANDRA-8516)
 * Allow overriding MAX_OUTSTANDING_REPLAY_COUNT (CASSANDRA-7533)
 * Fix malformed JMX ObjectName containing IPv6 addresses (CASSANDRA-9027)
 * (cqlsh) Allow increasing CSV field size limit through
   cqlshrc config option (CASSANDRA-8934)
 * Stop logging range tombstones when exceeding the threshold
   (CASSANDRA-8559)
 * Fix NullPointerException when nodetool getendpoints is run
   against invalid keyspaces or tables (CASSANDRA-8950)
 * Allow specifying the tmp dir (CASSANDRA-7712)
 * Improve compaction estimated tasks estimation (CASSANDRA-8904)
 * Fix duplicate up/down messages sent to native clients (CASSANDRA-7816)
 * Expose commit log archive status via JMX (CASSANDRA-8734)
 * Provide better exceptions for invalid replication strategy parameters
   (CASSANDRA-8909)
 * Fix regression in mixed single and multi-column relation support for
   SELECT statements (CASSANDRA-8613)
 * Add ability to limit number of native connections (CASSANDRA-8086)
 * Fix CQLSSTableWriter throwing exception and spawning threads
   (CASSANDRA-8808)
 * Fix MT mismatch between empty and GC-able data (CASSANDRA-8979)
 * Fix incorrect validation when snapshotting single table (CASSANDRA-8056)
 * Add offline tool to relevel sstables (CASSANDRA-8301)
 * Preserve stream ID for more protocol errors (CASSANDRA-8848)
 * Fix combining token() function with multi-column relations on
   clustering columns (CASSANDRA-8797)
 * Make CFS.markReferenced() resistant to bad refcounting (CASSANDRA-8829)
 * Fix StreamTransferTask abort/complete bad refcounting (CASSANDRA-8815)
 * Fix AssertionError when querying a DESC clustering ordered
   table with ASC ordering and paging (CASSANDRA-8767)
 * AssertionError: "Memory was freed" when running cleanup (CASSANDRA-8716)
 * Make it possible to set max_sstable_age to fractional days (CASSANDRA-8406)
 * Fix some multi-column relations with indexes on some clustering
   columns (CASSANDRA-8275)
 * Fix memory leak in SSTableSimple*Writer and SSTableReader.validate()
   (CASSANDRA-8748)
 * Throw OOM if allocating memory fails to return a valid pointer (CASSANDRA-8726)
 * Fix SSTableSimpleUnsortedWriter ConcurrentModificationException (CASSANDRA-8619)
 * 'nodetool info' prints exception against older node (CASSANDRA-8796)
 * Ensure SSTableSimpleUnsortedWriter.close() terminates if
   disk writer has crashed (CASSANDRA-8807)


2.1.4
 * Bind JMX to localhost unless explicitly configured otherwise (CASSANDRA-9085)


2.1.3
 * Fix HSHA/offheap_objects corruption (CASSANDRA-8719)
 * Upgrade libthrift to 0.9.2 (CASSANDRA-8685)
 * Don't use the shared ref in sstableloader (CASSANDRA-8704)
 * Purge internal prepared statements if related tables or
   keyspaces are dropped (CASSANDRA-8693)
 * (cqlsh) Handle unicode BOM at start of files (CASSANDRA-8638)
 * Stop compactions before exiting offline tools (CASSANDRA-8623)
 * Update tools/stress/README.txt to match current behaviour (CASSANDRA-7933)
 * Fix schema from Thrift conversion with empty metadata (CASSANDRA-8695)
 * Safer Resource Management (CASSANDRA-7705)
 * Make sure we compact highly overlapping cold sstables with
   STCS (CASSANDRA-8635)
 * rpc_interface and listen_interface generate NPE on startup when specified
   interface doesn't exist (CASSANDRA-8677)
 * Fix ArrayIndexOutOfBoundsException in nodetool cfhistograms (CASSANDRA-8514)
 * Switch from yammer metrics for nodetool cf/proxy histograms (CASSANDRA-8662)
 * Make sure we don't add tmplink files to the compaction
   strategy (CASSANDRA-8580)
 * (cqlsh) Handle maps with blob keys (CASSANDRA-8372)
 * (cqlsh) Handle DynamicCompositeType schemas correctly (CASSANDRA-8563)
 * Duplicate rows returned when in clause has repeated values (CASSANDRA-6706)
 * Add tooling to detect hot partitions (CASSANDRA-7974)
 * Fix cassandra-stress user-mode truncation of partition generation (CASSANDRA-8608)
 * Only stream from unrepaired sstables during inc repair (CASSANDRA-8267)
 * Don't allow starting multiple inc repairs on the same sstables (CASSANDRA-8316)
 * Invalidate prepared BATCH statements when related tables
   or keyspaces are dropped (CASSANDRA-8652)
 * Fix missing results in secondary index queries on collections
   with ALLOW FILTERING (CASSANDRA-8421)
 * Expose EstimatedHistogram metrics for range slices (CASSANDRA-8627)
 * (cqlsh) Escape clqshrc passwords properly (CASSANDRA-8618)
 * Fix NPE when passing wrong argument in ALTER TABLE statement (CASSANDRA-8355)
 * Pig: Refactor and deprecate CqlStorage (CASSANDRA-8599)
 * Don't reuse the same cleanup strategy for all sstables (CASSANDRA-8537)
 * Fix case-sensitivity of index name on CREATE and DROP INDEX
   statements (CASSANDRA-8365)
 * Better detection/logging for corruption in compressed sstables (CASSANDRA-8192)
 * Use the correct repairedAt value when closing writer (CASSANDRA-8570)
 * (cqlsh) Handle a schema mismatch being detected on startup (CASSANDRA-8512)
 * Properly calculate expected write size during compaction (CASSANDRA-8532)
 * Invalidate affected prepared statements when a table's columns
   are altered (CASSANDRA-7910)
 * Stress - user defined writes should populate sequentally (CASSANDRA-8524)
 * Fix regression in SSTableRewriter causing some rows to become unreadable 
   during compaction (CASSANDRA-8429)
 * Run major compactions for repaired/unrepaired in parallel (CASSANDRA-8510)
 * (cqlsh) Fix compression options in DESCRIBE TABLE output when compression
   is disabled (CASSANDRA-8288)
 * (cqlsh) Fix DESCRIBE output after keyspaces are altered (CASSANDRA-7623)
 * Make sure we set lastCompactedKey correctly (CASSANDRA-8463)
 * (cqlsh) Fix output of CONSISTENCY command (CASSANDRA-8507)
 * (cqlsh) Fixed the handling of LIST statements (CASSANDRA-8370)
 * Make sstablescrub check leveled manifest again (CASSANDRA-8432)
 * Check first/last keys in sstable when giving out positions (CASSANDRA-8458)
 * Disable mmap on Windows (CASSANDRA-6993)
 * Add missing ConsistencyLevels to cassandra-stress (CASSANDRA-8253)
 * Add auth support to cassandra-stress (CASSANDRA-7985)
 * Fix ArrayIndexOutOfBoundsException when generating error message
   for some CQL syntax errors (CASSANDRA-8455)
 * Scale memtable slab allocation logarithmically (CASSANDRA-7882)
 * cassandra-stress simultaneous inserts over same seed (CASSANDRA-7964)
 * Reduce cassandra-stress sampling memory requirements (CASSANDRA-7926)
 * Ensure memtable flush cannot expire commit log entries from its future (CASSANDRA-8383)
 * Make read "defrag" async to reclaim memtables (CASSANDRA-8459)
 * Remove tmplink files for offline compactions (CASSANDRA-8321)
 * Reduce maxHintsInProgress (CASSANDRA-8415)
 * BTree updates may call provided update function twice (CASSANDRA-8018)
 * Release sstable references after anticompaction (CASSANDRA-8386)
 * Handle abort() in SSTableRewriter properly (CASSANDRA-8320)
 * Centralize shared executors (CASSANDRA-8055)
 * Fix filtering for CONTAINS (KEY) relations on frozen collection
   clustering columns when the query is restricted to a single
   partition (CASSANDRA-8203)
 * Do more aggressive entire-sstable TTL expiry checks (CASSANDRA-8243)
 * Add more log info if readMeter is null (CASSANDRA-8238)
 * add check of the system wall clock time at startup (CASSANDRA-8305)
 * Support for frozen collections (CASSANDRA-7859)
 * Fix overflow on histogram computation (CASSANDRA-8028)
 * Have paxos reuse the timestamp generation of normal queries (CASSANDRA-7801)
 * Fix incremental repair not remove parent session on remote (CASSANDRA-8291)
 * Improve JBOD disk utilization (CASSANDRA-7386)
 * Log failed host when preparing incremental repair (CASSANDRA-8228)
 * Force config client mode in CQLSSTableWriter (CASSANDRA-8281)
 * Fix sstableupgrade throws exception (CASSANDRA-8688)
 * Fix hang when repairing empty keyspace (CASSANDRA-8694)
Merged from 2.0:
 * Fix IllegalArgumentException in dynamic snitch (CASSANDRA-8448)
 * Add support for UPDATE ... IF EXISTS (CASSANDRA-8610)
 * Fix reversal of list prepends (CASSANDRA-8733)
 * Prevent non-zero default_time_to_live on tables with counters
   (CASSANDRA-8678)
 * Fix SSTableSimpleUnsortedWriter ConcurrentModificationException
   (CASSANDRA-8619)
 * Round up time deltas lower than 1ms in BulkLoader (CASSANDRA-8645)
 * Add batch remove iterator to ABSC (CASSANDRA-8414, 8666)
 * Round up time deltas lower than 1ms in BulkLoader (CASSANDRA-8645)
 * Fix isClientMode check in Keyspace (CASSANDRA-8687)
 * Use more efficient slice size for querying internal secondary
   index tables (CASSANDRA-8550)
 * Fix potentially returning deleted rows with range tombstone (CASSANDRA-8558)
 * Check for available disk space before starting a compaction (CASSANDRA-8562)
 * Fix DISTINCT queries with LIMITs or paging when some partitions
   contain only tombstones (CASSANDRA-8490)
 * Introduce background cache refreshing to permissions cache
   (CASSANDRA-8194)
 * Fix race condition in StreamTransferTask that could lead to
   infinite loops and premature sstable deletion (CASSANDRA-7704)
 * Add an extra version check to MigrationTask (CASSANDRA-8462)
 * Ensure SSTableWriter cleans up properly after failure (CASSANDRA-8499)
 * Increase bf true positive count on key cache hit (CASSANDRA-8525)
 * Move MeteredFlusher to its own thread (CASSANDRA-8485)
 * Fix non-distinct results in DISTNCT queries on static columns when
   paging is enabled (CASSANDRA-8087)
 * Move all hints related tasks to hints internal executor (CASSANDRA-8285)
 * Fix paging for multi-partition IN queries (CASSANDRA-8408)
 * Fix MOVED_NODE topology event never being emitted when a node
   moves its token (CASSANDRA-8373)
 * Fix validation of indexes in COMPACT tables (CASSANDRA-8156)
 * Avoid StackOverflowError when a large list of IN values
   is used for a clustering column (CASSANDRA-8410)
 * Fix NPE when writetime() or ttl() calls are wrapped by
   another function call (CASSANDRA-8451)
 * Fix NPE after dropping a keyspace (CASSANDRA-8332)
 * Fix error message on read repair timeouts (CASSANDRA-7947)
 * Default DTCS base_time_seconds changed to 60 (CASSANDRA-8417)
 * Refuse Paxos operation with more than one pending endpoint (CASSANDRA-8346, 8640)
 * Throw correct exception when trying to bind a keyspace or table
   name (CASSANDRA-6952)
 * Make HHOM.compact synchronized (CASSANDRA-8416)
 * cancel latency-sampling task when CF is dropped (CASSANDRA-8401)
 * don't block SocketThread for MessagingService (CASSANDRA-8188)
 * Increase quarantine delay on replacement (CASSANDRA-8260)
 * Expose off-heap memory usage stats (CASSANDRA-7897)
 * Ignore Paxos commits for truncated tables (CASSANDRA-7538)
 * Validate size of indexed column values (CASSANDRA-8280)
 * Make LCS split compaction results over all data directories (CASSANDRA-8329)
 * Fix some failing queries that use multi-column relations
   on COMPACT STORAGE tables (CASSANDRA-8264)
 * Fix InvalidRequestException with ORDER BY (CASSANDRA-8286)
 * Disable SSLv3 for POODLE (CASSANDRA-8265)
 * Fix millisecond timestamps in Tracing (CASSANDRA-8297)
 * Include keyspace name in error message when there are insufficient
   live nodes to stream from (CASSANDRA-8221)
 * Avoid overlap in L1 when L0 contains many nonoverlapping
   sstables (CASSANDRA-8211)
 * Improve PropertyFileSnitch logging (CASSANDRA-8183)
 * Add DC-aware sequential repair (CASSANDRA-8193)
 * Use live sstables in snapshot repair if possible (CASSANDRA-8312)
 * Fix hints serialized size calculation (CASSANDRA-8587)


2.1.2
 * (cqlsh) parse_for_table_meta errors out on queries with undefined
   grammars (CASSANDRA-8262)
 * (cqlsh) Fix SELECT ... TOKEN() function broken in C* 2.1.1 (CASSANDRA-8258)
 * Fix Cassandra crash when running on JDK8 update 40 (CASSANDRA-8209)
 * Optimize partitioner tokens (CASSANDRA-8230)
 * Improve compaction of repaired/unrepaired sstables (CASSANDRA-8004)
 * Make cache serializers pluggable (CASSANDRA-8096)
 * Fix issues with CONTAINS (KEY) queries on secondary indexes
   (CASSANDRA-8147)
 * Fix read-rate tracking of sstables for some queries (CASSANDRA-8239)
 * Fix default timestamp in QueryOptions (CASSANDRA-8246)
 * Set socket timeout when reading remote version (CASSANDRA-8188)
 * Refactor how we track live size (CASSANDRA-7852)
 * Make sure unfinished compaction files are removed (CASSANDRA-8124)
 * Fix shutdown when run as Windows service (CASSANDRA-8136)
 * Fix DESCRIBE TABLE with custom indexes (CASSANDRA-8031)
 * Fix race in RecoveryManagerTest (CASSANDRA-8176)
 * Avoid IllegalArgumentException while sorting sstables in
   IndexSummaryManager (CASSANDRA-8182)
 * Shutdown JVM on file descriptor exhaustion (CASSANDRA-7579)
 * Add 'die' policy for commit log and disk failure (CASSANDRA-7927)
 * Fix installing as service on Windows (CASSANDRA-8115)
 * Fix CREATE TABLE for CQL2 (CASSANDRA-8144)
 * Avoid boxing in ColumnStats min/max trackers (CASSANDRA-8109)
Merged from 2.0:
 * Correctly handle non-text column names in cql3 (CASSANDRA-8178)
 * Fix deletion for indexes on primary key columns (CASSANDRA-8206)
 * Add 'nodetool statusgossip' (CASSANDRA-8125)
 * Improve client notification that nodes are ready for requests (CASSANDRA-7510)
 * Handle negative timestamp in writetime method (CASSANDRA-8139)
 * Pig: Remove errant LIMIT clause in CqlNativeStorage (CASSANDRA-8166)
 * Throw ConfigurationException when hsha is used with the default
   rpc_max_threads setting of 'unlimited' (CASSANDRA-8116)
 * Allow concurrent writing of the same table in the same JVM using
   CQLSSTableWriter (CASSANDRA-7463)
 * Fix totalDiskSpaceUsed calculation (CASSANDRA-8205)


2.1.1
 * Fix spin loop in AtomicSortedColumns (CASSANDRA-7546)
 * Dont notify when replacing tmplink files (CASSANDRA-8157)
 * Fix validation with multiple CONTAINS clause (CASSANDRA-8131)
 * Fix validation of collections in TriggerExecutor (CASSANDRA-8146)
 * Fix IllegalArgumentException when a list of IN values containing tuples
   is passed as a single arg to a prepared statement with the v1 or v2
   protocol (CASSANDRA-8062)
 * Fix ClassCastException in DISTINCT query on static columns with
   query paging (CASSANDRA-8108)
 * Fix NPE on null nested UDT inside a set (CASSANDRA-8105)
 * Fix exception when querying secondary index on set items or map keys
   when some clustering columns are specified (CASSANDRA-8073)
 * Send proper error response when there is an error during native
   protocol message decode (CASSANDRA-8118)
 * Gossip should ignore generation numbers too far in the future (CASSANDRA-8113)
 * Fix NPE when creating a table with frozen sets, lists (CASSANDRA-8104)
 * Fix high memory use due to tracking reads on incrementally opened sstable
   readers (CASSANDRA-8066)
 * Fix EXECUTE request with skipMetadata=false returning no metadata
   (CASSANDRA-8054)
 * Allow concurrent use of CQLBulkOutputFormat (CASSANDRA-7776)
 * Shutdown JVM on OOM (CASSANDRA-7507)
 * Upgrade netty version and enable epoll event loop (CASSANDRA-7761)
 * Don't duplicate sstables smaller than split size when using
   the sstablesplitter tool (CASSANDRA-7616)
 * Avoid re-parsing already prepared statements (CASSANDRA-7923)
 * Fix some Thrift slice deletions and updates of COMPACT STORAGE
   tables with some clustering columns omitted (CASSANDRA-7990)
 * Fix filtering for CONTAINS on sets (CASSANDRA-8033)
 * Properly track added size (CASSANDRA-7239)
 * Allow compilation in java 8 (CASSANDRA-7208)
 * Fix Assertion error on RangeTombstoneList diff (CASSANDRA-8013)
 * Release references to overlapping sstables during compaction (CASSANDRA-7819)
 * Send notification when opening compaction results early (CASSANDRA-8034)
 * Make native server start block until properly bound (CASSANDRA-7885)
 * (cqlsh) Fix IPv6 support (CASSANDRA-7988)
 * Ignore fat clients when checking for endpoint collision (CASSANDRA-7939)
 * Make sstablerepairedset take a list of files (CASSANDRA-7995)
 * (cqlsh) Tab completeion for indexes on map keys (CASSANDRA-7972)
 * (cqlsh) Fix UDT field selection in select clause (CASSANDRA-7891)
 * Fix resource leak in event of corrupt sstable
 * (cqlsh) Add command line option for cqlshrc file path (CASSANDRA-7131)
 * Provide visibility into prepared statements churn (CASSANDRA-7921, CASSANDRA-7930)
 * Invalidate prepared statements when their keyspace or table is
   dropped (CASSANDRA-7566)
 * cassandra-stress: fix support for NetworkTopologyStrategy (CASSANDRA-7945)
 * Fix saving caches when a table is dropped (CASSANDRA-7784)
 * Add better error checking of new stress profile (CASSANDRA-7716)
 * Use ThreadLocalRandom and remove FBUtilities.threadLocalRandom (CASSANDRA-7934)
 * Prevent operator mistakes due to simultaneous bootstrap (CASSANDRA-7069)
 * cassandra-stress supports whitelist mode for node config (CASSANDRA-7658)
 * GCInspector more closely tracks GC; cassandra-stress and nodetool report it (CASSANDRA-7916)
 * nodetool won't output bogus ownership info without a keyspace (CASSANDRA-7173)
 * Add human readable option to nodetool commands (CASSANDRA-5433)
 * Don't try to set repairedAt on old sstables (CASSANDRA-7913)
 * Add metrics for tracking PreparedStatement use (CASSANDRA-7719)
 * (cqlsh) tab-completion for triggers (CASSANDRA-7824)
 * (cqlsh) Support for query paging (CASSANDRA-7514)
 * (cqlsh) Show progress of COPY operations (CASSANDRA-7789)
 * Add syntax to remove multiple elements from a map (CASSANDRA-6599)
 * Support non-equals conditions in lightweight transactions (CASSANDRA-6839)
 * Add IF [NOT] EXISTS to create/drop triggers (CASSANDRA-7606)
 * (cqlsh) Display the current logged-in user (CASSANDRA-7785)
 * (cqlsh) Don't ignore CTRL-C during COPY FROM execution (CASSANDRA-7815)
 * (cqlsh) Order UDTs according to cross-type dependencies in DESCRIBE
   output (CASSANDRA-7659)
 * (cqlsh) Fix handling of CAS statement results (CASSANDRA-7671)
 * (cqlsh) COPY TO/FROM improvements (CASSANDRA-7405)
 * Support list index operations with conditions (CASSANDRA-7499)
 * Add max live/tombstoned cells to nodetool cfstats output (CASSANDRA-7731)
 * Validate IPv6 wildcard addresses properly (CASSANDRA-7680)
 * (cqlsh) Error when tracing query (CASSANDRA-7613)
 * Avoid IOOBE when building SyntaxError message snippet (CASSANDRA-7569)
 * SSTableExport uses correct validator to create string representation of partition
   keys (CASSANDRA-7498)
 * Avoid NPEs when receiving type changes for an unknown keyspace (CASSANDRA-7689)
 * Add support for custom 2i validation (CASSANDRA-7575)
 * Pig support for hadoop CqlInputFormat (CASSANDRA-6454)
 * Add duration mode to cassandra-stress (CASSANDRA-7468)
 * Add listen_interface and rpc_interface options (CASSANDRA-7417)
 * Improve schema merge performance (CASSANDRA-7444)
 * Adjust MT depth based on # of partition validating (CASSANDRA-5263)
 * Optimise NativeCell comparisons (CASSANDRA-6755)
 * Configurable client timeout for cqlsh (CASSANDRA-7516)
 * Include snippet of CQL query near syntax error in messages (CASSANDRA-7111)
 * Make repair -pr work with -local (CASSANDRA-7450)
 * Fix error in sstableloader with -cph > 1 (CASSANDRA-8007)
 * Fix snapshot repair error on indexed tables (CASSANDRA-8020)
 * Do not exit nodetool repair when receiving JMX NOTIF_LOST (CASSANDRA-7909)
 * Stream to private IP when available (CASSANDRA-8084)
Merged from 2.0:
 * Reject conditions on DELETE unless full PK is given (CASSANDRA-6430)
 * Properly reject the token function DELETE (CASSANDRA-7747)
 * Force batchlog replay before decommissioning a node (CASSANDRA-7446)
 * Fix hint replay with many accumulated expired hints (CASSANDRA-6998)
 * Fix duplicate results in DISTINCT queries on static columns with query
   paging (CASSANDRA-8108)
 * Add DateTieredCompactionStrategy (CASSANDRA-6602)
 * Properly validate ascii and utf8 string literals in CQL queries (CASSANDRA-8101)
 * (cqlsh) Fix autocompletion for alter keyspace (CASSANDRA-8021)
 * Create backup directories for commitlog archiving during startup (CASSANDRA-8111)
 * Reduce totalBlockFor() for LOCAL_* consistency levels (CASSANDRA-8058)
 * Fix merging schemas with re-dropped keyspaces (CASSANDRA-7256)
 * Fix counters in supercolumns during live upgrades from 1.2 (CASSANDRA-7188)
 * Notify DT subscribers when a column family is truncated (CASSANDRA-8088)
 * Add sanity check of $JAVA on startup (CASSANDRA-7676)
 * Schedule fat client schema pull on join (CASSANDRA-7993)
 * Don't reset nodes' versions when closing IncomingTcpConnections
   (CASSANDRA-7734)
 * Record the real messaging version in all cases in OutboundTcpConnection
   (CASSANDRA-8057)
 * SSL does not work in cassandra-cli (CASSANDRA-7899)
 * Fix potential exception when using ReversedType in DynamicCompositeType
   (CASSANDRA-7898)
 * Better validation of collection values (CASSANDRA-7833)
 * Track min/max timestamps correctly (CASSANDRA-7969)
 * Fix possible overflow while sorting CL segments for replay (CASSANDRA-7992)
 * Increase nodetool Xmx (CASSANDRA-7956)
 * Archive any commitlog segments present at startup (CASSANDRA-6904)
 * CrcCheckChance should adjust based on live CFMetadata not 
   sstable metadata (CASSANDRA-7978)
 * token() should only accept columns in the partitioning
   key order (CASSANDRA-6075)
 * Add method to invalidate permission cache via JMX (CASSANDRA-7977)
 * Allow propagating multiple gossip states atomically (CASSANDRA-6125)
 * Log exceptions related to unclean native protocol client disconnects
   at DEBUG or INFO (CASSANDRA-7849)
 * Allow permissions cache to be set via JMX (CASSANDRA-7698)
 * Include schema_triggers CF in readable system resources (CASSANDRA-7967)
 * Fix RowIndexEntry to report correct serializedSize (CASSANDRA-7948)
 * Make CQLSSTableWriter sync within partitions (CASSANDRA-7360)
 * Potentially use non-local replicas in CqlConfigHelper (CASSANDRA-7906)
 * Explicitly disallow mixing multi-column and single-column
   relations on clustering columns (CASSANDRA-7711)
 * Better error message when condition is set on PK column (CASSANDRA-7804)
 * Don't send schema change responses and events for no-op DDL
   statements (CASSANDRA-7600)
 * (Hadoop) fix cluster initialisation for a split fetching (CASSANDRA-7774)
 * Throw InvalidRequestException when queries contain relations on entire
   collection columns (CASSANDRA-7506)
 * (cqlsh) enable CTRL-R history search with libedit (CASSANDRA-7577)
 * (Hadoop) allow ACFRW to limit nodes to local DC (CASSANDRA-7252)
 * (cqlsh) cqlsh should automatically disable tracing when selecting
   from system_traces (CASSANDRA-7641)
 * (Hadoop) Add CqlOutputFormat (CASSANDRA-6927)
 * Don't depend on cassandra config for nodetool ring (CASSANDRA-7508)
 * (cqlsh) Fix failing cqlsh formatting tests (CASSANDRA-7703)
 * Fix IncompatibleClassChangeError from hadoop2 (CASSANDRA-7229)
 * Add 'nodetool sethintedhandoffthrottlekb' (CASSANDRA-7635)
 * (cqlsh) Add tab-completion for CREATE/DROP USER IF [NOT] EXISTS (CASSANDRA-7611)
 * Catch errors when the JVM pulls the rug out from GCInspector (CASSANDRA-5345)
 * cqlsh fails when version number parts are not int (CASSANDRA-7524)
 * Fix NPE when table dropped during streaming (CASSANDRA-7946)
 * Fix wrong progress when streaming uncompressed (CASSANDRA-7878)
 * Fix possible infinite loop in creating repair range (CASSANDRA-7983)
 * Fix unit in nodetool for streaming throughput (CASSANDRA-7375)
Merged from 1.2:
 * Don't index tombstones (CASSANDRA-7828)
 * Improve PasswordAuthenticator default super user setup (CASSANDRA-7788)


2.1.0
 * (cqlsh) Removed "ALTER TYPE <name> RENAME TO <name>" from tab-completion
   (CASSANDRA-7895)
 * Fixed IllegalStateException in anticompaction (CASSANDRA-7892)
 * cqlsh: DESCRIBE support for frozen UDTs, tuples (CASSANDRA-7863)
 * Avoid exposing internal classes over JMX (CASSANDRA-7879)
 * Add null check for keys when freezing collection (CASSANDRA-7869)
 * Improve stress workload realism (CASSANDRA-7519)
Merged from 2.0:
 * Configure system.paxos with LeveledCompactionStrategy (CASSANDRA-7753)
 * Fix ALTER clustering column type from DateType to TimestampType when
   using DESC clustering order (CASSANRDA-7797)
 * Throw EOFException if we run out of chunks in compressed datafile
   (CASSANDRA-7664)
 * Fix PRSI handling of CQL3 row markers for row cleanup (CASSANDRA-7787)
 * Fix dropping collection when it's the last regular column (CASSANDRA-7744)
 * Make StreamReceiveTask thread safe and gc friendly (CASSANDRA-7795)
 * Validate empty cell names from counter updates (CASSANDRA-7798)
Merged from 1.2:
 * Don't allow compacted sstables to be marked as compacting (CASSANDRA-7145)
 * Track expired tombstones (CASSANDRA-7810)


2.1.0-rc7
 * Add frozen keyword and require UDT to be frozen (CASSANDRA-7857)
 * Track added sstable size correctly (CASSANDRA-7239)
 * (cqlsh) Fix case insensitivity (CASSANDRA-7834)
 * Fix failure to stream ranges when moving (CASSANDRA-7836)
 * Correctly remove tmplink files (CASSANDRA-7803)
 * (cqlsh) Fix column name formatting for functions, CAS operations,
   and UDT field selections (CASSANDRA-7806)
 * (cqlsh) Fix COPY FROM handling of null/empty primary key
   values (CASSANDRA-7792)
 * Fix ordering of static cells (CASSANDRA-7763)
Merged from 2.0:
 * Forbid re-adding dropped counter columns (CASSANDRA-7831)
 * Fix CFMetaData#isThriftCompatible() for PK-only tables (CASSANDRA-7832)
 * Always reject inequality on the partition key without token()
   (CASSANDRA-7722)
 * Always send Paxos commit to all replicas (CASSANDRA-7479)
 * Make disruptor_thrift_server invocation pool configurable (CASSANDRA-7594)
 * Make repair no-op when RF=1 (CASSANDRA-7864)


2.1.0-rc6
 * Fix OOM issue from netty caching over time (CASSANDRA-7743)
 * json2sstable couldn't import JSON for CQL table (CASSANDRA-7477)
 * Invalidate all caches on table drop (CASSANDRA-7561)
 * Skip strict endpoint selection for ranges if RF == nodes (CASSANRA-7765)
 * Fix Thrift range filtering without 2ary index lookups (CASSANDRA-7741)
 * Add tracing entries about concurrent range requests (CASSANDRA-7599)
 * (cqlsh) Fix DESCRIBE for NTS keyspaces (CASSANDRA-7729)
 * Remove netty buffer ref-counting (CASSANDRA-7735)
 * Pass mutated cf to index updater for use by PRSI (CASSANDRA-7742)
 * Include stress yaml example in release and deb (CASSANDRA-7717)
 * workaround for netty issue causing corrupted data off the wire (CASSANDRA-7695)
 * cqlsh DESC CLUSTER fails retrieving ring information (CASSANDRA-7687)
 * Fix binding null values inside UDT (CASSANDRA-7685)
 * Fix UDT field selection with empty fields (CASSANDRA-7670)
 * Bogus deserialization of static cells from sstable (CASSANDRA-7684)
 * Fix NPE on compaction leftover cleanup for dropped table (CASSANDRA-7770)
Merged from 2.0:
 * Fix race condition in StreamTransferTask that could lead to
   infinite loops and premature sstable deletion (CASSANDRA-7704)
 * (cqlsh) Wait up to 10 sec for a tracing session (CASSANDRA-7222)
 * Fix NPE in FileCacheService.sizeInBytes (CASSANDRA-7756)
 * Remove duplicates from StorageService.getJoiningNodes (CASSANDRA-7478)
 * Clone token map outside of hot gossip loops (CASSANDRA-7758)
 * Fix MS expiring map timeout for Paxos messages (CASSANDRA-7752)
 * Do not flush on truncate if durable_writes is false (CASSANDRA-7750)
 * Give CRR a default input_cql Statement (CASSANDRA-7226)
 * Better error message when adding a collection with the same name
   than a previously dropped one (CASSANDRA-6276)
 * Fix validation when adding static columns (CASSANDRA-7730)
 * (Thrift) fix range deletion of supercolumns (CASSANDRA-7733)
 * Fix potential AssertionError in RangeTombstoneList (CASSANDRA-7700)
 * Validate arguments of blobAs* functions (CASSANDRA-7707)
 * Fix potential AssertionError with 2ndary indexes (CASSANDRA-6612)
 * Avoid logging CompactionInterrupted at ERROR (CASSANDRA-7694)
 * Minor leak in sstable2jon (CASSANDRA-7709)
 * Add cassandra.auto_bootstrap system property (CASSANDRA-7650)
 * Update java driver (for hadoop) (CASSANDRA-7618)
 * Remove CqlPagingRecordReader/CqlPagingInputFormat (CASSANDRA-7570)
 * Support connecting to ipv6 jmx with nodetool (CASSANDRA-7669)


2.1.0-rc5
 * Reject counters inside user types (CASSANDRA-7672)
 * Switch to notification-based GCInspector (CASSANDRA-7638)
 * (cqlsh) Handle nulls in UDTs and tuples correctly (CASSANDRA-7656)
 * Don't use strict consistency when replacing (CASSANDRA-7568)
 * Fix min/max cell name collection on 2.0 SSTables with range
   tombstones (CASSANDRA-7593)
 * Tolerate min/max cell names of different lengths (CASSANDRA-7651)
 * Filter cached results correctly (CASSANDRA-7636)
 * Fix tracing on the new SEPExecutor (CASSANDRA-7644)
 * Remove shuffle and taketoken (CASSANDRA-7601)
 * Clean up Windows batch scripts (CASSANDRA-7619)
 * Fix native protocol drop user type notification (CASSANDRA-7571)
 * Give read access to system.schema_usertypes to all authenticated users
   (CASSANDRA-7578)
 * (cqlsh) Fix cqlsh display when zero rows are returned (CASSANDRA-7580)
 * Get java version correctly when JAVA_TOOL_OPTIONS is set (CASSANDRA-7572)
 * Fix NPE when dropping index from non-existent keyspace, AssertionError when
   dropping non-existent index with IF EXISTS (CASSANDRA-7590)
 * Fix sstablelevelresetter hang (CASSANDRA-7614)
 * (cqlsh) Fix deserialization of blobs (CASSANDRA-7603)
 * Use "keyspace updated" schema change message for UDT changes in v1 and
   v2 protocols (CASSANDRA-7617)
 * Fix tracing of range slices and secondary index lookups that are local
   to the coordinator (CASSANDRA-7599)
 * Set -Dcassandra.storagedir for all tool shell scripts (CASSANDRA-7587)
 * Don't swap max/min col names when mutating sstable metadata (CASSANDRA-7596)
 * (cqlsh) Correctly handle paged result sets (CASSANDRA-7625)
 * (cqlsh) Improve waiting for a trace to complete (CASSANDRA-7626)
 * Fix tracing of concurrent range slices and 2ary index queries (CASSANDRA-7626)
 * Fix scrub against collection type (CASSANDRA-7665)
Merged from 2.0:
 * Set gc_grace_seconds to seven days for system schema tables (CASSANDRA-7668)
 * SimpleSeedProvider no longer caches seeds forever (CASSANDRA-7663)
 * Always flush on truncate (CASSANDRA-7511)
 * Fix ReversedType(DateType) mapping to native protocol (CASSANDRA-7576)
 * Always merge ranges owned by a single node (CASSANDRA-6930)
 * Track max/min timestamps for range tombstones (CASSANDRA-7647)
 * Fix NPE when listing saved caches dir (CASSANDRA-7632)


2.1.0-rc4
 * Fix word count hadoop example (CASSANDRA-7200)
 * Updated memtable_cleanup_threshold and memtable_flush_writers defaults 
   (CASSANDRA-7551)
 * (Windows) fix startup when WMI memory query fails (CASSANDRA-7505)
 * Anti-compaction proceeds if any part of the repair failed (CASSANDRA-7521)
 * Add missing table name to DROP INDEX responses and notifications (CASSANDRA-7539)
 * Bump CQL version to 3.2.0 and update CQL documentation (CASSANDRA-7527)
 * Fix configuration error message when running nodetool ring (CASSANDRA-7508)
 * Support conditional updates, tuple type, and the v3 protocol in cqlsh (CASSANDRA-7509)
 * Handle queries on multiple secondary index types (CASSANDRA-7525)
 * Fix cqlsh authentication with v3 native protocol (CASSANDRA-7564)
 * Fix NPE when unknown prepared statement ID is used (CASSANDRA-7454)
Merged from 2.0:
 * (Windows) force range-based repair to non-sequential mode (CASSANDRA-7541)
 * Fix range merging when DES scores are zero (CASSANDRA-7535)
 * Warn when SSL certificates have expired (CASSANDRA-7528)
 * Fix error when doing reversed queries with static columns (CASSANDRA-7490)
Merged from 1.2:
 * Set correct stream ID on responses when non-Exception Throwables
   are thrown while handling native protocol messages (CASSANDRA-7470)


2.1.0-rc3
 * Consider expiry when reconciling otherwise equal cells (CASSANDRA-7403)
 * Introduce CQL support for stress tool (CASSANDRA-6146)
 * Fix ClassCastException processing expired messages (CASSANDRA-7496)
 * Fix prepared marker for collections inside UDT (CASSANDRA-7472)
 * Remove left-over populate_io_cache_on_flush and replicate_on_write
   uses (CASSANDRA-7493)
 * (Windows) handle spaces in path names (CASSANDRA-7451)
 * Ensure writes have completed after dropping a table, before recycling
   commit log segments (CASSANDRA-7437)
 * Remove left-over rows_per_partition_to_cache (CASSANDRA-7493)
 * Fix error when CONTAINS is used with a bind marker (CASSANDRA-7502)
 * Properly reject unknown UDT field (CASSANDRA-7484)
Merged from 2.0:
 * Fix CC#collectTimeOrderedData() tombstone optimisations (CASSANDRA-7394)
 * Support DISTINCT for static columns and fix behaviour when DISTINC is
   not use (CASSANDRA-7305).
 * Workaround JVM NPE on JMX bind failure (CASSANDRA-7254)
 * Fix race in FileCacheService RemovalListener (CASSANDRA-7278)
 * Fix inconsistent use of consistencyForCommit that allowed LOCAL_QUORUM
   operations to incorrect become full QUORUM (CASSANDRA-7345)
 * Properly handle unrecognized opcodes and flags (CASSANDRA-7440)
 * (Hadoop) close CqlRecordWriter clients when finished (CASSANDRA-7459)
 * Commit disk failure policy (CASSANDRA-7429)
 * Make sure high level sstables get compacted (CASSANDRA-7414)
 * Fix AssertionError when using empty clustering columns and static columns
   (CASSANDRA-7455)
 * Add option to disable STCS in L0 (CASSANDRA-6621)
 * Upgrade to snappy-java 1.0.5.2 (CASSANDRA-7476)


2.1.0-rc2
 * Fix heap size calculation for CompoundSparseCellName and 
   CompoundSparseCellName.WithCollection (CASSANDRA-7421)
 * Allow counter mutations in UNLOGGED batches (CASSANDRA-7351)
 * Modify reconcile logic to always pick a tombstone over a counter cell
   (CASSANDRA-7346)
 * Avoid incremental compaction on Windows (CASSANDRA-7365)
 * Fix exception when querying a composite-keyed table with a collection index
   (CASSANDRA-7372)
 * Use node's host id in place of counter ids (CASSANDRA-7366)
 * Fix error when doing reversed queries with static columns (CASSANDRA-7490)
 * Backport CASSANDRA-6747 (CASSANDRA-7560)
 * Track max/min timestamps for range tombstones (CASSANDRA-7647)
 * Fix NPE when listing saved caches dir (CASSANDRA-7632)
 * Fix sstableloader unable to connect encrypted node (CASSANDRA-7585)
Merged from 1.2:
 * Clone token map outside of hot gossip loops (CASSANDRA-7758)
 * Add stop method to EmbeddedCassandraService (CASSANDRA-7595)
 * Support connecting to ipv6 jmx with nodetool (CASSANDRA-7669)
 * Set gc_grace_seconds to seven days for system schema tables (CASSANDRA-7668)
 * SimpleSeedProvider no longer caches seeds forever (CASSANDRA-7663)
 * Set correct stream ID on responses when non-Exception Throwables
   are thrown while handling native protocol messages (CASSANDRA-7470)
 * Fix row size miscalculation in LazilyCompactedRow (CASSANDRA-7543)
 * Fix race in background compaction check (CASSANDRA-7745)
 * Don't clear out range tombstones during compaction (CASSANDRA-7808)


2.1.0-rc1
 * Revert flush directory (CASSANDRA-6357)
 * More efficient executor service for fast operations (CASSANDRA-4718)
 * Move less common tools into a new cassandra-tools package (CASSANDRA-7160)
 * Support more concurrent requests in native protocol (CASSANDRA-7231)
 * Add tab-completion to debian nodetool packaging (CASSANDRA-6421)
 * Change concurrent_compactors defaults (CASSANDRA-7139)
 * Add PowerShell Windows launch scripts (CASSANDRA-7001)
 * Make commitlog archive+restore more robust (CASSANDRA-6974)
 * Fix marking commitlogsegments clean (CASSANDRA-6959)
 * Add snapshot "manifest" describing files included (CASSANDRA-6326)
 * Parallel streaming for sstableloader (CASSANDRA-3668)
 * Fix bugs in supercolumns handling (CASSANDRA-7138)
 * Fix ClassClassException on composite dense tables (CASSANDRA-7112)
 * Cleanup and optimize collation and slice iterators (CASSANDRA-7107)
 * Upgrade NBHM lib (CASSANDRA-7128)
 * Optimize netty server (CASSANDRA-6861)
 * Fix repair hang when given CF does not exist (CASSANDRA-7189)
 * Allow c* to be shutdown in an embedded mode (CASSANDRA-5635)
 * Add server side batching to native transport (CASSANDRA-5663)
 * Make batchlog replay asynchronous (CASSANDRA-6134)
 * remove unused classes (CASSANDRA-7197)
 * Limit user types to the keyspace they are defined in (CASSANDRA-6643)
 * Add validate method to CollectionType (CASSANDRA-7208)
 * New serialization format for UDT values (CASSANDRA-7209, CASSANDRA-7261)
 * Fix nodetool netstats (CASSANDRA-7270)
 * Fix potential ClassCastException in HintedHandoffManager (CASSANDRA-7284)
 * Use prepared statements internally (CASSANDRA-6975)
 * Fix broken paging state with prepared statement (CASSANDRA-7120)
 * Fix IllegalArgumentException in CqlStorage (CASSANDRA-7287)
 * Allow nulls/non-existant fields in UDT (CASSANDRA-7206)
 * Add Thrift MultiSliceRequest (CASSANDRA-6757, CASSANDRA-7027)
 * Handle overlapping MultiSlices (CASSANDRA-7279)
 * Fix DataOutputTest on Windows (CASSANDRA-7265)
 * Embedded sets in user defined data-types are not updating (CASSANDRA-7267)
 * Add tuple type to CQL/native protocol (CASSANDRA-7248)
 * Fix CqlPagingRecordReader on tables with few rows (CASSANDRA-7322)
Merged from 2.0:
 * Copy compaction options to make sure they are reloaded (CASSANDRA-7290)
 * Add option to do more aggressive tombstone compactions (CASSANDRA-6563)
 * Don't try to compact already-compacting files in HHOM (CASSANDRA-7288)
 * Always reallocate buffers in HSHA (CASSANDRA-6285)
 * (Hadoop) support authentication in CqlRecordReader (CASSANDRA-7221)
 * (Hadoop) Close java driver Cluster in CQLRR.close (CASSANDRA-7228)
 * Warn when 'USING TIMESTAMP' is used on a CAS BATCH (CASSANDRA-7067)
 * return all cpu values from BackgroundActivityMonitor.readAndCompute (CASSANDRA-7183)
 * Correctly delete scheduled range xfers (CASSANDRA-7143)
 * return all cpu values from BackgroundActivityMonitor.readAndCompute (CASSANDRA-7183)  
 * reduce garbage creation in calculatePendingRanges (CASSANDRA-7191)
 * fix c* launch issues on Russian os's due to output of linux 'free' cmd (CASSANDRA-6162)
 * Fix disabling autocompaction (CASSANDRA-7187)
 * Fix potential NumberFormatException when deserializing IntegerType (CASSANDRA-7088)
 * cqlsh can't tab-complete disabling compaction (CASSANDRA-7185)
 * cqlsh: Accept and execute CQL statement(s) from command-line parameter (CASSANDRA-7172)
 * Fix IllegalStateException in CqlPagingRecordReader (CASSANDRA-7198)
 * Fix the InvertedIndex trigger example (CASSANDRA-7211)
 * Add --resolve-ip option to 'nodetool ring' (CASSANDRA-7210)
 * reduce garbage on codec flag deserialization (CASSANDRA-7244) 
 * Fix duplicated error messages on directory creation error at startup (CASSANDRA-5818)
 * Proper null handle for IF with map element access (CASSANDRA-7155)
 * Improve compaction visibility (CASSANDRA-7242)
 * Correctly delete scheduled range xfers (CASSANDRA-7143)
 * Make batchlog replica selection rack-aware (CASSANDRA-6551)
 * Fix CFMetaData#getColumnDefinitionFromColumnName() (CASSANDRA-7074)
 * Fix writetime/ttl functions for static columns (CASSANDRA-7081)
 * Suggest CTRL-C or semicolon after three blank lines in cqlsh (CASSANDRA-7142)
 * Fix 2ndary index queries with DESC clustering order (CASSANDRA-6950)
 * Invalid key cache entries on DROP (CASSANDRA-6525)
 * Fix flapping RecoveryManagerTest (CASSANDRA-7084)
 * Add missing iso8601 patterns for date strings (CASSANDRA-6973)
 * Support selecting multiple rows in a partition using IN (CASSANDRA-6875)
 * Add authentication support to shuffle (CASSANDRA-6484)
 * Swap local and global default read repair chances (CASSANDRA-7320)
 * Add conditional CREATE/DROP USER support (CASSANDRA-7264)
 * Cqlsh counts non-empty lines for "Blank lines" warning (CASSANDRA-7325)
Merged from 1.2:
 * Add Cloudstack snitch (CASSANDRA-7147)
 * Update system.peers correctly when relocating tokens (CASSANDRA-7126)
 * Add Google Compute Engine snitch (CASSANDRA-7132)
 * remove duplicate query for local tokens (CASSANDRA-7182)
 * exit CQLSH with error status code if script fails (CASSANDRA-6344)
 * Fix bug with some IN queries missig results (CASSANDRA-7105)
 * Fix availability validation for LOCAL_ONE CL (CASSANDRA-7319)
 * Hint streaming can cause decommission to fail (CASSANDRA-7219)


2.1.0-beta2
 * Increase default CL space to 8GB (CASSANDRA-7031)
 * Add range tombstones to read repair digests (CASSANDRA-6863)
 * Fix BTree.clear for large updates (CASSANDRA-6943)
 * Fail write instead of logging a warning when unable to append to CL
   (CASSANDRA-6764)
 * Eliminate possibility of CL segment appearing twice in active list 
   (CASSANDRA-6557)
 * Apply DONTNEED fadvise to commitlog segments (CASSANDRA-6759)
 * Switch CRC component to Adler and include it for compressed sstables 
   (CASSANDRA-4165)
 * Allow cassandra-stress to set compaction strategy options (CASSANDRA-6451)
 * Add broadcast_rpc_address option to cassandra.yaml (CASSANDRA-5899)
 * Auto reload GossipingPropertyFileSnitch config (CASSANDRA-5897)
 * Fix overflow of memtable_total_space_in_mb (CASSANDRA-6573)
 * Fix ABTC NPE and apply update function correctly (CASSANDRA-6692)
 * Allow nodetool to use a file or prompt for password (CASSANDRA-6660)
 * Fix AIOOBE when concurrently accessing ABSC (CASSANDRA-6742)
 * Fix assertion error in ALTER TYPE RENAME (CASSANDRA-6705)
 * Scrub should not always clear out repaired status (CASSANDRA-5351)
 * Improve handling of range tombstone for wide partitions (CASSANDRA-6446)
 * Fix ClassCastException for compact table with composites (CASSANDRA-6738)
 * Fix potentially repairing with wrong nodes (CASSANDRA-6808)
 * Change caching option syntax (CASSANDRA-6745)
 * Fix stress to do proper counter reads (CASSANDRA-6835)
 * Fix help message for stress counter_write (CASSANDRA-6824)
 * Fix stress smart Thrift client to pick servers correctly (CASSANDRA-6848)
 * Add logging levels (minimal, normal or verbose) to stress tool (CASSANDRA-6849)
 * Fix race condition in Batch CLE (CASSANDRA-6860)
 * Improve cleanup/scrub/upgradesstables failure handling (CASSANDRA-6774)
 * ByteBuffer write() methods for serializing sstables (CASSANDRA-6781)
 * Proper compare function for CollectionType (CASSANDRA-6783)
 * Update native server to Netty 4 (CASSANDRA-6236)
 * Fix off-by-one error in stress (CASSANDRA-6883)
 * Make OpOrder AutoCloseable (CASSANDRA-6901)
 * Remove sync repair JMX interface (CASSANDRA-6900)
 * Add multiple memory allocation options for memtables (CASSANDRA-6689, 6694)
 * Remove adjusted op rate from stress output (CASSANDRA-6921)
 * Add optimized CF.hasColumns() implementations (CASSANDRA-6941)
 * Serialize batchlog mutations with the version of the target node
   (CASSANDRA-6931)
 * Optimize CounterColumn#reconcile() (CASSANDRA-6953)
 * Properly remove 1.2 sstable support in 2.1 (CASSANDRA-6869)
 * Lock counter cells, not partitions (CASSANDRA-6880)
 * Track presence of legacy counter shards in sstables (CASSANDRA-6888)
 * Ensure safe resource cleanup when replacing sstables (CASSANDRA-6912)
 * Add failure handler to async callback (CASSANDRA-6747)
 * Fix AE when closing SSTable without releasing reference (CASSANDRA-7000)
 * Clean up IndexInfo on keyspace/table drops (CASSANDRA-6924)
 * Only snapshot relative SSTables when sequential repair (CASSANDRA-7024)
 * Require nodetool rebuild_index to specify index names (CASSANDRA-7038)
 * fix cassandra stress errors on reads with native protocol (CASSANDRA-7033)
 * Use OpOrder to guard sstable references for reads (CASSANDRA-6919)
 * Preemptive opening of compaction result (CASSANDRA-6916)
 * Multi-threaded scrub/cleanup/upgradesstables (CASSANDRA-5547)
 * Optimize cellname comparison (CASSANDRA-6934)
 * Native protocol v3 (CASSANDRA-6855)
 * Optimize Cell liveness checks and clean up Cell (CASSANDRA-7119)
 * Support consistent range movements (CASSANDRA-2434)
 * Display min timestamp in sstablemetadata viewer (CASSANDRA-6767)
Merged from 2.0:
 * Avoid race-prone second "scrub" of system keyspace (CASSANDRA-6797)
 * Pool CqlRecordWriter clients by inetaddress rather than Range
   (CASSANDRA-6665)
 * Fix compaction_history timestamps (CASSANDRA-6784)
 * Compare scores of full replica ordering in DES (CASSANDRA-6683)
 * fix CME in SessionInfo updateProgress affecting netstats (CASSANDRA-6577)
 * Allow repairing between specific replicas (CASSANDRA-6440)
 * Allow per-dc enabling of hints (CASSANDRA-6157)
 * Add compatibility for Hadoop 0.2.x (CASSANDRA-5201)
 * Fix EstimatedHistogram races (CASSANDRA-6682)
 * Failure detector correctly converts initial value to nanos (CASSANDRA-6658)
 * Add nodetool taketoken to relocate vnodes (CASSANDRA-4445)
 * Expose bulk loading progress over JMX (CASSANDRA-4757)
 * Correctly handle null with IF conditions and TTL (CASSANDRA-6623)
 * Account for range/row tombstones in tombstone drop
   time histogram (CASSANDRA-6522)
 * Stop CommitLogSegment.close() from calling sync() (CASSANDRA-6652)
 * Make commitlog failure handling configurable (CASSANDRA-6364)
 * Avoid overlaps in LCS (CASSANDRA-6688)
 * Improve support for paginating over composites (CASSANDRA-4851)
 * Fix count(*) queries in a mixed cluster (CASSANDRA-6707)
 * Improve repair tasks(snapshot, differencing) concurrency (CASSANDRA-6566)
 * Fix replaying pre-2.0 commit logs (CASSANDRA-6714)
 * Add static columns to CQL3 (CASSANDRA-6561)
 * Optimize single partition batch statements (CASSANDRA-6737)
 * Disallow post-query re-ordering when paging (CASSANDRA-6722)
 * Fix potential paging bug with deleted columns (CASSANDRA-6748)
 * Fix NPE on BulkLoader caused by losing StreamEvent (CASSANDRA-6636)
 * Fix truncating compression metadata (CASSANDRA-6791)
 * Add CMSClassUnloadingEnabled JVM option (CASSANDRA-6541)
 * Catch memtable flush exceptions during shutdown (CASSANDRA-6735)
 * Fix upgradesstables NPE for non-CF-based indexes (CASSANDRA-6645)
 * Fix UPDATE updating PRIMARY KEY columns implicitly (CASSANDRA-6782)
 * Fix IllegalArgumentException when updating from 1.2 with SuperColumns
   (CASSANDRA-6733)
 * FBUtilities.singleton() should use the CF comparator (CASSANDRA-6778)
 * Fix CQLSStableWriter.addRow(Map<String, Object>) (CASSANDRA-6526)
 * Fix HSHA server introducing corrupt data (CASSANDRA-6285)
 * Fix CAS conditions for COMPACT STORAGE tables (CASSANDRA-6813)
 * Starting threads in OutboundTcpConnectionPool constructor causes race conditions (CASSANDRA-7177)
 * Allow overriding cassandra-rackdc.properties file (CASSANDRA-7072)
 * Set JMX RMI port to 7199 (CASSANDRA-7087)
 * Use LOCAL_QUORUM for data reads at LOCAL_SERIAL (CASSANDRA-6939)
 * Log a warning for large batches (CASSANDRA-6487)
 * Put nodes in hibernate when join_ring is false (CASSANDRA-6961)
 * Avoid early loading of non-system keyspaces before compaction-leftovers 
   cleanup at startup (CASSANDRA-6913)
 * Restrict Windows to parallel repairs (CASSANDRA-6907)
 * (Hadoop) Allow manually specifying start/end tokens in CFIF (CASSANDRA-6436)
 * Fix NPE in MeteredFlusher (CASSANDRA-6820)
 * Fix race processing range scan responses (CASSANDRA-6820)
 * Allow deleting snapshots from dropped keyspaces (CASSANDRA-6821)
 * Add uuid() function (CASSANDRA-6473)
 * Omit tombstones from schema digests (CASSANDRA-6862)
 * Include correct consistencyLevel in LWT timeout (CASSANDRA-6884)
 * Lower chances for losing new SSTables during nodetool refresh and
   ColumnFamilyStore.loadNewSSTables (CASSANDRA-6514)
 * Add support for DELETE ... IF EXISTS to CQL3 (CASSANDRA-5708)
 * Update hadoop_cql3_word_count example (CASSANDRA-6793)
 * Fix handling of RejectedExecution in sync Thrift server (CASSANDRA-6788)
 * Log more information when exceeding tombstone_warn_threshold (CASSANDRA-6865)
 * Fix truncate to not abort due to unreachable fat clients (CASSANDRA-6864)
 * Fix schema concurrency exceptions (CASSANDRA-6841)
 * Fix leaking validator FH in StreamWriter (CASSANDRA-6832)
 * Fix saving triggers to schema (CASSANDRA-6789)
 * Fix trigger mutations when base mutation list is immutable (CASSANDRA-6790)
 * Fix accounting in FileCacheService to allow re-using RAR (CASSANDRA-6838)
 * Fix static counter columns (CASSANDRA-6827)
 * Restore expiring->deleted (cell) compaction optimization (CASSANDRA-6844)
 * Fix CompactionManager.needsCleanup (CASSANDRA-6845)
 * Correctly compare BooleanType values other than 0 and 1 (CASSANDRA-6779)
 * Read message id as string from earlier versions (CASSANDRA-6840)
 * Properly use the Paxos consistency for (non-protocol) batch (CASSANDRA-6837)
 * Add paranoid disk failure option (CASSANDRA-6646)
 * Improve PerRowSecondaryIndex performance (CASSANDRA-6876)
 * Extend triggers to support CAS updates (CASSANDRA-6882)
 * Static columns with IF NOT EXISTS don't always work as expected (CASSANDRA-6873)
 * Fix paging with SELECT DISTINCT (CASSANDRA-6857)
 * Fix UnsupportedOperationException on CAS timeout (CASSANDRA-6923)
 * Improve MeteredFlusher handling of MF-unaffected column families
   (CASSANDRA-6867)
 * Add CqlRecordReader using native pagination (CASSANDRA-6311)
 * Add QueryHandler interface (CASSANDRA-6659)
 * Track liveRatio per-memtable, not per-CF (CASSANDRA-6945)
 * Make sure upgradesstables keeps sstable level (CASSANDRA-6958)
 * Fix LIMIT with static columns (CASSANDRA-6956)
 * Fix clash with CQL column name in thrift validation (CASSANDRA-6892)
 * Fix error with super columns in mixed 1.2-2.0 clusters (CASSANDRA-6966)
 * Fix bad skip of sstables on slice query with composite start/finish (CASSANDRA-6825)
 * Fix unintended update with conditional statement (CASSANDRA-6893)
 * Fix map element access in IF (CASSANDRA-6914)
 * Avoid costly range calculations for range queries on system keyspaces
   (CASSANDRA-6906)
 * Fix SSTable not released if stream session fails (CASSANDRA-6818)
 * Avoid build failure due to ANTLR timeout (CASSANDRA-6991)
 * Queries on compact tables can return more rows that requested (CASSANDRA-7052)
 * USING TIMESTAMP for batches does not work (CASSANDRA-7053)
 * Fix performance regression from CASSANDRA-5614 (CASSANDRA-6949)
 * Ensure that batchlog and hint timeouts do not produce hints (CASSANDRA-7058)
 * Merge groupable mutations in TriggerExecutor#execute() (CASSANDRA-7047)
 * Plug holes in resource release when wiring up StreamSession (CASSANDRA-7073)
 * Re-add parameter columns to tracing session (CASSANDRA-6942)
 * Preserves CQL metadata when updating table from thrift (CASSANDRA-6831)
Merged from 1.2:
 * Fix nodetool display with vnodes (CASSANDRA-7082)
 * Add UNLOGGED, COUNTER options to BATCH documentation (CASSANDRA-6816)
 * add extra SSL cipher suites (CASSANDRA-6613)
 * fix nodetool getsstables for blob PK (CASSANDRA-6803)
 * Fix BatchlogManager#deleteBatch() use of millisecond timestamps
   (CASSANDRA-6822)
 * Continue assassinating even if the endpoint vanishes (CASSANDRA-6787)
 * Schedule schema pulls on change (CASSANDRA-6971)
 * Non-droppable verbs shouldn't be dropped from OTC (CASSANDRA-6980)
 * Shutdown batchlog executor in SS#drain() (CASSANDRA-7025)
 * Fix batchlog to account for CF truncation records (CASSANDRA-6999)
 * Fix CQLSH parsing of functions and BLOB literals (CASSANDRA-7018)
 * Properly load trustore in the native protocol (CASSANDRA-6847)
 * Always clean up references in SerializingCache (CASSANDRA-6994)
 * Don't shut MessagingService down when replacing a node (CASSANDRA-6476)
 * fix npe when doing -Dcassandra.fd_initial_value_ms (CASSANDRA-6751)


2.1.0-beta1
 * Add flush directory distinct from compaction directories (CASSANDRA-6357)
 * Require JNA by default (CASSANDRA-6575)
 * add listsnapshots command to nodetool (CASSANDRA-5742)
 * Introduce AtomicBTreeColumns (CASSANDRA-6271, 6692)
 * Multithreaded commitlog (CASSANDRA-3578)
 * allocate fixed index summary memory pool and resample cold index summaries 
   to use less memory (CASSANDRA-5519)
 * Removed multithreaded compaction (CASSANDRA-6142)
 * Parallelize fetching rows for low-cardinality indexes (CASSANDRA-1337)
 * change logging from log4j to logback (CASSANDRA-5883)
 * switch to LZ4 compression for internode communication (CASSANDRA-5887)
 * Stop using Thrift-generated Index* classes internally (CASSANDRA-5971)
 * Remove 1.2 network compatibility code (CASSANDRA-5960)
 * Remove leveled json manifest migration code (CASSANDRA-5996)
 * Remove CFDefinition (CASSANDRA-6253)
 * Use AtomicIntegerFieldUpdater in RefCountedMemory (CASSANDRA-6278)
 * User-defined types for CQL3 (CASSANDRA-5590)
 * Use of o.a.c.metrics in nodetool (CASSANDRA-5871, 6406)
 * Batch read from OTC's queue and cleanup (CASSANDRA-1632)
 * Secondary index support for collections (CASSANDRA-4511, 6383)
 * SSTable metadata(Stats.db) format change (CASSANDRA-6356)
 * Push composites support in the storage engine
   (CASSANDRA-5417, CASSANDRA-6520)
 * Add snapshot space used to cfstats (CASSANDRA-6231)
 * Add cardinality estimator for key count estimation (CASSANDRA-5906)
 * CF id is changed to be non-deterministic. Data dir/key cache are created
   uniquely for CF id (CASSANDRA-5202)
 * New counters implementation (CASSANDRA-6504)
 * Replace UnsortedColumns, EmptyColumns, TreeMapBackedSortedColumns with new
   ArrayBackedSortedColumns (CASSANDRA-6630, CASSANDRA-6662, CASSANDRA-6690)
 * Add option to use row cache with a given amount of rows (CASSANDRA-5357)
 * Avoid repairing already repaired data (CASSANDRA-5351)
 * Reject counter updates with USING TTL/TIMESTAMP (CASSANDRA-6649)
 * Replace index_interval with min/max_index_interval (CASSANDRA-6379)
 * Lift limitation that order by columns must be selected for IN queries (CASSANDRA-4911)


2.0.5
 * Reduce garbage generated by bloom filter lookups (CASSANDRA-6609)
 * Add ks.cf names to tombstone logging (CASSANDRA-6597)
 * Use LOCAL_QUORUM for LWT operations at LOCAL_SERIAL (CASSANDRA-6495)
 * Wait for gossip to settle before accepting client connections (CASSANDRA-4288)
 * Delete unfinished compaction incrementally (CASSANDRA-6086)
 * Allow specifying custom secondary index options in CQL3 (CASSANDRA-6480)
 * Improve replica pinning for cache efficiency in DES (CASSANDRA-6485)
 * Fix LOCAL_SERIAL from thrift (CASSANDRA-6584)
 * Don't special case received counts in CAS timeout exceptions (CASSANDRA-6595)
 * Add support for 2.1 global counter shards (CASSANDRA-6505)
 * Fix NPE when streaming connection is not yet established (CASSANDRA-6210)
 * Avoid rare duplicate read repair triggering (CASSANDRA-6606)
 * Fix paging discardFirst (CASSANDRA-6555)
 * Fix ArrayIndexOutOfBoundsException in 2ndary index query (CASSANDRA-6470)
 * Release sstables upon rebuilding 2i (CASSANDRA-6635)
 * Add AbstractCompactionStrategy.startup() method (CASSANDRA-6637)
 * SSTableScanner may skip rows during cleanup (CASSANDRA-6638)
 * sstables from stalled repair sessions can resurrect deleted data (CASSANDRA-6503)
 * Switch stress to use ITransportFactory (CASSANDRA-6641)
 * Fix IllegalArgumentException during prepare (CASSANDRA-6592)
 * Fix possible loss of 2ndary index entries during compaction (CASSANDRA-6517)
 * Fix direct Memory on architectures that do not support unaligned long access
   (CASSANDRA-6628)
 * Let scrub optionally skip broken counter partitions (CASSANDRA-5930)
Merged from 1.2:
 * fsync compression metadata (CASSANDRA-6531)
 * Validate CF existence on execution for prepared statement (CASSANDRA-6535)
 * Add ability to throttle batchlog replay (CASSANDRA-6550)
 * Fix executing LOCAL_QUORUM with SimpleStrategy (CASSANDRA-6545)
 * Avoid StackOverflow when using large IN queries (CASSANDRA-6567)
 * Nodetool upgradesstables includes secondary indexes (CASSANDRA-6598)
 * Paginate batchlog replay (CASSANDRA-6569)
 * skip blocking on streaming during drain (CASSANDRA-6603)
 * Improve error message when schema doesn't match loaded sstable (CASSANDRA-6262)
 * Add properties to adjust FD initial value and max interval (CASSANDRA-4375)
 * Fix preparing with batch and delete from collection (CASSANDRA-6607)
 * Fix ABSC reverse iterator's remove() method (CASSANDRA-6629)
 * Handle host ID conflicts properly (CASSANDRA-6615)
 * Move handling of migration event source to solve bootstrap race. (CASSANDRA-6648)
 * Make sure compaction throughput value doesn't overflow with int math (CASSANDRA-6647)


2.0.4
 * Allow removing snapshots of no-longer-existing CFs (CASSANDRA-6418)
 * add StorageService.stopDaemon() (CASSANDRA-4268)
 * add IRE for invalid CF supplied to get_count (CASSANDRA-5701)
 * add client encryption support to sstableloader (CASSANDRA-6378)
 * Fix accept() loop for SSL sockets post-shutdown (CASSANDRA-6468)
 * Fix size-tiered compaction in LCS L0 (CASSANDRA-6496)
 * Fix assertion failure in filterColdSSTables (CASSANDRA-6483)
 * Fix row tombstones in larger-than-memory compactions (CASSANDRA-6008)
 * Fix cleanup ClassCastException (CASSANDRA-6462)
 * Reduce gossip memory use by interning VersionedValue strings (CASSANDRA-6410)
 * Allow specifying datacenters to participate in a repair (CASSANDRA-6218)
 * Fix divide-by-zero in PCI (CASSANDRA-6403)
 * Fix setting last compacted key in the wrong level for LCS (CASSANDRA-6284)
 * Add millisecond precision formats to the timestamp parser (CASSANDRA-6395)
 * Expose a total memtable size metric for a CF (CASSANDRA-6391)
 * cqlsh: handle symlinks properly (CASSANDRA-6425)
 * Fix potential infinite loop when paging query with IN (CASSANDRA-6464)
 * Fix assertion error in AbstractQueryPager.discardFirst (CASSANDRA-6447)
 * Fix streaming older SSTable yields unnecessary tombstones (CASSANDRA-6527)
Merged from 1.2:
 * Improved error message on bad properties in DDL queries (CASSANDRA-6453)
 * Randomize batchlog candidates selection (CASSANDRA-6481)
 * Fix thundering herd on endpoint cache invalidation (CASSANDRA-6345, 6485)
 * Improve batchlog write performance with vnodes (CASSANDRA-6488)
 * cqlsh: quote single quotes in strings inside collections (CASSANDRA-6172)
 * Improve gossip performance for typical messages (CASSANDRA-6409)
 * Throw IRE if a prepared statement has more markers than supported 
   (CASSANDRA-5598)
 * Expose Thread metrics for the native protocol server (CASSANDRA-6234)
 * Change snapshot response message verb to INTERNAL to avoid dropping it 
   (CASSANDRA-6415)
 * Warn when collection read has > 65K elements (CASSANDRA-5428)
 * Fix cache persistence when both row and key cache are enabled 
   (CASSANDRA-6413)
 * (Hadoop) add describe_local_ring (CASSANDRA-6268)
 * Fix handling of concurrent directory creation failure (CASSANDRA-6459)
 * Allow executing CREATE statements multiple times (CASSANDRA-6471)
 * Don't send confusing info with timeouts (CASSANDRA-6491)
 * Don't resubmit counter mutation runnables internally (CASSANDRA-6427)
 * Don't drop local mutations without a hint (CASSANDRA-6510)
 * Don't allow null max_hint_window_in_ms (CASSANDRA-6419)
 * Validate SliceRange start and finish lengths (CASSANDRA-6521)


2.0.3
 * Fix FD leak on slice read path (CASSANDRA-6275)
 * Cancel read meter task when closing SSTR (CASSANDRA-6358)
 * free off-heap IndexSummary during bulk (CASSANDRA-6359)
 * Recover from IOException in accept() thread (CASSANDRA-6349)
 * Improve Gossip tolerance of abnormally slow tasks (CASSANDRA-6338)
 * Fix trying to hint timed out counter writes (CASSANDRA-6322)
 * Allow restoring specific columnfamilies from archived CL (CASSANDRA-4809)
 * Avoid flushing compaction_history after each operation (CASSANDRA-6287)
 * Fix repair assertion error when tombstones expire (CASSANDRA-6277)
 * Skip loading corrupt key cache (CASSANDRA-6260)
 * Fixes for compacting larger-than-memory rows (CASSANDRA-6274)
 * Compact hottest sstables first and optionally omit coldest from
   compaction entirely (CASSANDRA-6109)
 * Fix modifying column_metadata from thrift (CASSANDRA-6182)
 * cqlsh: fix LIST USERS output (CASSANDRA-6242)
 * Add IRequestSink interface (CASSANDRA-6248)
 * Update memtable size while flushing (CASSANDRA-6249)
 * Provide hooks around CQL2/CQL3 statement execution (CASSANDRA-6252)
 * Require Permission.SELECT for CAS updates (CASSANDRA-6247)
 * New CQL-aware SSTableWriter (CASSANDRA-5894)
 * Reject CAS operation when the protocol v1 is used (CASSANDRA-6270)
 * Correctly throw error when frame too large (CASSANDRA-5981)
 * Fix serialization bug in PagedRange with 2ndary indexes (CASSANDRA-6299)
 * Fix CQL3 table validation in Thrift (CASSANDRA-6140)
 * Fix bug missing results with IN clauses (CASSANDRA-6327)
 * Fix paging with reversed slices (CASSANDRA-6343)
 * Set minTimestamp correctly to be able to drop expired sstables (CASSANDRA-6337)
 * Support NaN and Infinity as float literals (CASSANDRA-6003)
 * Remove RF from nodetool ring output (CASSANDRA-6289)
 * Fix attempting to flush empty rows (CASSANDRA-6374)
 * Fix potential out of bounds exception when paging (CASSANDRA-6333)
Merged from 1.2:
 * Optimize FD phi calculation (CASSANDRA-6386)
 * Improve initial FD phi estimate when starting up (CASSANDRA-6385)
 * Don't list CQL3 table in CLI describe even if named explicitely 
   (CASSANDRA-5750)
 * Invalidate row cache when dropping CF (CASSANDRA-6351)
 * add non-jamm path for cached statements (CASSANDRA-6293)
 * add windows bat files for shell commands (CASSANDRA-6145)
 * Require logging in for Thrift CQL2/3 statement preparation (CASSANDRA-6254)
 * restrict max_num_tokens to 1536 (CASSANDRA-6267)
 * Nodetool gets default JMX port from cassandra-env.sh (CASSANDRA-6273)
 * make calculatePendingRanges asynchronous (CASSANDRA-6244)
 * Remove blocking flushes in gossip thread (CASSANDRA-6297)
 * Fix potential socket leak in connectionpool creation (CASSANDRA-6308)
 * Allow LOCAL_ONE/LOCAL_QUORUM to work with SimpleStrategy (CASSANDRA-6238)
 * cqlsh: handle 'null' as session duration (CASSANDRA-6317)
 * Fix json2sstable handling of range tombstones (CASSANDRA-6316)
 * Fix missing one row in reverse query (CASSANDRA-6330)
 * Fix reading expired row value from row cache (CASSANDRA-6325)
 * Fix AssertionError when doing set element deletion (CASSANDRA-6341)
 * Make CL code for the native protocol match the one in C* 2.0
   (CASSANDRA-6347)
 * Disallow altering CQL3 table from thrift (CASSANDRA-6370)
 * Fix size computation of prepared statement (CASSANDRA-6369)


2.0.2
 * Update FailureDetector to use nanontime (CASSANDRA-4925)
 * Fix FileCacheService regressions (CASSANDRA-6149)
 * Never return WriteTimeout for CL.ANY (CASSANDRA-6132)
 * Fix race conditions in bulk loader (CASSANDRA-6129)
 * Add configurable metrics reporting (CASSANDRA-4430)
 * drop queries exceeding a configurable number of tombstones (CASSANDRA-6117)
 * Track and persist sstable read activity (CASSANDRA-5515)
 * Fixes for speculative retry (CASSANDRA-5932, CASSANDRA-6194)
 * Improve memory usage of metadata min/max column names (CASSANDRA-6077)
 * Fix thrift validation refusing row markers on CQL3 tables (CASSANDRA-6081)
 * Fix insertion of collections with CAS (CASSANDRA-6069)
 * Correctly send metadata on SELECT COUNT (CASSANDRA-6080)
 * Track clients' remote addresses in ClientState (CASSANDRA-6070)
 * Create snapshot dir if it does not exist when migrating
   leveled manifest (CASSANDRA-6093)
 * make sequential nodetool repair the default (CASSANDRA-5950)
 * Add more hooks for compaction strategy implementations (CASSANDRA-6111)
 * Fix potential NPE on composite 2ndary indexes (CASSANDRA-6098)
 * Delete can potentially be skipped in batch (CASSANDRA-6115)
 * Allow alter keyspace on system_traces (CASSANDRA-6016)
 * Disallow empty column names in cql (CASSANDRA-6136)
 * Use Java7 file-handling APIs and fix file moving on Windows (CASSANDRA-5383)
 * Save compaction history to system keyspace (CASSANDRA-5078)
 * Fix NPE if StorageService.getOperationMode() is executed before full startup (CASSANDRA-6166)
 * CQL3: support pre-epoch longs for TimestampType (CASSANDRA-6212)
 * Add reloadtriggers command to nodetool (CASSANDRA-4949)
 * cqlsh: ignore empty 'value alias' in DESCRIBE (CASSANDRA-6139)
 * Fix sstable loader (CASSANDRA-6205)
 * Reject bootstrapping if the node already exists in gossip (CASSANDRA-5571)
 * Fix NPE while loading paxos state (CASSANDRA-6211)
 * cqlsh: add SHOW SESSION <tracing-session> command (CASSANDRA-6228)
Merged from 1.2:
 * (Hadoop) Require CFRR batchSize to be at least 2 (CASSANDRA-6114)
 * Add a warning for small LCS sstable size (CASSANDRA-6191)
 * Add ability to list specific KS/CF combinations in nodetool cfstats (CASSANDRA-4191)
 * Mark CF clean if a mutation raced the drop and got it marked dirty (CASSANDRA-5946)
 * Add a LOCAL_ONE consistency level (CASSANDRA-6202)
 * Limit CQL prepared statement cache by size instead of count (CASSANDRA-6107)
 * Tracing should log write failure rather than raw exceptions (CASSANDRA-6133)
 * lock access to TM.endpointToHostIdMap (CASSANDRA-6103)
 * Allow estimated memtable size to exceed slab allocator size (CASSANDRA-6078)
 * Start MeteredFlusher earlier to prevent OOM during CL replay (CASSANDRA-6087)
 * Avoid sending Truncate command to fat clients (CASSANDRA-6088)
 * Allow where clause conditions to be in parenthesis (CASSANDRA-6037)
 * Do not open non-ssl storage port if encryption option is all (CASSANDRA-3916)
 * Move batchlog replay to its own executor (CASSANDRA-6079)
 * Add tombstone debug threshold and histogram (CASSANDRA-6042, 6057)
 * Enable tcp keepalive on incoming connections (CASSANDRA-4053)
 * Fix fat client schema pull NPE (CASSANDRA-6089)
 * Fix memtable flushing for indexed tables (CASSANDRA-6112)
 * Fix skipping columns with multiple slices (CASSANDRA-6119)
 * Expose connected thrift + native client counts (CASSANDRA-5084)
 * Optimize auth setup (CASSANDRA-6122)
 * Trace index selection (CASSANDRA-6001)
 * Update sstablesPerReadHistogram to use biased sampling (CASSANDRA-6164)
 * Log UnknownColumnfamilyException when closing socket (CASSANDRA-5725)
 * Properly error out on CREATE INDEX for counters table (CASSANDRA-6160)
 * Handle JMX notification failure for repair (CASSANDRA-6097)
 * (Hadoop) Fetch no more than 128 splits in parallel (CASSANDRA-6169)
 * stress: add username/password authentication support (CASSANDRA-6068)
 * Fix indexed queries with row cache enabled on parent table (CASSANDRA-5732)
 * Fix compaction race during columnfamily drop (CASSANDRA-5957)
 * Fix validation of empty column names for compact tables (CASSANDRA-6152)
 * Skip replaying mutations that pass CRC but fail to deserialize (CASSANDRA-6183)
 * Rework token replacement to use replace_address (CASSANDRA-5916)
 * Fix altering column types (CASSANDRA-6185)
 * cqlsh: fix CREATE/ALTER WITH completion (CASSANDRA-6196)
 * add windows bat files for shell commands (CASSANDRA-6145)
 * Fix potential stack overflow during range tombstones insertion (CASSANDRA-6181)
 * (Hadoop) Make LOCAL_ONE the default consistency level (CASSANDRA-6214)


2.0.1
 * Fix bug that could allow reading deleted data temporarily (CASSANDRA-6025)
 * Improve memory use defaults (CASSANDRA-6059)
 * Make ThriftServer more easlly extensible (CASSANDRA-6058)
 * Remove Hadoop dependency from ITransportFactory (CASSANDRA-6062)
 * add file_cache_size_in_mb setting (CASSANDRA-5661)
 * Improve error message when yaml contains invalid properties (CASSANDRA-5958)
 * Improve leveled compaction's ability to find non-overlapping L0 compactions
   to work on concurrently (CASSANDRA-5921)
 * Notify indexer of columns shadowed by range tombstones (CASSANDRA-5614)
 * Log Merkle tree stats (CASSANDRA-2698)
 * Switch from crc32 to adler32 for compressed sstable checksums (CASSANDRA-5862)
 * Improve offheap memcpy performance (CASSANDRA-5884)
 * Use a range aware scanner for cleanup (CASSANDRA-2524)
 * Cleanup doesn't need to inspect sstables that contain only local data
   (CASSANDRA-5722)
 * Add ability for CQL3 to list partition keys (CASSANDRA-4536)
 * Improve native protocol serialization (CASSANDRA-5664)
 * Upgrade Thrift to 0.9.1 (CASSANDRA-5923)
 * Require superuser status for adding triggers (CASSANDRA-5963)
 * Make standalone scrubber handle old and new style leveled manifest
   (CASSANDRA-6005)
 * Fix paxos bugs (CASSANDRA-6012, 6013, 6023)
 * Fix paged ranges with multiple replicas (CASSANDRA-6004)
 * Fix potential AssertionError during tracing (CASSANDRA-6041)
 * Fix NPE in sstablesplit (CASSANDRA-6027)
 * Migrate pre-2.0 key/value/column aliases to system.schema_columns
   (CASSANDRA-6009)
 * Paging filter empty rows too agressively (CASSANDRA-6040)
 * Support variadic parameters for IN clauses (CASSANDRA-4210)
 * cqlsh: return the result of CAS writes (CASSANDRA-5796)
 * Fix validation of IN clauses with 2ndary indexes (CASSANDRA-6050)
 * Support named bind variables in CQL (CASSANDRA-6033)
Merged from 1.2:
 * Allow cache-keys-to-save to be set at runtime (CASSANDRA-5980)
 * Avoid second-guessing out-of-space state (CASSANDRA-5605)
 * Tuning knobs for dealing with large blobs and many CFs (CASSANDRA-5982)
 * (Hadoop) Fix CQLRW for thrift tables (CASSANDRA-6002)
 * Fix possible divide-by-zero in HHOM (CASSANDRA-5990)
 * Allow local batchlog writes for CL.ANY (CASSANDRA-5967)
 * Upgrade metrics-core to version 2.2.0 (CASSANDRA-5947)
 * Fix CqlRecordWriter with composite keys (CASSANDRA-5949)
 * Add snitch, schema version, cluster, partitioner to JMX (CASSANDRA-5881)
 * Allow disabling SlabAllocator (CASSANDRA-5935)
 * Make user-defined compaction JMX blocking (CASSANDRA-4952)
 * Fix streaming does not transfer wrapped range (CASSANDRA-5948)
 * Fix loading index summary containing empty key (CASSANDRA-5965)
 * Correctly handle limits in CompositesSearcher (CASSANDRA-5975)
 * Pig: handle CQL collections (CASSANDRA-5867)
 * Pass the updated cf to the PRSI index() method (CASSANDRA-5999)
 * Allow empty CQL3 batches (as no-op) (CASSANDRA-5994)
 * Support null in CQL3 functions (CASSANDRA-5910)
 * Replace the deprecated MapMaker with CacheLoader (CASSANDRA-6007)
 * Add SSTableDeletingNotification to DataTracker (CASSANDRA-6010)
 * Fix snapshots in use get deleted during snapshot repair (CASSANDRA-6011)
 * Move hints and exception count to o.a.c.metrics (CASSANDRA-6017)
 * Fix memory leak in snapshot repair (CASSANDRA-6047)
 * Fix sstable2sjon for CQL3 tables (CASSANDRA-5852)


2.0.0
 * Fix thrift validation when inserting into CQL3 tables (CASSANDRA-5138)
 * Fix periodic memtable flushing behavior with clean memtables (CASSANDRA-5931)
 * Fix dateOf() function for pre-2.0 timestamp columns (CASSANDRA-5928)
 * Fix SSTable unintentionally loads BF when opened for batch (CASSANDRA-5938)
 * Add stream session progress to JMX (CASSANDRA-4757)
 * Fix NPE during CAS operation (CASSANDRA-5925)
Merged from 1.2:
 * Fix getBloomFilterDiskSpaceUsed for AlwaysPresentFilter (CASSANDRA-5900)
 * Don't announce schema version until we've loaded the changes locally
   (CASSANDRA-5904)
 * Fix to support off heap bloom filters size greater than 2 GB (CASSANDRA-5903)
 * Properly handle parsing huge map and set literals (CASSANDRA-5893)


2.0.0-rc2
 * enable vnodes by default (CASSANDRA-5869)
 * fix CAS contention timeout (CASSANDRA-5830)
 * fix HsHa to respect max frame size (CASSANDRA-4573)
 * Fix (some) 2i on composite components omissions (CASSANDRA-5851)
 * cqlsh: add DESCRIBE FULL SCHEMA variant (CASSANDRA-5880)
Merged from 1.2:
 * Correctly validate sparse composite cells in scrub (CASSANDRA-5855)
 * Add KeyCacheHitRate metric to CF metrics (CASSANDRA-5868)
 * cqlsh: add support for multiline comments (CASSANDRA-5798)
 * Handle CQL3 SELECT duplicate IN restrictions on clustering columns
   (CASSANDRA-5856)


2.0.0-rc1
 * improve DecimalSerializer performance (CASSANDRA-5837)
 * fix potential spurious wakeup in AsyncOneResponse (CASSANDRA-5690)
 * fix schema-related trigger issues (CASSANDRA-5774)
 * Better validation when accessing CQL3 table from thrift (CASSANDRA-5138)
 * Fix assertion error during repair (CASSANDRA-5801)
 * Fix range tombstone bug (CASSANDRA-5805)
 * DC-local CAS (CASSANDRA-5797)
 * Add a native_protocol_version column to the system.local table (CASSANRDA-5819)
 * Use index_interval from cassandra.yaml when upgraded (CASSANDRA-5822)
 * Fix buffer underflow on socket close (CASSANDRA-5792)
Merged from 1.2:
 * Fix reading DeletionTime from 1.1-format sstables (CASSANDRA-5814)
 * cqlsh: add collections support to COPY (CASSANDRA-5698)
 * retry important messages for any IOException (CASSANDRA-5804)
 * Allow empty IN relations in SELECT/UPDATE/DELETE statements (CASSANDRA-5626)
 * cqlsh: fix crashing on Windows due to libedit detection (CASSANDRA-5812)
 * fix bulk-loading compressed sstables (CASSANDRA-5820)
 * (Hadoop) fix quoting in CqlPagingRecordReader and CqlRecordWriter 
   (CASSANDRA-5824)
 * update default LCS sstable size to 160MB (CASSANDRA-5727)
 * Allow compacting 2Is via nodetool (CASSANDRA-5670)
 * Hex-encode non-String keys in OPP (CASSANDRA-5793)
 * nodetool history logging (CASSANDRA-5823)
 * (Hadoop) fix support for Thrift tables in CqlPagingRecordReader 
   (CASSANDRA-5752)
 * add "all time blocked" to StatusLogger output (CASSANDRA-5825)
 * Future-proof inter-major-version schema migrations (CASSANDRA-5845)
 * (Hadoop) add CqlPagingRecordReader support for ReversedType in Thrift table
   (CASSANDRA-5718)
 * Add -no-snapshot option to scrub (CASSANDRA-5891)
 * Fix to support off heap bloom filters size greater than 2 GB (CASSANDRA-5903)
 * Properly handle parsing huge map and set literals (CASSANDRA-5893)
 * Fix LCS L0 compaction may overlap in L1 (CASSANDRA-5907)
 * New sstablesplit tool to split large sstables offline (CASSANDRA-4766)
 * Fix potential deadlock in native protocol server (CASSANDRA-5926)
 * Disallow incompatible type change in CQL3 (CASSANDRA-5882)
Merged from 1.1:
 * Correctly validate sparse composite cells in scrub (CASSANDRA-5855)


2.0.0-beta2
 * Replace countPendingHints with Hints Created metric (CASSANDRA-5746)
 * Allow nodetool with no args, and with help to run without a server (CASSANDRA-5734)
 * Cleanup AbstractType/TypeSerializer classes (CASSANDRA-5744)
 * Remove unimplemented cli option schema-mwt (CASSANDRA-5754)
 * Support range tombstones in thrift (CASSANDRA-5435)
 * Normalize table-manipulating CQL3 statements' class names (CASSANDRA-5759)
 * cqlsh: add missing table options to DESCRIBE output (CASSANDRA-5749)
 * Fix assertion error during repair (CASSANDRA-5757)
 * Fix bulkloader (CASSANDRA-5542)
 * Add LZ4 compression to the native protocol (CASSANDRA-5765)
 * Fix bugs in the native protocol v2 (CASSANDRA-5770)
 * CAS on 'primary key only' table (CASSANDRA-5715)
 * Support streaming SSTables of old versions (CASSANDRA-5772)
 * Always respect protocol version in native protocol (CASSANDRA-5778)
 * Fix ConcurrentModificationException during streaming (CASSANDRA-5782)
 * Update deletion timestamp in Commit#updatesWithPaxosTime (CASSANDRA-5787)
 * Thrift cas() method crashes if input columns are not sorted (CASSANDRA-5786)
 * Order columns names correctly when querying for CAS (CASSANDRA-5788)
 * Fix streaming retry (CASSANDRA-5775)
Merged from 1.2:
 * if no seeds can be a reached a node won't start in a ring by itself (CASSANDRA-5768)
 * add cassandra.unsafesystem property (CASSANDRA-5704)
 * (Hadoop) quote identifiers in CqlPagingRecordReader (CASSANDRA-5763)
 * Add replace_node functionality for vnodes (CASSANDRA-5337)
 * Add timeout events to query traces (CASSANDRA-5520)
 * Fix serialization of the LEFT gossip value (CASSANDRA-5696)
 * Pig: support for cql3 tables (CASSANDRA-5234)
 * Fix skipping range tombstones with reverse queries (CASSANDRA-5712)
 * Expire entries out of ThriftSessionManager (CASSANDRA-5719)
 * Don't keep ancestor information in memory (CASSANDRA-5342)
 * Expose native protocol server status in nodetool info (CASSANDRA-5735)
 * Fix pathetic performance of range tombstones (CASSANDRA-5677)
 * Fix querying with an empty (impossible) range (CASSANDRA-5573)
 * cqlsh: handle CUSTOM 2i in DESCRIBE output (CASSANDRA-5760)
 * Fix minor bug in Range.intersects(Bound) (CASSANDRA-5771)
 * cqlsh: handle disabled compression in DESCRIBE output (CASSANDRA-5766)
 * Ensure all UP events are notified on the native protocol (CASSANDRA-5769)
 * Fix formatting of sstable2json with multiple -k arguments (CASSANDRA-5781)
 * Don't rely on row marker for queries in general to hide lost markers
   after TTL expires (CASSANDRA-5762)
 * Sort nodetool help output (CASSANDRA-5776)
 * Fix column expiring during 2 phases compaction (CASSANDRA-5799)
 * now() is being rejected in INSERTs when inside collections (CASSANDRA-5795)


2.0.0-beta1
 * Add support for indexing clustered columns (CASSANDRA-5125)
 * Removed on-heap row cache (CASSANDRA-5348)
 * use nanotime consistently for node-local timeouts (CASSANDRA-5581)
 * Avoid unnecessary second pass on name-based queries (CASSANDRA-5577)
 * Experimental triggers (CASSANDRA-1311)
 * JEMalloc support for off-heap allocation (CASSANDRA-3997)
 * Single-pass compaction (CASSANDRA-4180)
 * Removed token range bisection (CASSANDRA-5518)
 * Removed compatibility with pre-1.2.5 sstables and network messages
   (CASSANDRA-5511)
 * removed PBSPredictor (CASSANDRA-5455)
 * CAS support (CASSANDRA-5062, 5441, 5442, 5443, 5619, 5667)
 * Leveled compaction performs size-tiered compactions in L0 
   (CASSANDRA-5371, 5439)
 * Add yaml network topology snitch for mixed ec2/other envs (CASSANDRA-5339)
 * Log when a node is down longer than the hint window (CASSANDRA-4554)
 * Optimize tombstone creation for ExpiringColumns (CASSANDRA-4917)
 * Improve LeveledScanner work estimation (CASSANDRA-5250, 5407)
 * Replace compaction lock with runWithCompactionsDisabled (CASSANDRA-3430)
 * Change Message IDs to ints (CASSANDRA-5307)
 * Move sstable level information into the Stats component, removing the
   need for a separate Manifest file (CASSANDRA-4872)
 * avoid serializing to byte[] on commitlog append (CASSANDRA-5199)
 * make index_interval configurable per columnfamily (CASSANDRA-3961, CASSANDRA-5650)
 * add default_time_to_live (CASSANDRA-3974)
 * add memtable_flush_period_in_ms (CASSANDRA-4237)
 * replace supercolumns internally by composites (CASSANDRA-3237, 5123)
 * upgrade thrift to 0.9.0 (CASSANDRA-3719)
 * drop unnecessary keyspace parameter from user-defined compaction API 
   (CASSANDRA-5139)
 * more robust solution to incomplete compactions + counters (CASSANDRA-5151)
 * Change order of directory searching for c*.in.sh (CASSANDRA-3983)
 * Add tool to reset SSTable compaction level for LCS (CASSANDRA-5271)
 * Allow custom configuration loader (CASSANDRA-5045)
 * Remove memory emergency pressure valve logic (CASSANDRA-3534)
 * Reduce request latency with eager retry (CASSANDRA-4705)
 * cqlsh: Remove ASSUME command (CASSANDRA-5331)
 * Rebuild BF when loading sstables if bloom_filter_fp_chance
   has changed since compaction (CASSANDRA-5015)
 * remove row-level bloom filters (CASSANDRA-4885)
 * Change Kernel Page Cache skipping into row preheating (disabled by default)
   (CASSANDRA-4937)
 * Improve repair by deciding on a gcBefore before sending
   out TreeRequests (CASSANDRA-4932)
 * Add an official way to disable compactions (CASSANDRA-5074)
 * Reenable ALTER TABLE DROP with new semantics (CASSANDRA-3919)
 * Add binary protocol versioning (CASSANDRA-5436)
 * Swap THshaServer for TThreadedSelectorServer (CASSANDRA-5530)
 * Add alias support to SELECT statement (CASSANDRA-5075)
 * Don't create empty RowMutations in CommitLogReplayer (CASSANDRA-5541)
 * Use range tombstones when dropping cfs/columns from schema (CASSANDRA-5579)
 * cqlsh: drop CQL2/CQL3-beta support (CASSANDRA-5585)
 * Track max/min column names in sstables to be able to optimize slice
   queries (CASSANDRA-5514, CASSANDRA-5595, CASSANDRA-5600)
 * Binary protocol: allow batching already prepared statements (CASSANDRA-4693)
 * Allow preparing timestamp, ttl and limit in CQL3 queries (CASSANDRA-4450)
 * Support native link w/o JNA in Java7 (CASSANDRA-3734)
 * Use SASL authentication in binary protocol v2 (CASSANDRA-5545)
 * Replace Thrift HsHa with LMAX Disruptor based implementation (CASSANDRA-5582)
 * cqlsh: Add row count to SELECT output (CASSANDRA-5636)
 * Include a timestamp with all read commands to determine column expiration
   (CASSANDRA-5149)
 * Streaming 2.0 (CASSANDRA-5286, 5699)
 * Conditional create/drop ks/table/index statements in CQL3 (CASSANDRA-2737)
 * more pre-table creation property validation (CASSANDRA-5693)
 * Redesign repair messages (CASSANDRA-5426)
 * Fix ALTER RENAME post-5125 (CASSANDRA-5702)
 * Disallow renaming a 2ndary indexed column (CASSANDRA-5705)
 * Rename Table to Keyspace (CASSANDRA-5613)
 * Ensure changing column_index_size_in_kb on different nodes don't corrupt the
   sstable (CASSANDRA-5454)
 * Move resultset type information into prepare, not execute (CASSANDRA-5649)
 * Auto paging in binary protocol (CASSANDRA-4415, 5714)
 * Don't tie client side use of AbstractType to JDBC (CASSANDRA-4495)
 * Adds new TimestampType to replace DateType (CASSANDRA-5723, CASSANDRA-5729)
Merged from 1.2:
 * make starting native protocol server idempotent (CASSANDRA-5728)
 * Fix loading key cache when a saved entry is no longer valid (CASSANDRA-5706)
 * Fix serialization of the LEFT gossip value (CASSANDRA-5696)
 * cqlsh: Don't show 'null' in place of empty values (CASSANDRA-5675)
 * Race condition in detecting version on a mixed 1.1/1.2 cluster
   (CASSANDRA-5692)
 * Fix skipping range tombstones with reverse queries (CASSANDRA-5712)
 * Expire entries out of ThriftSessionManager (CASSANRDA-5719)
 * Don't keep ancestor information in memory (CASSANDRA-5342)
 * cqlsh: fix handling of semicolons inside BATCH queries (CASSANDRA-5697)


1.2.6
 * Fix tracing when operation completes before all responses arrive 
   (CASSANDRA-5668)
 * Fix cross-DC mutation forwarding (CASSANDRA-5632)
 * Reduce SSTableLoader memory usage (CASSANDRA-5555)
 * Scale hinted_handoff_throttle_in_kb to cluster size (CASSANDRA-5272)
 * (Hadoop) Add CQL3 input/output formats (CASSANDRA-4421, 5622)
 * (Hadoop) Fix InputKeyRange in CFIF (CASSANDRA-5536)
 * Fix dealing with ridiculously large max sstable sizes in LCS (CASSANDRA-5589)
 * Ignore pre-truncate hints (CASSANDRA-4655)
 * Move System.exit on OOM into a separate thread (CASSANDRA-5273)
 * Write row markers when serializing schema (CASSANDRA-5572)
 * Check only SSTables for the requested range when streaming (CASSANDRA-5569)
 * Improve batchlog replay behavior and hint ttl handling (CASSANDRA-5314)
 * Exclude localTimestamp from validation for tombstones (CASSANDRA-5398)
 * cqlsh: add custom prompt support (CASSANDRA-5539)
 * Reuse prepared statements in hot auth queries (CASSANDRA-5594)
 * cqlsh: add vertical output option (see EXPAND) (CASSANDRA-5597)
 * Add a rate limit option to stress (CASSANDRA-5004)
 * have BulkLoader ignore snapshots directories (CASSANDRA-5587) 
 * fix SnitchProperties logging context (CASSANDRA-5602)
 * Expose whether jna is enabled and memory is locked via JMX (CASSANDRA-5508)
 * cqlsh: fix COPY FROM with ReversedType (CASSANDRA-5610)
 * Allow creating CUSTOM indexes on collections (CASSANDRA-5615)
 * Evaluate now() function at execution time (CASSANDRA-5616)
 * Expose detailed read repair metrics (CASSANDRA-5618)
 * Correct blob literal + ReversedType parsing (CASSANDRA-5629)
 * Allow GPFS to prefer the internal IP like EC2MRS (CASSANDRA-5630)
 * fix help text for -tspw cassandra-cli (CASSANDRA-5643)
 * don't throw away initial causes exceptions for internode encryption issues 
   (CASSANDRA-5644)
 * Fix message spelling errors for cql select statements (CASSANDRA-5647)
 * Suppress custom exceptions thru jmx (CASSANDRA-5652)
 * Update CREATE CUSTOM INDEX syntax (CASSANDRA-5639)
 * Fix PermissionDetails.equals() method (CASSANDRA-5655)
 * Never allow partition key ranges in CQL3 without token() (CASSANDRA-5666)
 * Gossiper incorrectly drops AppState for an upgrading node (CASSANDRA-5660)
 * Connection thrashing during multi-region ec2 during upgrade, due to 
   messaging version (CASSANDRA-5669)
 * Avoid over reconnecting in EC2MRS (CASSANDRA-5678)
 * Fix ReadResponseSerializer.serializedSize() for digest reads (CASSANDRA-5476)
 * allow sstable2json on 2i CFs (CASSANDRA-5694)
Merged from 1.1:
 * Remove buggy thrift max message length option (CASSANDRA-5529)
 * Fix NPE in Pig's widerow mode (CASSANDRA-5488)
 * Add split size parameter to Pig and disable split combination (CASSANDRA-5544)


1.2.5
 * make BytesToken.toString only return hex bytes (CASSANDRA-5566)
 * Ensure that submitBackground enqueues at least one task (CASSANDRA-5554)
 * fix 2i updates with identical values and timestamps (CASSANDRA-5540)
 * fix compaction throttling bursty-ness (CASSANDRA-4316)
 * reduce memory consumption of IndexSummary (CASSANDRA-5506)
 * remove per-row column name bloom filters (CASSANDRA-5492)
 * Include fatal errors in trace events (CASSANDRA-5447)
 * Ensure that PerRowSecondaryIndex is notified of row-level deletes
   (CASSANDRA-5445)
 * Allow empty blob literals in CQL3 (CASSANDRA-5452)
 * Fix streaming RangeTombstones at column index boundary (CASSANDRA-5418)
 * Fix preparing statements when current keyspace is not set (CASSANDRA-5468)
 * Fix SemanticVersion.isSupportedBy minor/patch handling (CASSANDRA-5496)
 * Don't provide oldCfId for post-1.1 system cfs (CASSANDRA-5490)
 * Fix primary range ignores replication strategy (CASSANDRA-5424)
 * Fix shutdown of binary protocol server (CASSANDRA-5507)
 * Fix repair -snapshot not working (CASSANDRA-5512)
 * Set isRunning flag later in binary protocol server (CASSANDRA-5467)
 * Fix use of CQL3 functions with descending clustering order (CASSANDRA-5472)
 * Disallow renaming columns one at a time for thrift table in CQL3
   (CASSANDRA-5531)
 * cqlsh: add CLUSTERING ORDER BY support to DESCRIBE (CASSANDRA-5528)
 * Add custom secondary index support to CQL3 (CASSANDRA-5484)
 * Fix repair hanging silently on unexpected error (CASSANDRA-5229)
 * Fix Ec2Snitch regression introduced by CASSANDRA-5171 (CASSANDRA-5432)
 * Add nodetool enablebackup/disablebackup (CASSANDRA-5556)
 * cqlsh: fix DESCRIBE after case insensitive USE (CASSANDRA-5567)
Merged from 1.1
 * Add retry mechanism to OTC for non-droppable_verbs (CASSANDRA-5393)
 * Use allocator information to improve memtable memory usage estimate
   (CASSANDRA-5497)
 * Fix trying to load deleted row into row cache on startup (CASSANDRA-4463)
 * fsync leveled manifest to avoid corruption (CASSANDRA-5535)
 * Fix Bound intersection computation (CASSANDRA-5551)
 * sstablescrub now respects max memory size in cassandra.in.sh (CASSANDRA-5562)


1.2.4
 * Ensure that PerRowSecondaryIndex updates see the most recent values
   (CASSANDRA-5397)
 * avoid duplicate index entries ind PrecompactedRow and 
   ParallelCompactionIterable (CASSANDRA-5395)
 * remove the index entry on oldColumn when new column is a tombstone 
   (CASSANDRA-5395)
 * Change default stream throughput from 400 to 200 mbps (CASSANDRA-5036)
 * Gossiper logs DOWN for symmetry with UP (CASSANDRA-5187)
 * Fix mixing prepared statements between keyspaces (CASSANDRA-5352)
 * Fix consistency level during bootstrap - strike 3 (CASSANDRA-5354)
 * Fix transposed arguments in AlreadyExistsException (CASSANDRA-5362)
 * Improve asynchronous hint delivery (CASSANDRA-5179)
 * Fix Guava dependency version (12.0 -> 13.0.1) for Maven (CASSANDRA-5364)
 * Validate that provided CQL3 collection value are < 64K (CASSANDRA-5355)
 * Make upgradeSSTable skip current version sstables by default (CASSANDRA-5366)
 * Optimize min/max timestamp collection (CASSANDRA-5373)
 * Invalid streamId in cql binary protocol when using invalid CL 
   (CASSANDRA-5164)
 * Fix validation for IN where clauses with collections (CASSANDRA-5376)
 * Copy resultSet on count query to avoid ConcurrentModificationException 
   (CASSANDRA-5382)
 * Correctly typecheck in CQL3 even with ReversedType (CASSANDRA-5386)
 * Fix streaming compressed files when using encryption (CASSANDRA-5391)
 * cassandra-all 1.2.0 pom missing netty dependency (CASSANDRA-5392)
 * Fix writetime/ttl functions on null values (CASSANDRA-5341)
 * Fix NPE during cql3 select with token() (CASSANDRA-5404)
 * IndexHelper.skipBloomFilters won't skip non-SHA filters (CASSANDRA-5385)
 * cqlsh: Print maps ordered by key, sort sets (CASSANDRA-5413)
 * Add null syntax support in CQL3 for inserts (CASSANDRA-3783)
 * Allow unauthenticated set_keyspace() calls (CASSANDRA-5423)
 * Fix potential incremental backups race (CASSANDRA-5410)
 * Fix prepared BATCH statements with batch-level timestamps (CASSANDRA-5415)
 * Allow overriding superuser setup delay (CASSANDRA-5430)
 * cassandra-shuffle with JMX usernames and passwords (CASSANDRA-5431)
Merged from 1.1:
 * cli: Quote ks and cf names in schema output when needed (CASSANDRA-5052)
 * Fix bad default for min/max timestamp in SSTableMetadata (CASSANDRA-5372)
 * Fix cf name extraction from manifest in Directories.migrateFile() 
   (CASSANDRA-5242)
 * Support pluggable internode authentication (CASSANDRA-5401)


1.2.3
 * add check for sstable overlap within a level on startup (CASSANDRA-5327)
 * replace ipv6 colons in jmx object names (CASSANDRA-5298, 5328)
 * Avoid allocating SSTableBoundedScanner during repair when the range does 
   not intersect the sstable (CASSANDRA-5249)
 * Don't lowercase property map keys (this breaks NTS) (CASSANDRA-5292)
 * Fix composite comparator with super columns (CASSANDRA-5287)
 * Fix insufficient validation of UPDATE queries against counter cfs
   (CASSANDRA-5300)
 * Fix PropertyFileSnitch default DC/Rack behavior (CASSANDRA-5285)
 * Handle null values when executing prepared statement (CASSANDRA-5081)
 * Add netty to pom dependencies (CASSANDRA-5181)
 * Include type arguments in Thrift CQLPreparedResult (CASSANDRA-5311)
 * Fix compaction not removing columns when bf_fp_ratio is 1 (CASSANDRA-5182)
 * cli: Warn about missing CQL3 tables in schema descriptions (CASSANDRA-5309)
 * Re-enable unknown option in replication/compaction strategies option for
   backward compatibility (CASSANDRA-4795)
 * Add binary protocol support to stress (CASSANDRA-4993)
 * cqlsh: Fix COPY FROM value quoting and null handling (CASSANDRA-5305)
 * Fix repair -pr for vnodes (CASSANDRA-5329)
 * Relax CL for auth queries for non-default users (CASSANDRA-5310)
 * Fix AssertionError during repair (CASSANDRA-5245)
 * Don't announce migrations to pre-1.2 nodes (CASSANDRA-5334)
Merged from 1.1:
 * Update offline scrub for 1.0 -> 1.1 directory structure (CASSANDRA-5195)
 * add tmp flag to Descriptor hashcode (CASSANDRA-4021)
 * fix logging of "Found table data in data directories" when only system tables
   are present (CASSANDRA-5289)
 * cli: Add JMX authentication support (CASSANDRA-5080)
 * nodetool: ability to repair specific range (CASSANDRA-5280)
 * Fix possible assertion triggered in SliceFromReadCommand (CASSANDRA-5284)
 * cqlsh: Add inet type support on Windows (ipv4-only) (CASSANDRA-4801)
 * Fix race when initializing ColumnFamilyStore (CASSANDRA-5350)
 * Add UseTLAB JVM flag (CASSANDRA-5361)


1.2.2
 * fix potential for multiple concurrent compactions of the same sstables
   (CASSANDRA-5256)
 * avoid no-op caching of byte[] on commitlog append (CASSANDRA-5199)
 * fix symlinks under data dir not working (CASSANDRA-5185)
 * fix bug in compact storage metadata handling (CASSANDRA-5189)
 * Validate login for USE queries (CASSANDRA-5207)
 * cli: remove default username and password (CASSANDRA-5208)
 * configure populate_io_cache_on_flush per-CF (CASSANDRA-4694)
 * allow configuration of internode socket buffer (CASSANDRA-3378)
 * Make sstable directory picking blacklist-aware again (CASSANDRA-5193)
 * Correctly expire gossip states for edge cases (CASSANDRA-5216)
 * Improve handling of directory creation failures (CASSANDRA-5196)
 * Expose secondary indicies to the rest of nodetool (CASSANDRA-4464)
 * Binary protocol: avoid sending notification for 0.0.0.0 (CASSANDRA-5227)
 * add UseCondCardMark XX jvm settings on jdk 1.7 (CASSANDRA-4366)
 * CQL3 refactor to allow conversion function (CASSANDRA-5226)
 * Fix drop of sstables in some circumstance (CASSANDRA-5232)
 * Implement caching of authorization results (CASSANDRA-4295)
 * Add support for LZ4 compression (CASSANDRA-5038)
 * Fix missing columns in wide rows queries (CASSANDRA-5225)
 * Simplify auth setup and make system_auth ks alterable (CASSANDRA-5112)
 * Stop compactions from hanging during bootstrap (CASSANDRA-5244)
 * fix compressed streaming sending extra chunk (CASSANDRA-5105)
 * Add CQL3-based implementations of IAuthenticator and IAuthorizer
   (CASSANDRA-4898)
 * Fix timestamp-based tomstone removal logic (CASSANDRA-5248)
 * cli: Add JMX authentication support (CASSANDRA-5080)
 * Fix forceFlush behavior (CASSANDRA-5241)
 * cqlsh: Add username autocompletion (CASSANDRA-5231)
 * Fix CQL3 composite partition key error (CASSANDRA-5240)
 * Allow IN clause on last clustering key (CASSANDRA-5230)
Merged from 1.1:
 * fix start key/end token validation for wide row iteration (CASSANDRA-5168)
 * add ConfigHelper support for Thrift frame and max message sizes (CASSANDRA-5188)
 * fix nodetool repair not fail on node down (CASSANDRA-5203)
 * always collect tombstone hints (CASSANDRA-5068)
 * Fix error when sourcing file in cqlsh (CASSANDRA-5235)


1.2.1
 * stream undelivered hints on decommission (CASSANDRA-5128)
 * GossipingPropertyFileSnitch loads saved dc/rack info if needed (CASSANDRA-5133)
 * drain should flush system CFs too (CASSANDRA-4446)
 * add inter_dc_tcp_nodelay setting (CASSANDRA-5148)
 * re-allow wrapping ranges for start_token/end_token range pairitspwng (CASSANDRA-5106)
 * fix validation compaction of empty rows (CASSANDRA-5136)
 * nodetool methods to enable/disable hint storage/delivery (CASSANDRA-4750)
 * disallow bloom filter false positive chance of 0 (CASSANDRA-5013)
 * add threadpool size adjustment methods to JMXEnabledThreadPoolExecutor and 
   CompactionManagerMBean (CASSANDRA-5044)
 * fix hinting for dropped local writes (CASSANDRA-4753)
 * off-heap cache doesn't need mutable column container (CASSANDRA-5057)
 * apply disk_failure_policy to bad disks on initial directory creation 
   (CASSANDRA-4847)
 * Optimize name-based queries to use ArrayBackedSortedColumns (CASSANDRA-5043)
 * Fall back to old manifest if most recent is unparseable (CASSANDRA-5041)
 * pool [Compressed]RandomAccessReader objects on the partitioned read path
   (CASSANDRA-4942)
 * Add debug logging to list filenames processed by Directories.migrateFile 
   method (CASSANDRA-4939)
 * Expose black-listed directories via JMX (CASSANDRA-4848)
 * Log compaction merge counts (CASSANDRA-4894)
 * Minimize byte array allocation by AbstractData{Input,Output} (CASSANDRA-5090)
 * Add SSL support for the binary protocol (CASSANDRA-5031)
 * Allow non-schema system ks modification for shuffle to work (CASSANDRA-5097)
 * cqlsh: Add default limit to SELECT statements (CASSANDRA-4972)
 * cqlsh: fix DESCRIBE for 1.1 cfs in CQL3 (CASSANDRA-5101)
 * Correctly gossip with nodes >= 1.1.7 (CASSANDRA-5102)
 * Ensure CL guarantees on digest mismatch (CASSANDRA-5113)
 * Validate correctly selects on composite partition key (CASSANDRA-5122)
 * Fix exception when adding collection (CASSANDRA-5117)
 * Handle states for non-vnode clusters correctly (CASSANDRA-5127)
 * Refuse unrecognized replication and compaction strategy options (CASSANDRA-4795)
 * Pick the correct value validator in sstable2json for cql3 tables (CASSANDRA-5134)
 * Validate login for describe_keyspace, describe_keyspaces and set_keyspace
   (CASSANDRA-5144)
 * Fix inserting empty maps (CASSANDRA-5141)
 * Don't remove tokens from System table for node we know (CASSANDRA-5121)
 * fix streaming progress report for compresed files (CASSANDRA-5130)
 * Coverage analysis for low-CL queries (CASSANDRA-4858)
 * Stop interpreting dates as valid timeUUID value (CASSANDRA-4936)
 * Adds E notation for floating point numbers (CASSANDRA-4927)
 * Detect (and warn) unintentional use of the cql2 thrift methods when cql3 was
   intended (CASSANDRA-5172)
 * cli: Quote ks and cf names in schema output when needed (CASSANDRA-5052)
 * Fix cf name extraction from manifest in Directories.migrateFile() (CASSANDRA-5242)
 * Replace mistaken usage of commons-logging with slf4j (CASSANDRA-5464)
 * Ensure Jackson dependency matches lib (CASSANDRA-5126)
 * Expose droppable tombstone ratio stats over JMX (CASSANDRA-5159)
Merged from 1.1:
 * Simplify CompressedRandomAccessReader to work around JDK FD bug (CASSANDRA-5088)
 * Improve handling a changing target throttle rate mid-compaction (CASSANDRA-5087)
 * Pig: correctly decode row keys in widerow mode (CASSANDRA-5098)
 * nodetool repair command now prints progress (CASSANDRA-4767)
 * fix user defined compaction to run against 1.1 data directory (CASSANDRA-5118)
 * Fix CQL3 BATCH authorization caching (CASSANDRA-5145)
 * fix get_count returns incorrect value with TTL (CASSANDRA-5099)
 * better handling for mid-compaction failure (CASSANDRA-5137)
 * convert default marshallers list to map for better readability (CASSANDRA-5109)
 * fix ConcurrentModificationException in getBootstrapSource (CASSANDRA-5170)
 * fix sstable maxtimestamp for row deletes and pre-1.1.1 sstables (CASSANDRA-5153)
 * Fix thread growth on node removal (CASSANDRA-5175)
 * Make Ec2Region's datacenter name configurable (CASSANDRA-5155)


1.2.0
 * Disallow counters in collections (CASSANDRA-5082)
 * cqlsh: add unit tests (CASSANDRA-3920)
 * fix default bloom_filter_fp_chance for LeveledCompactionStrategy (CASSANDRA-5093)
Merged from 1.1:
 * add validation for get_range_slices with start_key and end_token (CASSANDRA-5089)


1.2.0-rc2
 * fix nodetool ownership display with vnodes (CASSANDRA-5065)
 * cqlsh: add DESCRIBE KEYSPACES command (CASSANDRA-5060)
 * Fix potential infinite loop when reloading CFS (CASSANDRA-5064)
 * Fix SimpleAuthorizer example (CASSANDRA-5072)
 * cqlsh: force CL.ONE for tracing and system.schema* queries (CASSANDRA-5070)
 * Includes cassandra-shuffle in the debian package (CASSANDRA-5058)
Merged from 1.1:
 * fix multithreaded compaction deadlock (CASSANDRA-4492)
 * fix temporarily missing schema after upgrade from pre-1.1.5 (CASSANDRA-5061)
 * Fix ALTER TABLE overriding compression options with defaults
   (CASSANDRA-4996, 5066)
 * fix specifying and altering crc_check_chance (CASSANDRA-5053)
 * fix Murmur3Partitioner ownership% calculation (CASSANDRA-5076)
 * Don't expire columns sooner than they should in 2ndary indexes (CASSANDRA-5079)


1.2-rc1
 * rename rpc_timeout settings to request_timeout (CASSANDRA-5027)
 * add BF with 0.1 FP to LCS by default (CASSANDRA-5029)
 * Fix preparing insert queries (CASSANDRA-5016)
 * Fix preparing queries with counter increment (CASSANDRA-5022)
 * Fix preparing updates with collections (CASSANDRA-5017)
 * Don't generate UUID based on other node address (CASSANDRA-5002)
 * Fix message when trying to alter a clustering key type (CASSANDRA-5012)
 * Update IAuthenticator to match the new IAuthorizer (CASSANDRA-5003)
 * Fix inserting only a key in CQL3 (CASSANDRA-5040)
 * Fix CQL3 token() function when used with strings (CASSANDRA-5050)
Merged from 1.1:
 * reduce log spam from invalid counter shards (CASSANDRA-5026)
 * Improve schema propagation performance (CASSANDRA-5025)
 * Fix for IndexHelper.IndexFor throws OOB Exception (CASSANDRA-5030)
 * cqlsh: make it possible to describe thrift CFs (CASSANDRA-4827)
 * cqlsh: fix timestamp formatting on some platforms (CASSANDRA-5046)


1.2-beta3
 * make consistency level configurable in cqlsh (CASSANDRA-4829)
 * fix cqlsh rendering of blob fields (CASSANDRA-4970)
 * fix cqlsh DESCRIBE command (CASSANDRA-4913)
 * save truncation position in system table (CASSANDRA-4906)
 * Move CompressionMetadata off-heap (CASSANDRA-4937)
 * allow CLI to GET cql3 columnfamily data (CASSANDRA-4924)
 * Fix rare race condition in getExpireTimeForEndpoint (CASSANDRA-4402)
 * acquire references to overlapping sstables during compaction so bloom filter
   doesn't get free'd prematurely (CASSANDRA-4934)
 * Don't share slice query filter in CQL3 SelectStatement (CASSANDRA-4928)
 * Separate tracing from Log4J (CASSANDRA-4861)
 * Exclude gcable tombstones from merkle-tree computation (CASSANDRA-4905)
 * Better printing of AbstractBounds for tracing (CASSANDRA-4931)
 * Optimize mostRecentTombstone check in CC.collectAllData (CASSANDRA-4883)
 * Change stream session ID to UUID to avoid collision from same node (CASSANDRA-4813)
 * Use Stats.db when bulk loading if present (CASSANDRA-4957)
 * Skip repair on system_trace and keyspaces with RF=1 (CASSANDRA-4956)
 * (cql3) Remove arbitrary SELECT limit (CASSANDRA-4918)
 * Correctly handle prepared operation on collections (CASSANDRA-4945)
 * Fix CQL3 LIMIT (CASSANDRA-4877)
 * Fix Stress for CQL3 (CASSANDRA-4979)
 * Remove cassandra specific exceptions from JMX interface (CASSANDRA-4893)
 * (CQL3) Force using ALLOW FILTERING on potentially inefficient queries (CASSANDRA-4915)
 * (cql3) Fix adding column when the table has collections (CASSANDRA-4982)
 * (cql3) Fix allowing collections with compact storage (CASSANDRA-4990)
 * (cql3) Refuse ttl/writetime function on collections (CASSANDRA-4992)
 * Replace IAuthority with new IAuthorizer (CASSANDRA-4874)
 * clqsh: fix KEY pseudocolumn escaping when describing Thrift tables
   in CQL3 mode (CASSANDRA-4955)
 * add basic authentication support for Pig CassandraStorage (CASSANDRA-3042)
 * fix CQL2 ALTER TABLE compaction_strategy_class altering (CASSANDRA-4965)
Merged from 1.1:
 * Fall back to old describe_splits if d_s_ex is not available (CASSANDRA-4803)
 * Improve error reporting when streaming ranges fail (CASSANDRA-5009)
 * Fix cqlsh timestamp formatting of timezone info (CASSANDRA-4746)
 * Fix assertion failure with leveled compaction (CASSANDRA-4799)
 * Check for null end_token in get_range_slice (CASSANDRA-4804)
 * Remove all remnants of removed nodes (CASSANDRA-4840)
 * Add aut-reloading of the log4j file in debian package (CASSANDRA-4855)
 * Fix estimated row cache entry size (CASSANDRA-4860)
 * reset getRangeSlice filter after finishing a row for get_paged_slice
   (CASSANDRA-4919)
 * expunge row cache post-truncate (CASSANDRA-4940)
 * Allow static CF definition with compact storage (CASSANDRA-4910)
 * Fix endless loop/compaction of schema_* CFs due to broken timestamps (CASSANDRA-4880)
 * Fix 'wrong class type' assertion in CounterColumn (CASSANDRA-4976)


1.2-beta2
 * fp rate of 1.0 disables BF entirely; LCS defaults to 1.0 (CASSANDRA-4876)
 * off-heap bloom filters for row keys (CASSANDRA_4865)
 * add extension point for sstable components (CASSANDRA-4049)
 * improve tracing output (CASSANDRA-4852, 4862)
 * make TRACE verb droppable (CASSANDRA-4672)
 * fix BulkLoader recognition of CQL3 columnfamilies (CASSANDRA-4755)
 * Sort commitlog segments for replay by id instead of mtime (CASSANDRA-4793)
 * Make hint delivery asynchronous (CASSANDRA-4761)
 * Pluggable Thrift transport factories for CLI and cqlsh (CASSANDRA-4609, 4610)
 * cassandra-cli: allow Double value type to be inserted to a column (CASSANDRA-4661)
 * Add ability to use custom TServerFactory implementations (CASSANDRA-4608)
 * optimize batchlog flushing to skip successful batches (CASSANDRA-4667)
 * include metadata for system keyspace itself in schema tables (CASSANDRA-4416)
 * add check to PropertyFileSnitch to verify presence of location for
   local node (CASSANDRA-4728)
 * add PBSPredictor consistency modeler (CASSANDRA-4261)
 * remove vestiges of Thrift unframed mode (CASSANDRA-4729)
 * optimize single-row PK lookups (CASSANDRA-4710)
 * adjust blockFor calculation to account for pending ranges due to node 
   movement (CASSANDRA-833)
 * Change CQL version to 3.0.0 and stop accepting 3.0.0-beta1 (CASSANDRA-4649)
 * (CQL3) Make prepared statement global instead of per connection 
   (CASSANDRA-4449)
 * Fix scrubbing of CQL3 created tables (CASSANDRA-4685)
 * (CQL3) Fix validation when using counter and regular columns in the same 
   table (CASSANDRA-4706)
 * Fix bug starting Cassandra with simple authentication (CASSANDRA-4648)
 * Add support for batchlog in CQL3 (CASSANDRA-4545, 4738)
 * Add support for multiple column family outputs in CFOF (CASSANDRA-4208)
 * Support repairing only the local DC nodes (CASSANDRA-4747)
 * Use rpc_address for binary protocol and change default port (CASSANDRA-4751)
 * Fix use of collections in prepared statements (CASSANDRA-4739)
 * Store more information into peers table (CASSANDRA-4351, 4814)
 * Configurable bucket size for size tiered compaction (CASSANDRA-4704)
 * Run leveled compaction in parallel (CASSANDRA-4310)
 * Fix potential NPE during CFS reload (CASSANDRA-4786)
 * Composite indexes may miss results (CASSANDRA-4796)
 * Move consistency level to the protocol level (CASSANDRA-4734, 4824)
 * Fix Subcolumn slice ends not respected (CASSANDRA-4826)
 * Fix Assertion error in cql3 select (CASSANDRA-4783)
 * Fix list prepend logic (CQL3) (CASSANDRA-4835)
 * Add booleans as literals in CQL3 (CASSANDRA-4776)
 * Allow renaming PK columns in CQL3 (CASSANDRA-4822)
 * Fix binary protocol NEW_NODE event (CASSANDRA-4679)
 * Fix potential infinite loop in tombstone compaction (CASSANDRA-4781)
 * Remove system tables accounting from schema (CASSANDRA-4850)
 * (cql3) Force provided columns in clustering key order in 
   'CLUSTERING ORDER BY' (CASSANDRA-4881)
 * Fix composite index bug (CASSANDRA-4884)
 * Fix short read protection for CQL3 (CASSANDRA-4882)
 * Add tracing support to the binary protocol (CASSANDRA-4699)
 * (cql3) Don't allow prepared marker inside collections (CASSANDRA-4890)
 * Re-allow order by on non-selected columns (CASSANDRA-4645)
 * Bug when composite index is created in a table having collections (CASSANDRA-4909)
 * log index scan subject in CompositesSearcher (CASSANDRA-4904)
Merged from 1.1:
 * add get[Row|Key]CacheEntries to CacheServiceMBean (CASSANDRA-4859)
 * fix get_paged_slice to wrap to next row correctly (CASSANDRA-4816)
 * fix indexing empty column values (CASSANDRA-4832)
 * allow JdbcDate to compose null Date objects (CASSANDRA-4830)
 * fix possible stackoverflow when compacting 1000s of sstables
   (CASSANDRA-4765)
 * fix wrong leveled compaction progress calculation (CASSANDRA-4807)
 * add a close() method to CRAR to prevent leaking file descriptors (CASSANDRA-4820)
 * fix potential infinite loop in get_count (CASSANDRA-4833)
 * fix compositeType.{get/from}String methods (CASSANDRA-4842)
 * (CQL) fix CREATE COLUMNFAMILY permissions check (CASSANDRA-4864)
 * Fix DynamicCompositeType same type comparison (CASSANDRA-4711)
 * Fix duplicate SSTable reference when stream session failed (CASSANDRA-3306)
 * Allow static CF definition with compact storage (CASSANDRA-4910)
 * Fix endless loop/compaction of schema_* CFs due to broken timestamps (CASSANDRA-4880)
 * Fix 'wrong class type' assertion in CounterColumn (CASSANDRA-4976)


1.2-beta1
 * add atomic_batch_mutate (CASSANDRA-4542, -4635)
 * increase default max_hint_window_in_ms to 3h (CASSANDRA-4632)
 * include message initiation time to replicas so they can more
   accurately drop timed-out requests (CASSANDRA-2858)
 * fix clientutil.jar dependencies (CASSANDRA-4566)
 * optimize WriteResponse (CASSANDRA-4548)
 * new metrics (CASSANDRA-4009)
 * redesign KEYS indexes to avoid read-before-write (CASSANDRA-2897)
 * debug tracing (CASSANDRA-1123)
 * parallelize row cache loading (CASSANDRA-4282)
 * Make compaction, flush JBOD-aware (CASSANDRA-4292)
 * run local range scans on the read stage (CASSANDRA-3687)
 * clean up ioexceptions (CASSANDRA-2116)
 * add disk_failure_policy (CASSANDRA-2118)
 * Introduce new json format with row level deletion (CASSANDRA-4054)
 * remove redundant "name" column from schema_keyspaces (CASSANDRA-4433)
 * improve "nodetool ring" handling of multi-dc clusters (CASSANDRA-3047)
 * update NTS calculateNaturalEndpoints to be O(N log N) (CASSANDRA-3881)
 * split up rpc timeout by operation type (CASSANDRA-2819)
 * rewrite key cache save/load to use only sequential i/o (CASSANDRA-3762)
 * update MS protocol with a version handshake + broadcast address id
   (CASSANDRA-4311)
 * multithreaded hint replay (CASSANDRA-4189)
 * add inter-node message compression (CASSANDRA-3127)
 * remove COPP (CASSANDRA-2479)
 * Track tombstone expiration and compact when tombstone content is
   higher than a configurable threshold, default 20% (CASSANDRA-3442, 4234)
 * update MurmurHash to version 3 (CASSANDRA-2975)
 * (CLI) track elapsed time for `delete' operation (CASSANDRA-4060)
 * (CLI) jline version is bumped to 1.0 to properly  support
   'delete' key function (CASSANDRA-4132)
 * Save IndexSummary into new SSTable 'Summary' component (CASSANDRA-2392, 4289)
 * Add support for range tombstones (CASSANDRA-3708)
 * Improve MessagingService efficiency (CASSANDRA-3617)
 * Avoid ID conflicts from concurrent schema changes (CASSANDRA-3794)
 * Set thrift HSHA server thread limit to unlimited by default (CASSANDRA-4277)
 * Avoids double serialization of CF id in RowMutation messages
   (CASSANDRA-4293)
 * stream compressed sstables directly with java nio (CASSANDRA-4297)
 * Support multiple ranges in SliceQueryFilter (CASSANDRA-3885)
 * Add column metadata to system column families (CASSANDRA-4018)
 * (cql3) Always use composite types by default (CASSANDRA-4329)
 * (cql3) Add support for set, map and list (CASSANDRA-3647)
 * Validate date type correctly (CASSANDRA-4441)
 * (cql3) Allow definitions with only a PK (CASSANDRA-4361)
 * (cql3) Add support for row key composites (CASSANDRA-4179)
 * improve DynamicEndpointSnitch by using reservoir sampling (CASSANDRA-4038)
 * (cql3) Add support for 2ndary indexes (CASSANDRA-3680)
 * (cql3) fix defining more than one PK to be invalid (CASSANDRA-4477)
 * remove schema agreement checking from all external APIs (Thrift, CQL and CQL3) (CASSANDRA-4487)
 * add Murmur3Partitioner and make it default for new installations (CASSANDRA-3772, 4621)
 * (cql3) update pseudo-map syntax to use map syntax (CASSANDRA-4497)
 * Finer grained exceptions hierarchy and provides error code with exceptions (CASSANDRA-3979)
 * Adds events push to binary protocol (CASSANDRA-4480)
 * Rewrite nodetool help (CASSANDRA-2293)
 * Make CQL3 the default for CQL (CASSANDRA-4640)
 * update stress tool to be able to use CQL3 (CASSANDRA-4406)
 * Accept all thrift update on CQL3 cf but don't expose their metadata (CASSANDRA-4377)
 * Replace Throttle with Guava's RateLimiter for HintedHandOff (CASSANDRA-4541)
 * fix counter add/get using CQL2 and CQL3 in stress tool (CASSANDRA-4633)
 * Add sstable count per level to cfstats (CASSANDRA-4537)
 * (cql3) Add ALTER KEYSPACE statement (CASSANDRA-4611)
 * (cql3) Allow defining default consistency levels (CASSANDRA-4448)
 * (cql3) Fix queries using LIMIT missing results (CASSANDRA-4579)
 * fix cross-version gossip messaging (CASSANDRA-4576)
 * added inet data type (CASSANDRA-4627)


1.1.6
 * Wait for writes on synchronous read digest mismatch (CASSANDRA-4792)
 * fix commitlog replay for nanotime-infected sstables (CASSANDRA-4782)
 * preflight check ttl for maximum of 20 years (CASSANDRA-4771)
 * (Pig) fix widerow input with single column rows (CASSANDRA-4789)
 * Fix HH to compact with correct gcBefore, which avoids wiping out
   undelivered hints (CASSANDRA-4772)
 * LCS will merge up to 32 L0 sstables as intended (CASSANDRA-4778)
 * NTS will default unconfigured DC replicas to zero (CASSANDRA-4675)
 * use default consistency level in counter validation if none is
   explicitly provide (CASSANDRA-4700)
 * Improve IAuthority interface by introducing fine-grained
   access permissions and grant/revoke commands (CASSANDRA-4490, 4644)
 * fix assumption error in CLI when updating/describing keyspace 
   (CASSANDRA-4322)
 * Adds offline sstablescrub to debian packaging (CASSANDRA-4642)
 * Automatic fixing of overlapping leveled sstables (CASSANDRA-4644)
 * fix error when using ORDER BY with extended selections (CASSANDRA-4689)
 * (CQL3) Fix validation for IN queries for non-PK cols (CASSANDRA-4709)
 * fix re-created keyspace disappering after 1.1.5 upgrade 
   (CASSANDRA-4698, 4752)
 * (CLI) display elapsed time in 2 fraction digits (CASSANDRA-3460)
 * add authentication support to sstableloader (CASSANDRA-4712)
 * Fix CQL3 'is reversed' logic (CASSANDRA-4716, 4759)
 * (CQL3) Don't return ReversedType in result set metadata (CASSANDRA-4717)
 * Backport adding AlterKeyspace statement (CASSANDRA-4611)
 * (CQL3) Correcty accept upper-case data types (CASSANDRA-4770)
 * Add binary protocol events for schema changes (CASSANDRA-4684)
Merged from 1.0:
 * Switch from NBHM to CHM in MessagingService's callback map, which
   prevents OOM in long-running instances (CASSANDRA-4708)


1.1.5
 * add SecondaryIndex.reload API (CASSANDRA-4581)
 * use millis + atomicint for commitlog segment creation instead of
   nanotime, which has issues under some hypervisors (CASSANDRA-4601)
 * fix FD leak in slice queries (CASSANDRA-4571)
 * avoid recursion in leveled compaction (CASSANDRA-4587)
 * increase stack size under Java7 to 180K
 * Log(info) schema changes (CASSANDRA-4547)
 * Change nodetool setcachecapcity to manipulate global caches (CASSANDRA-4563)
 * (cql3) fix setting compaction strategy (CASSANDRA-4597)
 * fix broken system.schema_* timestamps on system startup (CASSANDRA-4561)
 * fix wrong skip of cache saving (CASSANDRA-4533)
 * Avoid NPE when lost+found is in data dir (CASSANDRA-4572)
 * Respect five-minute flush moratorium after initial CL replay (CASSANDRA-4474)
 * Adds ntp as recommended in debian packaging (CASSANDRA-4606)
 * Configurable transport in CF Record{Reader|Writer} (CASSANDRA-4558)
 * (cql3) fix potential NPE with both equal and unequal restriction (CASSANDRA-4532)
 * (cql3) improves ORDER BY validation (CASSANDRA-4624)
 * Fix potential deadlock during counter writes (CASSANDRA-4578)
 * Fix cql error with ORDER BY when using IN (CASSANDRA-4612)
Merged from 1.0:
 * increase Xss to 160k to accomodate latest 1.6 JVMs (CASSANDRA-4602)
 * fix toString of hint destination tokens (CASSANDRA-4568)
 * Fix multiple values for CurrentLocal NodeID (CASSANDRA-4626)


1.1.4
 * fix offline scrub to catch >= out of order rows (CASSANDRA-4411)
 * fix cassandra-env.sh on RHEL and other non-dash-based systems 
   (CASSANDRA-4494)
Merged from 1.0:
 * (Hadoop) fix setting key length for old-style mapred api (CASSANDRA-4534)
 * (Hadoop) fix iterating through a resultset consisting entirely
   of tombstoned rows (CASSANDRA-4466)


1.1.3
 * (cqlsh) add COPY TO (CASSANDRA-4434)
 * munmap commitlog segments before rename (CASSANDRA-4337)
 * (JMX) rename getRangeKeySample to sampleKeyRange to avoid returning
   multi-MB results as an attribute (CASSANDRA-4452)
 * flush based on data size, not throughput; overwritten columns no 
   longer artificially inflate liveRatio (CASSANDRA-4399)
 * update default commitlog segment size to 32MB and total commitlog
   size to 32/1024 MB for 32/64 bit JVMs, respectively (CASSANDRA-4422)
 * avoid using global partitioner to estimate ranges in index sstables
   (CASSANDRA-4403)
 * restore pre-CASSANDRA-3862 approach to removing expired tombstones
   from row cache during compaction (CASSANDRA-4364)
 * (stress) support for CQL prepared statements (CASSANDRA-3633)
 * Correctly catch exception when Snappy cannot be loaded (CASSANDRA-4400)
 * (cql3) Support ORDER BY when IN condition is given in WHERE clause (CASSANDRA-4327)
 * (cql3) delete "component_index" column on DROP TABLE call (CASSANDRA-4420)
 * change nanoTime() to currentTimeInMillis() in schema related code (CASSANDRA-4432)
 * add a token generation tool (CASSANDRA-3709)
 * Fix LCS bug with sstable containing only 1 row (CASSANDRA-4411)
 * fix "Can't Modify Index Name" problem on CF update (CASSANDRA-4439)
 * Fix assertion error in getOverlappingSSTables during repair (CASSANDRA-4456)
 * fix nodetool's setcompactionthreshold command (CASSANDRA-4455)
 * Ensure compacted files are never used, to avoid counter overcount (CASSANDRA-4436)
Merged from 1.0:
 * Push the validation of secondary index values to the SecondaryIndexManager (CASSANDRA-4240)
 * allow dropping columns shadowed by not-yet-expired supercolumn or row
   tombstones in PrecompactedRow (CASSANDRA-4396)


1.1.2
 * Fix cleanup not deleting index entries (CASSANDRA-4379)
 * Use correct partitioner when saving + loading caches (CASSANDRA-4331)
 * Check schema before trying to export sstable (CASSANDRA-2760)
 * Raise a meaningful exception instead of NPE when PFS encounters
   an unconfigured node + no default (CASSANDRA-4349)
 * fix bug in sstable blacklisting with LCS (CASSANDRA-4343)
 * LCS no longer promotes tiny sstables out of L0 (CASSANDRA-4341)
 * skip tombstones during hint replay (CASSANDRA-4320)
 * fix NPE in compactionstats (CASSANDRA-4318)
 * enforce 1m min keycache for auto (CASSANDRA-4306)
 * Have DeletedColumn.isMFD always return true (CASSANDRA-4307)
 * (cql3) exeption message for ORDER BY constraints said primary filter can be
    an IN clause, which is misleading (CASSANDRA-4319)
 * (cql3) Reject (not yet supported) creation of 2ndardy indexes on tables with
   composite primary keys (CASSANDRA-4328)
 * Set JVM stack size to 160k for java 7 (CASSANDRA-4275)
 * cqlsh: add COPY command to load data from CSV flat files (CASSANDRA-4012)
 * CFMetaData.fromThrift to throw ConfigurationException upon error (CASSANDRA-4353)
 * Use CF comparator to sort indexed columns in SecondaryIndexManager
   (CASSANDRA-4365)
 * add strategy_options to the KSMetaData.toString() output (CASSANDRA-4248)
 * (cql3) fix range queries containing unqueried results (CASSANDRA-4372)
 * (cql3) allow updating column_alias types (CASSANDRA-4041)
 * (cql3) Fix deletion bug (CASSANDRA-4193)
 * Fix computation of overlapping sstable for leveled compaction (CASSANDRA-4321)
 * Improve scrub and allow to run it offline (CASSANDRA-4321)
 * Fix assertionError in StorageService.bulkLoad (CASSANDRA-4368)
 * (cqlsh) add option to authenticate to a keyspace at startup (CASSANDRA-4108)
 * (cqlsh) fix ASSUME functionality (CASSANDRA-4352)
 * Fix ColumnFamilyRecordReader to not return progress > 100% (CASSANDRA-3942)
Merged from 1.0:
 * Set gc_grace on index CF to 0 (CASSANDRA-4314)


1.1.1
 * add populate_io_cache_on_flush option (CASSANDRA-2635)
 * allow larger cache capacities than 2GB (CASSANDRA-4150)
 * add getsstables command to nodetool (CASSANDRA-4199)
 * apply parent CF compaction settings to secondary index CFs (CASSANDRA-4280)
 * preserve commitlog size cap when recycling segments at startup
   (CASSANDRA-4201)
 * (Hadoop) fix split generation regression (CASSANDRA-4259)
 * ignore min/max compactions settings in LCS, while preserving
   behavior that min=max=0 disables autocompaction (CASSANDRA-4233)
 * log number of rows read from saved cache (CASSANDRA-4249)
 * calculate exact size required for cleanup operations (CASSANDRA-1404)
 * avoid blocking additional writes during flush when the commitlog
   gets behind temporarily (CASSANDRA-1991)
 * enable caching on index CFs based on data CF cache setting (CASSANDRA-4197)
 * warn on invalid replication strategy creation options (CASSANDRA-4046)
 * remove [Freeable]Memory finalizers (CASSANDRA-4222)
 * include tombstone size in ColumnFamily.size, which can prevent OOM
   during sudden mass delete operations by yielding a nonzero liveRatio
   (CASSANDRA-3741)
 * Open 1 sstableScanner per level for leveled compaction (CASSANDRA-4142)
 * Optimize reads when row deletion timestamps allow us to restrict
   the set of sstables we check (CASSANDRA-4116)
 * add support for commitlog archiving and point-in-time recovery
   (CASSANDRA-3690)
 * avoid generating redundant compaction tasks during streaming
   (CASSANDRA-4174)
 * add -cf option to nodetool snapshot, and takeColumnFamilySnapshot to
   StorageService mbean (CASSANDRA-556)
 * optimize cleanup to drop entire sstables where possible (CASSANDRA-4079)
 * optimize truncate when autosnapshot is disabled (CASSANDRA-4153)
 * update caches to use byte[] keys to reduce memory overhead (CASSANDRA-3966)
 * add column limit to cli (CASSANDRA-3012, 4098)
 * clean up and optimize DataOutputBuffer, used by CQL compression and
   CompositeType (CASSANDRA-4072)
 * optimize commitlog checksumming (CASSANDRA-3610)
 * identify and blacklist corrupted SSTables from future compactions 
   (CASSANDRA-2261)
 * Move CfDef and KsDef validation out of thrift (CASSANDRA-4037)
 * Expose API to repair a user provided range (CASSANDRA-3912)
 * Add way to force the cassandra-cli to refresh its schema (CASSANDRA-4052)
 * Avoid having replicate on write tasks stacking up at CL.ONE (CASSANDRA-2889)
 * (cql3) Backwards compatibility for composite comparators in non-cql3-aware
   clients (CASSANDRA-4093)
 * (cql3) Fix order by for reversed queries (CASSANDRA-4160)
 * (cql3) Add ReversedType support (CASSANDRA-4004)
 * (cql3) Add timeuuid type (CASSANDRA-4194)
 * (cql3) Minor fixes (CASSANDRA-4185)
 * (cql3) Fix prepared statement in BATCH (CASSANDRA-4202)
 * (cql3) Reduce the list of reserved keywords (CASSANDRA-4186)
 * (cql3) Move max/min compaction thresholds to compaction strategy options
   (CASSANDRA-4187)
 * Fix exception during move when localhost is the only source (CASSANDRA-4200)
 * (cql3) Allow paging through non-ordered partitioner results (CASSANDRA-3771)
 * (cql3) Fix drop index (CASSANDRA-4192)
 * (cql3) Don't return range ghosts anymore (CASSANDRA-3982)
 * fix re-creating Keyspaces/ColumnFamilies with the same name as dropped
   ones (CASSANDRA-4219)
 * fix SecondaryIndex LeveledManifest save upon snapshot (CASSANDRA-4230)
 * fix missing arrayOffset in FBUtilities.hash (CASSANDRA-4250)
 * (cql3) Add name of parameters in CqlResultSet (CASSANDRA-4242)
 * (cql3) Correctly validate order by queries (CASSANDRA-4246)
 * rename stress to cassandra-stress for saner packaging (CASSANDRA-4256)
 * Fix exception on colum metadata with non-string comparator (CASSANDRA-4269)
 * Check for unknown/invalid compression options (CASSANDRA-4266)
 * (cql3) Adds simple access to column timestamp and ttl (CASSANDRA-4217)
 * (cql3) Fix range queries with secondary indexes (CASSANDRA-4257)
 * Better error messages from improper input in cli (CASSANDRA-3865)
 * Try to stop all compaction upon Keyspace or ColumnFamily drop (CASSANDRA-4221)
 * (cql3) Allow keyspace properties to contain hyphens (CASSANDRA-4278)
 * (cql3) Correctly validate keyspace access in create table (CASSANDRA-4296)
 * Avoid deadlock in migration stage (CASSANDRA-3882)
 * Take supercolumn names and deletion info into account in memtable throughput
   (CASSANDRA-4264)
 * Add back backward compatibility for old style replication factor (CASSANDRA-4294)
 * Preserve compatibility with pre-1.1 index queries (CASSANDRA-4262)
Merged from 1.0:
 * Fix super columns bug where cache is not updated (CASSANDRA-4190)
 * fix maxTimestamp to include row tombstones (CASSANDRA-4116)
 * (CLI) properly handle quotes in create/update keyspace commands (CASSANDRA-4129)
 * Avoids possible deadlock during bootstrap (CASSANDRA-4159)
 * fix stress tool that hangs forever on timeout or error (CASSANDRA-4128)
 * stress tool to return appropriate exit code on failure (CASSANDRA-4188)
 * fix compaction NPE when out of disk space and assertions disabled
   (CASSANDRA-3985)
 * synchronize LCS getEstimatedTasks to avoid CME (CASSANDRA-4255)
 * ensure unique streaming session id's (CASSANDRA-4223)
 * kick off background compaction when min/max thresholds change 
   (CASSANDRA-4279)
 * improve ability of STCS.getBuckets to deal with 100s of 1000s of
   sstables, such as when convertinb back from LCS (CASSANDRA-4287)
 * Oversize integer in CQL throws NumberFormatException (CASSANDRA-4291)
 * fix 1.0.x node join to mixed version cluster, other nodes >= 1.1 (CASSANDRA-4195)
 * Fix LCS splitting sstable base on uncompressed size (CASSANDRA-4419)
 * Push the validation of secondary index values to the SecondaryIndexManager (CASSANDRA-4240)
 * Don't purge columns during upgradesstables (CASSANDRA-4462)
 * Make cqlsh work with piping (CASSANDRA-4113)
 * Validate arguments for nodetool decommission (CASSANDRA-4061)
 * Report thrift status in nodetool info (CASSANDRA-4010)


1.1.0-final
 * average a reduced liveRatio estimate with the previous one (CASSANDRA-4065)
 * Allow KS and CF names up to 48 characters (CASSANDRA-4157)
 * fix stress build (CASSANDRA-4140)
 * add time remaining estimate to nodetool compactionstats (CASSANDRA-4167)
 * (cql) fix NPE in cql3 ALTER TABLE (CASSANDRA-4163)
 * (cql) Add support for CL.TWO and CL.THREE in CQL (CASSANDRA-4156)
 * (cql) Fix type in CQL3 ALTER TABLE preventing update (CASSANDRA-4170)
 * (cql) Throw invalid exception from CQL3 on obsolete options (CASSANDRA-4171)
 * (cqlsh) fix recognizing uppercase SELECT keyword (CASSANDRA-4161)
 * Pig: wide row support (CASSANDRA-3909)
Merged from 1.0:
 * avoid streaming empty files with bulk loader if sstablewriter errors out
   (CASSANDRA-3946)


1.1-rc1
 * Include stress tool in binary builds (CASSANDRA-4103)
 * (Hadoop) fix wide row iteration when last row read was deleted
   (CASSANDRA-4154)
 * fix read_repair_chance to really default to 0.1 in the cli (CASSANDRA-4114)
 * Adds caching and bloomFilterFpChange to CQL options (CASSANDRA-4042)
 * Adds posibility to autoconfigure size of the KeyCache (CASSANDRA-4087)
 * fix KEYS index from skipping results (CASSANDRA-3996)
 * Remove sliced_buffer_size_in_kb dead option (CASSANDRA-4076)
 * make loadNewSStable preserve sstable version (CASSANDRA-4077)
 * Respect 1.0 cache settings as much as possible when upgrading 
   (CASSANDRA-4088)
 * relax path length requirement for sstable files when upgrading on 
   non-Windows platforms (CASSANDRA-4110)
 * fix terminination of the stress.java when errors were encountered
   (CASSANDRA-4128)
 * Move CfDef and KsDef validation out of thrift (CASSANDRA-4037)
 * Fix get_paged_slice (CASSANDRA-4136)
 * CQL3: Support slice with exclusive start and stop (CASSANDRA-3785)
Merged from 1.0:
 * support PropertyFileSnitch in bulk loader (CASSANDRA-4145)
 * add auto_snapshot option allowing disabling snapshot before drop/truncate
   (CASSANDRA-3710)
 * allow short snitch names (CASSANDRA-4130)


1.1-beta2
 * rename loaded sstables to avoid conflicts with local snapshots
   (CASSANDRA-3967)
 * start hint replay as soon as FD notifies that the target is back up
   (CASSANDRA-3958)
 * avoid unproductive deserializing of cached rows during compaction
   (CASSANDRA-3921)
 * fix concurrency issues with CQL keyspace creation (CASSANDRA-3903)
 * Show Effective Owership via Nodetool ring <keyspace> (CASSANDRA-3412)
 * Update ORDER BY syntax for CQL3 (CASSANDRA-3925)
 * Fix BulkRecordWriter to not throw NPE if reducer gets no map data from Hadoop (CASSANDRA-3944)
 * Fix bug with counters in super columns (CASSANDRA-3821)
 * Remove deprecated merge_shard_chance (CASSANDRA-3940)
 * add a convenient way to reset a node's schema (CASSANDRA-2963)
 * fix for intermittent SchemaDisagreementException (CASSANDRA-3884)
 * CLI `list <CF>` to limit number of columns and their order (CASSANDRA-3012)
 * ignore deprecated KsDef/CfDef/ColumnDef fields in native schema (CASSANDRA-3963)
 * CLI to report when unsupported column_metadata pair was given (CASSANDRA-3959)
 * reincarnate removed and deprecated KsDef/CfDef attributes (CASSANDRA-3953)
 * Fix race between writes and read for cache (CASSANDRA-3862)
 * perform static initialization of StorageProxy on start-up (CASSANDRA-3797)
 * support trickling fsync() on writes (CASSANDRA-3950)
 * expose counters for unavailable/timeout exceptions given to thrift clients (CASSANDRA-3671)
 * avoid quadratic startup time in LeveledManifest (CASSANDRA-3952)
 * Add type information to new schema_ columnfamilies and remove thrift
   serialization for schema (CASSANDRA-3792)
 * add missing column validator options to the CLI help (CASSANDRA-3926)
 * skip reading saved key cache if CF's caching strategy is NONE or ROWS_ONLY (CASSANDRA-3954)
 * Unify migration code (CASSANDRA-4017)
Merged from 1.0:
 * cqlsh: guess correct version of Python for Arch Linux (CASSANDRA-4090)
 * (CLI) properly handle quotes in create/update keyspace commands (CASSANDRA-4129)
 * Avoids possible deadlock during bootstrap (CASSANDRA-4159)
 * fix stress tool that hangs forever on timeout or error (CASSANDRA-4128)
 * Fix super columns bug where cache is not updated (CASSANDRA-4190)
 * stress tool to return appropriate exit code on failure (CASSANDRA-4188)


1.0.9
 * improve index sampling performance (CASSANDRA-4023)
 * always compact away deleted hints immediately after handoff (CASSANDRA-3955)
 * delete hints from dropped ColumnFamilies on handoff instead of
   erroring out (CASSANDRA-3975)
 * add CompositeType ref to the CLI doc for create/update column family (CASSANDRA-3980)
 * Pig: support Counter ColumnFamilies (CASSANDRA-3973)
 * Pig: Composite column support (CASSANDRA-3684)
 * Avoid NPE during repair when a keyspace has no CFs (CASSANDRA-3988)
 * Fix division-by-zero error on get_slice (CASSANDRA-4000)
 * don't change manifest level for cleanup, scrub, and upgradesstables
   operations under LeveledCompactionStrategy (CASSANDRA-3989, 4112)
 * fix race leading to super columns assertion failure (CASSANDRA-3957)
 * fix NPE on invalid CQL delete command (CASSANDRA-3755)
 * allow custom types in CLI's assume command (CASSANDRA-4081)
 * fix totalBytes count for parallel compactions (CASSANDRA-3758)
 * fix intermittent NPE in get_slice (CASSANDRA-4095)
 * remove unnecessary asserts in native code interfaces (CASSANDRA-4096)
 * Validate blank keys in CQL to avoid assertion errors (CASSANDRA-3612)
 * cqlsh: fix bad decoding of some column names (CASSANDRA-4003)
 * cqlsh: fix incorrect padding with unicode chars (CASSANDRA-4033)
 * Fix EC2 snitch incorrectly reporting region (CASSANDRA-4026)
 * Shut down thrift during decommission (CASSANDRA-4086)
 * Expose nodetool cfhistograms for 2ndary indexes (CASSANDRA-4063)
Merged from 0.8:
 * Fix ConcurrentModificationException in gossiper (CASSANDRA-4019)


1.1-beta1
 * (cqlsh)
   + add SOURCE and CAPTURE commands, and --file option (CASSANDRA-3479)
   + add ALTER COLUMNFAMILY WITH (CASSANDRA-3523)
   + bundle Python dependencies with Cassandra (CASSANDRA-3507)
   + added to Debian package (CASSANDRA-3458)
   + display byte data instead of erroring out on decode failure 
     (CASSANDRA-3874)
 * add nodetool rebuild_index (CASSANDRA-3583)
 * add nodetool rangekeysample (CASSANDRA-2917)
 * Fix streaming too much data during move operations (CASSANDRA-3639)
 * Nodetool and CLI connect to localhost by default (CASSANDRA-3568)
 * Reduce memory used by primary index sample (CASSANDRA-3743)
 * (Hadoop) separate input/output configurations (CASSANDRA-3197, 3765)
 * avoid returning internal Cassandra classes over JMX (CASSANDRA-2805)
 * add row-level isolation via SnapTree (CASSANDRA-2893)
 * Optimize key count estimation when opening sstable on startup
   (CASSANDRA-2988)
 * multi-dc replication optimization supporting CL > ONE (CASSANDRA-3577)
 * add command to stop compactions (CASSANDRA-1740, 3566, 3582)
 * multithreaded streaming (CASSANDRA-3494)
 * removed in-tree redhat spec (CASSANDRA-3567)
 * "defragment" rows for name-based queries under STCS, again (CASSANDRA-2503)
 * Recycle commitlog segments for improved performance 
   (CASSANDRA-3411, 3543, 3557, 3615)
 * update size-tiered compaction to prioritize small tiers (CASSANDRA-2407)
 * add message expiration logic to OutboundTcpConnection (CASSANDRA-3005)
 * off-heap cache to use sun.misc.Unsafe instead of JNA (CASSANDRA-3271)
 * EACH_QUORUM is only supported for writes (CASSANDRA-3272)
 * replace compactionlock use in schema migration by checking CFS.isValid
   (CASSANDRA-3116)
 * recognize that "SELECT first ... *" isn't really "SELECT *" (CASSANDRA-3445)
 * Use faster bytes comparison (CASSANDRA-3434)
 * Bulk loader is no longer a fat client, (HADOOP) bulk load output format
   (CASSANDRA-3045)
 * (Hadoop) add support for KeyRange.filter
 * remove assumption that keys and token are in bijection
   (CASSANDRA-1034, 3574, 3604)
 * always remove endpoints from delevery queue in HH (CASSANDRA-3546)
 * fix race between cf flush and its 2ndary indexes flush (CASSANDRA-3547)
 * fix potential race in AES when a repair fails (CASSANDRA-3548)
 * Remove columns shadowed by a deleted container even when we cannot purge
   (CASSANDRA-3538)
 * Improve memtable slice iteration performance (CASSANDRA-3545)
 * more efficient allocation of small bloom filters (CASSANDRA-3618)
 * Use separate writer thread in SSTableSimpleUnsortedWriter (CASSANDRA-3619)
 * fsync the directory after new sstable or commitlog segment are created (CASSANDRA-3250)
 * fix minor issues reported by FindBugs (CASSANDRA-3658)
 * global key/row caches (CASSANDRA-3143, 3849)
 * optimize memtable iteration during range scan (CASSANDRA-3638)
 * introduce 'crc_check_chance' in CompressionParameters to support
   a checksum percentage checking chance similarly to read-repair (CASSANDRA-3611)
 * a way to deactivate global key/row cache on per-CF basis (CASSANDRA-3667)
 * fix LeveledCompactionStrategy broken because of generation pre-allocation
   in LeveledManifest (CASSANDRA-3691)
 * finer-grained control over data directories (CASSANDRA-2749)
 * Fix ClassCastException during hinted handoff (CASSANDRA-3694)
 * Upgrade Thrift to 0.7 (CASSANDRA-3213)
 * Make stress.java insert operation to use microseconds (CASSANDRA-3725)
 * Allows (internally) doing a range query with a limit of columns instead of
   rows (CASSANDRA-3742)
 * Allow rangeSlice queries to be start/end inclusive/exclusive (CASSANDRA-3749)
 * Fix BulkLoader to support new SSTable layout and add stream
   throttling to prevent an NPE when there is no yaml config (CASSANDRA-3752)
 * Allow concurrent schema migrations (CASSANDRA-1391, 3832)
 * Add SnapshotCommand to trigger snapshot on remote node (CASSANDRA-3721)
 * Make CFMetaData conversions to/from thrift/native schema inverses
   (CASSANDRA_3559)
 * Add initial code for CQL 3.0-beta (CASSANDRA-2474, 3781, 3753)
 * Add wide row support for ColumnFamilyInputFormat (CASSANDRA-3264)
 * Allow extending CompositeType comparator (CASSANDRA-3657)
 * Avoids over-paging during get_count (CASSANDRA-3798)
 * Add new command to rebuild a node without (repair) merkle tree calculations
   (CASSANDRA-3483, 3922)
 * respect not only row cache capacity but caching mode when
   trying to read data (CASSANDRA-3812)
 * fix system tests (CASSANDRA-3827)
 * CQL support for altering row key type in ALTER TABLE (CASSANDRA-3781)
 * turn compression on by default (CASSANDRA-3871)
 * make hexToBytes refuse invalid input (CASSANDRA-2851)
 * Make secondary indexes CF inherit compression and compaction from their
   parent CF (CASSANDRA-3877)
 * Finish cleanup up tombstone purge code (CASSANDRA-3872)
 * Avoid NPE on aboarted stream-out sessions (CASSANDRA-3904)
 * BulkRecordWriter throws NPE for counter columns (CASSANDRA-3906)
 * Support compression using BulkWriter (CASSANDRA-3907)


1.0.8
 * fix race between cleanup and flush on secondary index CFSes (CASSANDRA-3712)
 * avoid including non-queried nodes in rangeslice read repair
   (CASSANDRA-3843)
 * Only snapshot CF being compacted for snapshot_before_compaction 
   (CASSANDRA-3803)
 * Log active compactions in StatusLogger (CASSANDRA-3703)
 * Compute more accurate compaction score per level (CASSANDRA-3790)
 * Return InvalidRequest when using a keyspace that doesn't exist
   (CASSANDRA-3764)
 * disallow user modification of System keyspace (CASSANDRA-3738)
 * allow using sstable2json on secondary index data (CASSANDRA-3738)
 * (cqlsh) add DESCRIBE COLUMNFAMILIES (CASSANDRA-3586)
 * (cqlsh) format blobs correctly and use colors to improve output
   readability (CASSANDRA-3726)
 * synchronize BiMap of bootstrapping tokens (CASSANDRA-3417)
 * show index options in CLI (CASSANDRA-3809)
 * add optional socket timeout for streaming (CASSANDRA-3838)
 * fix truncate not to leave behind non-CFS backed secondary indexes
   (CASSANDRA-3844)
 * make CLI `show schema` to use output stream directly instead
   of StringBuilder (CASSANDRA-3842)
 * remove the wait on hint future during write (CASSANDRA-3870)
 * (cqlsh) ignore missing CfDef opts (CASSANDRA-3933)
 * (cqlsh) look for cqlshlib relative to realpath (CASSANDRA-3767)
 * Fix short read protection (CASSANDRA-3934)
 * Make sure infered and actual schema match (CASSANDRA-3371)
 * Fix NPE during HH delivery (CASSANDRA-3677)
 * Don't put boostrapping node in 'hibernate' status (CASSANDRA-3737)
 * Fix double quotes in windows bat files (CASSANDRA-3744)
 * Fix bad validator lookup (CASSANDRA-3789)
 * Fix soft reset in EC2MultiRegionSnitch (CASSANDRA-3835)
 * Don't leave zombie connections with THSHA thrift server (CASSANDRA-3867)
 * (cqlsh) fix deserialization of data (CASSANDRA-3874)
 * Fix removetoken force causing an inconsistent state (CASSANDRA-3876)
 * Fix ahndling of some types with Pig (CASSANDRA-3886)
 * Don't allow to drop the system keyspace (CASSANDRA-3759)
 * Make Pig deletes disabled by default and configurable (CASSANDRA-3628)
Merged from 0.8:
 * (Pig) fix CassandraStorage to use correct comparator in Super ColumnFamily
   case (CASSANDRA-3251)
 * fix thread safety issues in commitlog replay, primarily affecting
   systems with many (100s) of CF definitions (CASSANDRA-3751)
 * Fix relevant tombstone ignored with super columns (CASSANDRA-3875)


1.0.7
 * fix regression in HH page size calculation (CASSANDRA-3624)
 * retry failed stream on IOException (CASSANDRA-3686)
 * allow configuring bloom_filter_fp_chance (CASSANDRA-3497)
 * attempt hint delivery every ten minutes, or when failure detector
   notifies us that a node is back up, whichever comes first.  hint
   handoff throttle delay default changed to 1ms, from 50 (CASSANDRA-3554)
 * add nodetool setstreamthroughput (CASSANDRA-3571)
 * fix assertion when dropping a columnfamily with no sstables (CASSANDRA-3614)
 * more efficient allocation of small bloom filters (CASSANDRA-3618)
 * CLibrary.createHardLinkWithExec() to check for errors (CASSANDRA-3101)
 * Avoid creating empty and non cleaned writer during compaction (CASSANDRA-3616)
 * stop thrift service in shutdown hook so we can quiesce MessagingService
   (CASSANDRA-3335)
 * (CQL) compaction_strategy_options and compression_parameters for
   CREATE COLUMNFAMILY statement (CASSANDRA-3374)
 * Reset min/max compaction threshold when creating size tiered compaction
   strategy (CASSANDRA-3666)
 * Don't ignore IOException during compaction (CASSANDRA-3655)
 * Fix assertion error for CF with gc_grace=0 (CASSANDRA-3579)
 * Shutdown ParallelCompaction reducer executor after use (CASSANDRA-3711)
 * Avoid < 0 value for pending tasks in leveled compaction (CASSANDRA-3693)
 * (Hadoop) Support TimeUUID in Pig CassandraStorage (CASSANDRA-3327)
 * Check schema is ready before continuing boostrapping (CASSANDRA-3629)
 * Catch overflows during parsing of chunk_length_kb (CASSANDRA-3644)
 * Improve stream protocol mismatch errors (CASSANDRA-3652)
 * Avoid multiple thread doing HH to the same target (CASSANDRA-3681)
 * Add JMX property for rp_timeout_in_ms (CASSANDRA-2940)
 * Allow DynamicCompositeType to compare component of different types
   (CASSANDRA-3625)
 * Flush non-cfs backed secondary indexes (CASSANDRA-3659)
 * Secondary Indexes should report memory consumption (CASSANDRA-3155)
 * fix for SelectStatement start/end key are not set correctly
   when a key alias is involved (CASSANDRA-3700)
 * fix CLI `show schema` command insert of an extra comma in
   column_metadata (CASSANDRA-3714)
Merged from 0.8:
 * avoid logging (harmless) exception when GC takes < 1ms (CASSANDRA-3656)
 * prevent new nodes from thinking down nodes are up forever (CASSANDRA-3626)
 * use correct list of replicas for LOCAL_QUORUM reads when read repair
   is disabled (CASSANDRA-3696)
 * block on flush before compacting hints (may prevent OOM) (CASSANDRA-3733)


1.0.6
 * (CQL) fix cqlsh support for replicate_on_write (CASSANDRA-3596)
 * fix adding to leveled manifest after streaming (CASSANDRA-3536)
 * filter out unavailable cipher suites when using encryption (CASSANDRA-3178)
 * (HADOOP) add old-style api support for CFIF and CFRR (CASSANDRA-2799)
 * Support TimeUUIDType column names in Stress.java tool (CASSANDRA-3541)
 * (CQL) INSERT/UPDATE/DELETE/TRUNCATE commands should allow CF names to
   be qualified by keyspace (CASSANDRA-3419)
 * always remove endpoints from delevery queue in HH (CASSANDRA-3546)
 * fix race between cf flush and its 2ndary indexes flush (CASSANDRA-3547)
 * fix potential race in AES when a repair fails (CASSANDRA-3548)
 * fix default value validation usage in CLI SET command (CASSANDRA-3553)
 * Optimize componentsFor method for compaction and startup time
   (CASSANDRA-3532)
 * (CQL) Proper ColumnFamily metadata validation on CREATE COLUMNFAMILY 
   (CASSANDRA-3565)
 * fix compression "chunk_length_kb" option to set correct kb value for 
   thrift/avro (CASSANDRA-3558)
 * fix missing response during range slice repair (CASSANDRA-3551)
 * 'describe ring' moved from CLI to nodetool and available through JMX (CASSANDRA-3220)
 * add back partitioner to sstable metadata (CASSANDRA-3540)
 * fix NPE in get_count for counters (CASSANDRA-3601)
Merged from 0.8:
 * remove invalid assertion that table was opened before dropping it
   (CASSANDRA-3580)
 * range and index scans now only send requests to enough replicas to
   satisfy requested CL + RR (CASSANDRA-3598)
 * use cannonical host for local node in nodetool info (CASSANDRA-3556)
 * remove nonlocal DC write optimization since it only worked with
   CL.ONE or CL.LOCAL_QUORUM (CASSANDRA-3577, 3585)
 * detect misuses of CounterColumnType (CASSANDRA-3422)
 * turn off string interning in json2sstable, take 2 (CASSANDRA-2189)
 * validate compression parameters on add/update of the ColumnFamily 
   (CASSANDRA-3573)
 * Check for 0.0.0.0 is incorrect in CFIF (CASSANDRA-3584)
 * Increase vm.max_map_count in debian packaging (CASSANDRA-3563)
 * gossiper will never add itself to saved endpoints (CASSANDRA-3485)


1.0.5
 * revert CASSANDRA-3407 (see CASSANDRA-3540)
 * fix assertion error while forwarding writes to local nodes (CASSANDRA-3539)


1.0.4
 * fix self-hinting of timed out read repair updates and make hinted handoff
   less prone to OOMing a coordinator (CASSANDRA-3440)
 * expose bloom filter sizes via JMX (CASSANDRA-3495)
 * enforce RP tokens 0..2**127 (CASSANDRA-3501)
 * canonicalize paths exposed through JMX (CASSANDRA-3504)
 * fix "liveSize" stat when sstables are removed (CASSANDRA-3496)
 * add bloom filter FP rates to nodetool cfstats (CASSANDRA-3347)
 * record partitioner in sstable metadata component (CASSANDRA-3407)
 * add new upgradesstables nodetool command (CASSANDRA-3406)
 * skip --debug requirement to see common exceptions in CLI (CASSANDRA-3508)
 * fix incorrect query results due to invalid max timestamp (CASSANDRA-3510)
 * make sstableloader recognize compressed sstables (CASSANDRA-3521)
 * avoids race in OutboundTcpConnection in multi-DC setups (CASSANDRA-3530)
 * use SETLOCAL in cassandra.bat (CASSANDRA-3506)
 * fix ConcurrentModificationException in Table.all() (CASSANDRA-3529)
Merged from 0.8:
 * fix concurrence issue in the FailureDetector (CASSANDRA-3519)
 * fix array out of bounds error in counter shard removal (CASSANDRA-3514)
 * avoid dropping tombstones when they might still be needed to shadow
   data in a different sstable (CASSANDRA-2786)


1.0.3
 * revert name-based query defragmentation aka CASSANDRA-2503 (CASSANDRA-3491)
 * fix invalidate-related test failures (CASSANDRA-3437)
 * add next-gen cqlsh to bin/ (CASSANDRA-3188, 3131, 3493)
 * (CQL) fix handling of rows with no columns (CASSANDRA-3424, 3473)
 * fix querying supercolumns by name returning only a subset of
   subcolumns or old subcolumn versions (CASSANDRA-3446)
 * automatically compute sha1 sum for uncompressed data files (CASSANDRA-3456)
 * fix reading metadata/statistics component for version < h (CASSANDRA-3474)
 * add sstable forward-compatibility (CASSANDRA-3478)
 * report compression ratio in CFSMBean (CASSANDRA-3393)
 * fix incorrect size exception during streaming of counters (CASSANDRA-3481)
 * (CQL) fix for counter decrement syntax (CASSANDRA-3418)
 * Fix race introduced by CASSANDRA-2503 (CASSANDRA-3482)
 * Fix incomplete deletion of delivered hints (CASSANDRA-3466)
 * Avoid rescheduling compactions when no compaction was executed 
   (CASSANDRA-3484)
 * fix handling of the chunk_length_kb compression options (CASSANDRA-3492)
Merged from 0.8:
 * fix updating CF row_cache_provider (CASSANDRA-3414)
 * CFMetaData.convertToThrift method to set RowCacheProvider (CASSANDRA-3405)
 * acquire compactionlock during truncate (CASSANDRA-3399)
 * fix displaying cfdef entries for super columnfamilies (CASSANDRA-3415)
 * Make counter shard merging thread safe (CASSANDRA-3178)
 * Revert CASSANDRA-2855
 * Fix bug preventing the use of efficient cross-DC writes (CASSANDRA-3472)
 * `describe ring` command for CLI (CASSANDRA-3220)
 * (Hadoop) skip empty rows when entire row is requested, redux (CASSANDRA-2855)


1.0.2
 * "defragment" rows for name-based queries under STCS (CASSANDRA-2503)
 * Add timing information to cassandra-cli GET/SET/LIST queries (CASSANDRA-3326)
 * Only create one CompressionMetadata object per sstable (CASSANDRA-3427)
 * cleanup usage of StorageService.setMode() (CASSANDRA-3388)
 * Avoid large array allocation for compressed chunk offsets (CASSANDRA-3432)
 * fix DecimalType bytebuffer marshalling (CASSANDRA-3421)
 * fix bug that caused first column in per row indexes to be ignored 
   (CASSANDRA-3441)
 * add JMX call to clean (failed) repair sessions (CASSANDRA-3316)
 * fix sstableloader reference acquisition bug (CASSANDRA-3438)
 * fix estimated row size regression (CASSANDRA-3451)
 * make sure we don't return more columns than asked (CASSANDRA-3303, 3395)
Merged from 0.8:
 * acquire compactionlock during truncate (CASSANDRA-3399)
 * fix displaying cfdef entries for super columnfamilies (CASSANDRA-3415)


1.0.1
 * acquire references during index build to prevent delete problems
   on Windows (CASSANDRA-3314)
 * describe_ring should include datacenter/topology information (CASSANDRA-2882)
 * Thrift sockets are not properly buffered (CASSANDRA-3261)
 * performance improvement for bytebufferutil compare function (CASSANDRA-3286)
 * add system.versions ColumnFamily (CASSANDRA-3140)
 * reduce network copies (CASSANDRA-3333, 3373)
 * limit nodetool to 32MB of heap (CASSANDRA-3124)
 * (CQL) update parser to accept "timestamp" instead of "date" (CASSANDRA-3149)
 * Fix CLI `show schema` to include "compression_options" (CASSANDRA-3368)
 * Snapshot to include manifest under LeveledCompactionStrategy (CASSANDRA-3359)
 * (CQL) SELECT query should allow CF name to be qualified by keyspace (CASSANDRA-3130)
 * (CQL) Fix internal application error specifying 'using consistency ...'
   in lower case (CASSANDRA-3366)
 * fix Deflate compression when compression actually makes the data bigger
   (CASSANDRA-3370)
 * optimize UUIDGen to avoid lock contention on InetAddress.getLocalHost 
   (CASSANDRA-3387)
 * tolerate index being dropped mid-mutation (CASSANDRA-3334, 3313)
 * CompactionManager is now responsible for checking for new candidates
   post-task execution, enabling more consistent leveled compaction 
   (CASSANDRA-3391)
 * Cache HSHA threads (CASSANDRA-3372)
 * use CF/KS names as snapshot prefix for drop + truncate operations
   (CASSANDRA-2997)
 * Break bloom filters up to avoid heap fragmentation (CASSANDRA-2466)
 * fix cassandra hanging on jsvc stop (CASSANDRA-3302)
 * Avoid leveled compaction getting blocked on errors (CASSANDRA-3408)
 * Make reloading the compaction strategy safe (CASSANDRA-3409)
 * ignore 0.8 hints even if compaction begins before we try to purge
   them (CASSANDRA-3385)
 * remove procrun (bin\daemon) from Cassandra source tree and 
   artifacts (CASSANDRA-3331)
 * make cassandra compile under JDK7 (CASSANDRA-3275)
 * remove dependency of clientutil.jar to FBUtilities (CASSANDRA-3299)
 * avoid truncation errors by using long math on long values (CASSANDRA-3364)
 * avoid clock drift on some Windows machine (CASSANDRA-3375)
 * display cache provider in cli 'describe keyspace' command (CASSANDRA-3384)
 * fix incomplete topology information in describe_ring (CASSANDRA-3403)
 * expire dead gossip states based on time (CASSANDRA-2961)
 * improve CompactionTask extensibility (CASSANDRA-3330)
 * Allow one leveled compaction task to kick off another (CASSANDRA-3363)
 * allow encryption only between datacenters (CASSANDRA-2802)
Merged from 0.8:
 * fix truncate allowing data to be replayed post-restart (CASSANDRA-3297)
 * make iwriter final in IndexWriter to avoid NPE (CASSANDRA-2863)
 * (CQL) update grammar to require key clause in DELETE statement
   (CASSANDRA-3349)
 * (CQL) allow numeric keyspace names in USE statement (CASSANDRA-3350)
 * (Hadoop) skip empty rows when slicing the entire row (CASSANDRA-2855)
 * Fix handling of tombstone by SSTableExport/Import (CASSANDRA-3357)
 * fix ColumnIndexer to use long offsets (CASSANDRA-3358)
 * Improved CLI exceptions (CASSANDRA-3312)
 * Fix handling of tombstone by SSTableExport/Import (CASSANDRA-3357)
 * Only count compaction as active (for throttling) when they have
   successfully acquired the compaction lock (CASSANDRA-3344)
 * Display CLI version string on startup (CASSANDRA-3196)
 * (Hadoop) make CFIF try rpc_address or fallback to listen_address
   (CASSANDRA-3214)
 * (Hadoop) accept comma delimited lists of initial thrift connections
   (CASSANDRA-3185)
 * ColumnFamily min_compaction_threshold should be >= 2 (CASSANDRA-3342)
 * (Pig) add 0.8+ types and key validation type in schema (CASSANDRA-3280)
 * Fix completely removing column metadata using CLI (CASSANDRA-3126)
 * CLI `describe cluster;` output should be on separate lines for separate versions
   (CASSANDRA-3170)
 * fix changing durable_writes keyspace option during CF creation
   (CASSANDRA-3292)
 * avoid locking on update when no indexes are involved (CASSANDRA-3386)
 * fix assertionError during repair with ordered partitioners (CASSANDRA-3369)
 * correctly serialize key_validation_class for avro (CASSANDRA-3391)
 * don't expire counter tombstone after streaming (CASSANDRA-3394)
 * prevent nodes that failed to join from hanging around forever 
   (CASSANDRA-3351)
 * remove incorrect optimization from slice read path (CASSANDRA-3390)
 * Fix race in AntiEntropyService (CASSANDRA-3400)


1.0.0-final
 * close scrubbed sstable fd before deleting it (CASSANDRA-3318)
 * fix bug preventing obsolete commitlog segments from being removed
   (CASSANDRA-3269)
 * tolerate whitespace in seed CDL (CASSANDRA-3263)
 * Change default heap thresholds to max(min(1/2 ram, 1G), min(1/4 ram, 8GB))
   (CASSANDRA-3295)
 * Fix broken CompressedRandomAccessReaderTest (CASSANDRA-3298)
 * (CQL) fix type information returned for wildcard queries (CASSANDRA-3311)
 * add estimated tasks to LeveledCompactionStrategy (CASSANDRA-3322)
 * avoid including compaction cache-warming in keycache stats (CASSANDRA-3325)
 * run compaction and hinted handoff threads at MIN_PRIORITY (CASSANDRA-3308)
 * default hsha thrift server to cpu core count in rpc pool (CASSANDRA-3329)
 * add bin\daemon to binary tarball for Windows service (CASSANDRA-3331)
 * Fix places where uncompressed size of sstables was use in place of the
   compressed one (CASSANDRA-3338)
 * Fix hsha thrift server (CASSANDRA-3346)
 * Make sure repair only stream needed sstables (CASSANDRA-3345)


1.0.0-rc2
 * Log a meaningful warning when a node receives a message for a repair session
   that doesn't exist anymore (CASSANDRA-3256)
 * test for NUMA policy support as well as numactl presence (CASSANDRA-3245)
 * Fix FD leak when internode encryption is enabled (CASSANDRA-3257)
 * Remove incorrect assertion in mergeIterator (CASSANDRA-3260)
 * FBUtilities.hexToBytes(String) to throw NumberFormatException when string
   contains non-hex characters (CASSANDRA-3231)
 * Keep SimpleSnitch proximity ordering unchanged from what the Strategy
   generates, as intended (CASSANDRA-3262)
 * remove Scrub from compactionstats when finished (CASSANDRA-3255)
 * fix counter entry in jdbc TypesMap (CASSANDRA-3268)
 * fix full queue scenario for ParallelCompactionIterator (CASSANDRA-3270)
 * fix bootstrap process (CASSANDRA-3285)
 * don't try delivering hints if when there isn't any (CASSANDRA-3176)
 * CLI documentation change for ColumnFamily `compression_options` (CASSANDRA-3282)
 * ignore any CF ids sent by client for adding CF/KS (CASSANDRA-3288)
 * remove obsolete hints on first startup (CASSANDRA-3291)
 * use correct ISortedColumns for time-optimized reads (CASSANDRA-3289)
 * Evict gossip state immediately when a token is taken over by a new IP 
   (CASSANDRA-3259)


1.0.0-rc1
 * Update CQL to generate microsecond timestamps by default (CASSANDRA-3227)
 * Fix counting CFMetadata towards Memtable liveRatio (CASSANDRA-3023)
 * Kill server on wrapped OOME such as from FileChannel.map (CASSANDRA-3201)
 * remove unnecessary copy when adding to row cache (CASSANDRA-3223)
 * Log message when a full repair operation completes (CASSANDRA-3207)
 * Fix streamOutSession keeping sstables references forever if the remote end
   dies (CASSANDRA-3216)
 * Remove dynamic_snitch boolean from example configuration (defaulting to 
   true) and set default badness threshold to 0.1 (CASSANDRA-3229)
 * Base choice of random or "balanced" token on bootstrap on whether
   schema definitions were found (CASSANDRA-3219)
 * Fixes for LeveledCompactionStrategy score computation, prioritization,
   scheduling, and performance (CASSANDRA-3224, 3234)
 * parallelize sstable open at server startup (CASSANDRA-2988)
 * fix handling of exceptions writing to OutboundTcpConnection (CASSANDRA-3235)
 * Allow using quotes in "USE <keyspace>;" CLI command (CASSANDRA-3208)
 * Don't allow any cache loading exceptions to halt startup (CASSANDRA-3218)
 * Fix sstableloader --ignores option (CASSANDRA-3247)
 * File descriptor limit increased in packaging (CASSANDRA-3206)
 * Fix deadlock in commit log during flush (CASSANDRA-3253) 


1.0.0-beta1
 * removed binarymemtable (CASSANDRA-2692)
 * add commitlog_total_space_in_mb to prevent fragmented logs (CASSANDRA-2427)
 * removed commitlog_rotation_threshold_in_mb configuration (CASSANDRA-2771)
 * make AbstractBounds.normalize de-overlapp overlapping ranges (CASSANDRA-2641)
 * replace CollatingIterator, ReducingIterator with MergeIterator 
   (CASSANDRA-2062)
 * Fixed the ability to set compaction strategy in cli using create column 
   family command (CASSANDRA-2778)
 * clean up tmp files after failed compaction (CASSANDRA-2468)
 * restrict repair streaming to specific columnfamilies (CASSANDRA-2280)
 * don't bother persisting columns shadowed by a row tombstone (CASSANDRA-2589)
 * reset CF and SC deletion times after gc_grace (CASSANDRA-2317)
 * optimize away seek when compacting wide rows (CASSANDRA-2879)
 * single-pass streaming (CASSANDRA-2677, 2906, 2916, 3003)
 * use reference counting for deleting sstables instead of relying on GC
   (CASSANDRA-2521, 3179)
 * store hints as serialized mutations instead of pointers to data row
   (CASSANDRA-2045)
 * store hints in the coordinator node instead of in the closest replica 
   (CASSANDRA-2914)
 * add row_cache_keys_to_save CF option (CASSANDRA-1966)
 * check column family validity in nodetool repair (CASSANDRA-2933)
 * use lazy initialization instead of class initialization in NodeId
   (CASSANDRA-2953)
 * add paging to get_count (CASSANDRA-2894)
 * fix "short reads" in [multi]get (CASSANDRA-2643, 3157, 3192)
 * add optional compression for sstables (CASSANDRA-47, 2994, 3001, 3128)
 * add scheduler JMX metrics (CASSANDRA-2962)
 * add block level checksum for compressed data (CASSANDRA-1717)
 * make column family backed column map pluggable and introduce unsynchronized
   ArrayList backed one to speedup reads (CASSANDRA-2843, 3165, 3205)
 * refactoring of the secondary index api (CASSANDRA-2982)
 * make CL > ONE reads wait for digest reconciliation before returning
   (CASSANDRA-2494)
 * fix missing logging for some exceptions (CASSANDRA-2061)
 * refactor and optimize ColumnFamilyStore.files(...) and Descriptor.fromFilename(String)
   and few other places responsible for work with SSTable files (CASSANDRA-3040)
 * Stop reading from sstables once we know we have the most recent columns,
   for query-by-name requests (CASSANDRA-2498)
 * Add query-by-column mode to stress.java (CASSANDRA-3064)
 * Add "install" command to cassandra.bat (CASSANDRA-292)
 * clean up KSMetadata, CFMetadata from unnecessary
   Thrift<->Avro conversion methods (CASSANDRA-3032)
 * Add timeouts to client request schedulers (CASSANDRA-3079, 3096)
 * Cli to use hashes rather than array of hashes for strategy options (CASSANDRA-3081)
 * LeveledCompactionStrategy (CASSANDRA-1608, 3085, 3110, 3087, 3145, 3154, 3182)
 * Improvements of the CLI `describe` command (CASSANDRA-2630)
 * reduce window where dropped CF sstables may not be deleted (CASSANDRA-2942)
 * Expose gossip/FD info to JMX (CASSANDRA-2806)
 * Fix streaming over SSL when compressed SSTable involved (CASSANDRA-3051)
 * Add support for pluggable secondary index implementations (CASSANDRA-3078)
 * remove compaction_thread_priority setting (CASSANDRA-3104)
 * generate hints for replicas that timeout, not just replicas that are known
   to be down before starting (CASSANDRA-2034)
 * Add throttling for internode streaming (CASSANDRA-3080)
 * make the repair of a range repair all replica (CASSANDRA-2610, 3194)
 * expose the ability to repair the first range (as returned by the
   partitioner) of a node (CASSANDRA-2606)
 * Streams Compression (CASSANDRA-3015)
 * add ability to use multiple threads during a single compaction
   (CASSANDRA-2901)
 * make AbstractBounds.normalize support overlapping ranges (CASSANDRA-2641)
 * fix of the CQL count() behavior (CASSANDRA-3068)
 * use TreeMap backed column families for the SSTable simple writers
   (CASSANDRA-3148)
 * fix inconsistency of the CLI syntax when {} should be used instead of [{}]
   (CASSANDRA-3119)
 * rename CQL type names to match expected SQL behavior (CASSANDRA-3149, 3031)
 * Arena-based allocation for memtables (CASSANDRA-2252, 3162, 3163, 3168)
 * Default RR chance to 0.1 (CASSANDRA-3169)
 * Add RowLevel support to secondary index API (CASSANDRA-3147)
 * Make SerializingCacheProvider the default if JNA is available (CASSANDRA-3183)
 * Fix backwards compatibilty for CQL memtable properties (CASSANDRA-3190)
 * Add five-minute delay before starting compactions on a restarted server
   (CASSANDRA-3181)
 * Reduce copies done for intra-host messages (CASSANDRA-1788, 3144)
 * support of compaction strategy option for stress.java (CASSANDRA-3204)
 * make memtable throughput and column count thresholds no-ops (CASSANDRA-2449)
 * Return schema information along with the resultSet in CQL (CASSANDRA-2734)
 * Add new DecimalType (CASSANDRA-2883)
 * Fix assertion error in RowRepairResolver (CASSANDRA-3156)
 * Reduce unnecessary high buffer sizes (CASSANDRA-3171)
 * Pluggable compaction strategy (CASSANDRA-1610)
 * Add new broadcast_address config option (CASSANDRA-2491)


0.8.7
 * Kill server on wrapped OOME such as from FileChannel.map (CASSANDRA-3201)
 * Allow using quotes in "USE <keyspace>;" CLI command (CASSANDRA-3208)
 * Log message when a full repair operation completes (CASSANDRA-3207)
 * Don't allow any cache loading exceptions to halt startup (CASSANDRA-3218)
 * Fix sstableloader --ignores option (CASSANDRA-3247)
 * File descriptor limit increased in packaging (CASSANDRA-3206)
 * Log a meaningfull warning when a node receive a message for a repair session
   that doesn't exist anymore (CASSANDRA-3256)
 * Fix FD leak when internode encryption is enabled (CASSANDRA-3257)
 * FBUtilities.hexToBytes(String) to throw NumberFormatException when string
   contains non-hex characters (CASSANDRA-3231)
 * Keep SimpleSnitch proximity ordering unchanged from what the Strategy
   generates, as intended (CASSANDRA-3262)
 * remove Scrub from compactionstats when finished (CASSANDRA-3255)
 * Fix tool .bat files when CASSANDRA_HOME contains spaces (CASSANDRA-3258)
 * Force flush of status table when removing/updating token (CASSANDRA-3243)
 * Evict gossip state immediately when a token is taken over by a new IP (CASSANDRA-3259)
 * Fix bug where the failure detector can take too long to mark a host
   down (CASSANDRA-3273)
 * (Hadoop) allow wrapping ranges in queries (CASSANDRA-3137)
 * (Hadoop) check all interfaces for a match with split location
   before falling back to random replica (CASSANDRA-3211)
 * (Hadoop) Make Pig storage handle implements LoadMetadata (CASSANDRA-2777)
 * (Hadoop) Fix exception during PIG 'dump' (CASSANDRA-2810)
 * Fix stress COUNTER_GET option (CASSANDRA-3301)
 * Fix missing fields in CLI `show schema` output (CASSANDRA-3304)
 * Nodetool no longer leaks threads and closes JMX connections (CASSANDRA-3309)
 * fix truncate allowing data to be replayed post-restart (CASSANDRA-3297)
 * Move SimpleAuthority and SimpleAuthenticator to examples (CASSANDRA-2922)
 * Fix handling of tombstone by SSTableExport/Import (CASSANDRA-3357)
 * Fix transposition in cfHistograms (CASSANDRA-3222)
 * Allow using number as DC name when creating keyspace in CQL (CASSANDRA-3239)
 * Force flush of system table after updating/removing a token (CASSANDRA-3243)


0.8.6
 * revert CASSANDRA-2388
 * change TokenRange.endpoints back to listen/broadcast address to match
   pre-1777 behavior, and add TokenRange.rpc_endpoints instead (CASSANDRA-3187)
 * avoid trying to watch cassandra-topology.properties when loaded from jar
   (CASSANDRA-3138)
 * prevent users from creating keyspaces with LocalStrategy replication
   (CASSANDRA-3139)
 * fix CLI `show schema;` to output correct keyspace definition statement
   (CASSANDRA-3129)
 * CustomTThreadPoolServer to log TTransportException at DEBUG level
   (CASSANDRA-3142)
 * allow topology sort to work with non-unique rack names between 
   datacenters (CASSANDRA-3152)
 * Improve caching of same-version Messages on digest and repair paths
   (CASSANDRA-3158)
 * Randomize choice of first replica for counter increment (CASSANDRA-2890)
 * Fix using read_repair_chance instead of merge_shard_change (CASSANDRA-3202)
 * Avoid streaming data to nodes that already have it, on move as well as
   decommission (CASSANDRA-3041)
 * Fix divide by zero error in GCInspector (CASSANDRA-3164)
 * allow quoting of the ColumnFamily name in CLI `create column family`
   statement (CASSANDRA-3195)
 * Fix rolling upgrade from 0.7 to 0.8 problem (CASSANDRA-3166)
 * Accomodate missing encryption_options in IncomingTcpConnection.stream
   (CASSANDRA-3212)


0.8.5
 * fix NPE when encryption_options is unspecified (CASSANDRA-3007)
 * include column name in validation failure exceptions (CASSANDRA-2849)
 * make sure truncate clears out the commitlog so replay won't re-
   populate with truncated data (CASSANDRA-2950)
 * fix NPE when debug logging is enabled and dropped CF is present
   in a commitlog segment (CASSANDRA-3021)
 * fix cassandra.bat when CASSANDRA_HOME contains spaces (CASSANDRA-2952)
 * fix to SSTableSimpleUnsortedWriter bufferSize calculation (CASSANDRA-3027)
 * make cleanup and normal compaction able to skip empty rows
   (rows containing nothing but expired tombstones) (CASSANDRA-3039)
 * work around native memory leak in com.sun.management.GarbageCollectorMXBean
   (CASSANDRA-2868)
 * validate that column names in column_metadata are not equal to key_alias
   on create/update of the ColumnFamily and CQL 'ALTER' statement (CASSANDRA-3036)
 * return an InvalidRequestException if an indexed column is assigned
   a value larger than 64KB (CASSANDRA-3057)
 * fix of numeric-only and string column names handling in CLI "drop index" 
   (CASSANDRA-3054)
 * prune index scan resultset back to original request for lazy
   resultset expansion case (CASSANDRA-2964)
 * (Hadoop) fail jobs when Cassandra node has failed but TaskTracker
   has not (CASSANDRA-2388)
 * fix dynamic snitch ignoring nodes when read_repair_chance is zero
   (CASSANDRA-2662)
 * avoid retaining references to dropped CFS objects in 
   CompactionManager.estimatedCompactions (CASSANDRA-2708)
 * expose rpc timeouts per host in MessagingServiceMBean (CASSANDRA-2941)
 * avoid including cwd in classpath for deb and rpm packages (CASSANDRA-2881)
 * remove gossip state when a new IP takes over a token (CASSANDRA-3071)
 * allow sstable2json to work on index sstable files (CASSANDRA-3059)
 * always hint counters (CASSANDRA-3099)
 * fix log4j initialization in EmbeddedCassandraService (CASSANDRA-2857)
 * remove gossip state when a new IP takes over a token (CASSANDRA-3071)
 * work around native memory leak in com.sun.management.GarbageCollectorMXBean
    (CASSANDRA-2868)
 * fix UnavailableException with writes at CL.EACH_QUORM (CASSANDRA-3084)
 * fix parsing of the Keyspace and ColumnFamily names in numeric
   and string representations in CLI (CASSANDRA-3075)
 * fix corner cases in Range.differenceToFetch (CASSANDRA-3084)
 * fix ip address String representation in the ring cache (CASSANDRA-3044)
 * fix ring cache compatibility when mixing pre-0.8.4 nodes with post-
   in the same cluster (CASSANDRA-3023)
 * make repair report failure when a node participating dies (instead of
   hanging forever) (CASSANDRA-2433)
 * fix handling of the empty byte buffer by ReversedType (CASSANDRA-3111)
 * Add validation that Keyspace names are case-insensitively unique (CASSANDRA-3066)
 * catch invalid key_validation_class before instantiating UpdateColumnFamily (CASSANDRA-3102)
 * make Range and Bounds objects client-safe (CASSANDRA-3108)
 * optionally skip log4j configuration (CASSANDRA-3061)
 * bundle sstableloader with the debian package (CASSANDRA-3113)
 * don't try to build secondary indexes when there is none (CASSANDRA-3123)
 * improve SSTableSimpleUnsortedWriter speed for large rows (CASSANDRA-3122)
 * handle keyspace arguments correctly in nodetool snapshot (CASSANDRA-3038)
 * Fix SSTableImportTest on windows (CASSANDRA-3043)
 * expose compactionThroughputMbPerSec through JMX (CASSANDRA-3117)
 * log keyspace and CF of large rows being compacted


0.8.4
 * change TokenRing.endpoints to be a list of rpc addresses instead of 
   listen/broadcast addresses (CASSANDRA-1777)
 * include files-to-be-streamed in StreamInSession.getSources (CASSANDRA-2972)
 * use JAVA env var in cassandra-env.sh (CASSANDRA-2785, 2992)
 * avoid doing read for no-op replicate-on-write at CL=1 (CASSANDRA-2892)
 * refuse counter write for CL.ANY (CASSANDRA-2990)
 * switch back to only logging recent dropped messages (CASSANDRA-3004)
 * always deserialize RowMutation for counters (CASSANDRA-3006)
 * ignore saved replication_factor strategy_option for NTS (CASSANDRA-3011)
 * make sure pre-truncate CL segments are discarded (CASSANDRA-2950)


0.8.3
 * add ability to drop local reads/writes that are going to timeout
   (CASSANDRA-2943)
 * revamp token removal process, keep gossip states for 3 days (CASSANDRA-2496)
 * don't accept extra args for 0-arg nodetool commands (CASSANDRA-2740)
 * log unavailableexception details at debug level (CASSANDRA-2856)
 * expose data_dir though jmx (CASSANDRA-2770)
 * don't include tmp files as sstable when create cfs (CASSANDRA-2929)
 * log Java classpath on startup (CASSANDRA-2895)
 * keep gossipped version in sync with actual on migration coordinator 
   (CASSANDRA-2946)
 * use lazy initialization instead of class initialization in NodeId
   (CASSANDRA-2953)
 * check column family validity in nodetool repair (CASSANDRA-2933)
 * speedup bytes to hex conversions dramatically (CASSANDRA-2850)
 * Flush memtables on shutdown when durable writes are disabled 
   (CASSANDRA-2958)
 * improved POSIX compatibility of start scripts (CASsANDRA-2965)
 * add counter support to Hadoop InputFormat (CASSANDRA-2981)
 * fix bug where dirty commitlog segments were removed (and avoid keeping 
   segments with no post-flush activity permanently dirty) (CASSANDRA-2829)
 * fix throwing exception with batch mutation of counter super columns
   (CASSANDRA-2949)
 * ignore system tables during repair (CASSANDRA-2979)
 * throw exception when NTS is given replication_factor as an option
   (CASSANDRA-2960)
 * fix assertion error during compaction of counter CFs (CASSANDRA-2968)
 * avoid trying to create index names, when no index exists (CASSANDRA-2867)
 * don't sample the system table when choosing a bootstrap token
   (CASSANDRA-2825)
 * gossiper notifies of local state changes (CASSANDRA-2948)
 * add asynchronous and half-sync/half-async (hsha) thrift servers 
   (CASSANDRA-1405)
 * fix potential use of free'd native memory in SerializingCache 
   (CASSANDRA-2951)
 * prune index scan resultset back to original request for lazy
   resultset expansion case (CASSANDRA-2964)
 * (Hadoop) fail jobs when Cassandra node has failed but TaskTracker
    has not (CASSANDRA-2388)


0.8.2
 * CQL: 
   - include only one row per unique key for IN queries (CASSANDRA-2717)
   - respect client timestamp on full row deletions (CASSANDRA-2912)
 * improve thread-safety in StreamOutSession (CASSANDRA-2792)
 * allow deleting a row and updating indexed columns in it in the
   same mutation (CASSANDRA-2773)
 * Expose number of threads blocked on submitting memtable to flush
   in JMX (CASSANDRA-2817)
 * add ability to return "endpoints" to nodetool (CASSANDRA-2776)
 * Add support for multiple (comma-delimited) coordinator addresses
   to ColumnFamilyInputFormat (CASSANDRA-2807)
 * fix potential NPE while scheduling read repair for range slice
   (CASSANDRA-2823)
 * Fix race in SystemTable.getCurrentLocalNodeId (CASSANDRA-2824)
 * Correctly set default for replicate_on_write (CASSANDRA-2835)
 * improve nodetool compactionstats formatting (CASSANDRA-2844)
 * fix index-building status display (CASSANDRA-2853)
 * fix CLI perpetuating obsolete KsDef.replication_factor (CASSANDRA-2846)
 * improve cli treatment of multiline comments (CASSANDRA-2852)
 * handle row tombstones correctly in EchoedRow (CASSANDRA-2786)
 * add MessagingService.get[Recently]DroppedMessages and
   StorageService.getExceptionCount (CASSANDRA-2804)
 * fix possibility of spurious UnavailableException for LOCAL_QUORUM
   reads with dynamic snitch + read repair disabled (CASSANDRA-2870)
 * add ant-optional as dependence for the debian package (CASSANDRA-2164)
 * add option to specify limit for get_slice in the CLI (CASSANDRA-2646)
 * decrease HH page size (CASSANDRA-2832)
 * reset cli keyspace after dropping the current one (CASSANDRA-2763)
 * add KeyRange option to Hadoop inputformat (CASSANDRA-1125)
 * fix protocol versioning (CASSANDRA-2818, 2860)
 * support spaces in path to log4j configuration (CASSANDRA-2383)
 * avoid including inferred types in CF update (CASSANDRA-2809)
 * fix JMX bulkload call (CASSANDRA-2908)
 * fix updating KS with durable_writes=false (CASSANDRA-2907)
 * add simplified facade to SSTableWriter for bulk loading use
   (CASSANDRA-2911)
 * fix re-using index CF sstable names after drop/recreate (CASSANDRA-2872)
 * prepend CF to default index names (CASSANDRA-2903)
 * fix hint replay (CASSANDRA-2928)
 * Properly synchronize repair's merkle tree computation (CASSANDRA-2816)


0.8.1
 * CQL:
   - support for insert, delete in BATCH (CASSANDRA-2537)
   - support for IN to SELECT, UPDATE (CASSANDRA-2553)
   - timestamp support for INSERT, UPDATE, and BATCH (CASSANDRA-2555)
   - TTL support (CASSANDRA-2476)
   - counter support (CASSANDRA-2473)
   - ALTER COLUMNFAMILY (CASSANDRA-1709)
   - DROP INDEX (CASSANDRA-2617)
   - add SCHEMA/TABLE as aliases for KS/CF (CASSANDRA-2743)
   - server handles wait-for-schema-agreement (CASSANDRA-2756)
   - key alias support (CASSANDRA-2480)
 * add support for comparator parameters and a generic ReverseType
   (CASSANDRA-2355)
 * add CompositeType and DynamicCompositeType (CASSANDRA-2231)
 * optimize batches containing multiple updates to the same row
   (CASSANDRA-2583)
 * adjust hinted handoff page size to avoid OOM with large columns 
   (CASSANDRA-2652)
 * mark BRAF buffer invalid post-flush so we don't re-flush partial
   buffers again, especially on CL writes (CASSANDRA-2660)
 * add DROP INDEX support to CLI (CASSANDRA-2616)
 * don't perform HH to client-mode [storageproxy] nodes (CASSANDRA-2668)
 * Improve forceDeserialize/getCompactedRow encapsulation (CASSANDRA-2659)
 * Don't write CounterUpdateColumn to disk in tests (CASSANDRA-2650)
 * Add sstable bulk loading utility (CASSANDRA-1278)
 * avoid replaying hints to dropped columnfamilies (CASSANDRA-2685)
 * add placeholders for missing rows in range query pseudo-RR (CASSANDRA-2680)
 * remove no-op HHOM.renameHints (CASSANDRA-2693)
 * clone super columns to avoid modifying them during flush (CASSANDRA-2675)
 * allow writes to bypass the commitlog for certain keyspaces (CASSANDRA-2683)
 * avoid NPE when bypassing commitlog during memtable flush (CASSANDRA-2781)
 * Added support for making bootstrap retry if nodes flap (CASSANDRA-2644)
 * Added statusthrift to nodetool to report if thrift server is running (CASSANDRA-2722)
 * Fixed rows being cached if they do not exist (CASSANDRA-2723)
 * Support passing tableName and cfName to RowCacheProviders (CASSANDRA-2702)
 * close scrub file handles (CASSANDRA-2669)
 * throttle migration replay (CASSANDRA-2714)
 * optimize column serializer creation (CASSANDRA-2716)
 * Added support for making bootstrap retry if nodes flap (CASSANDRA-2644)
 * Added statusthrift to nodetool to report if thrift server is running
   (CASSANDRA-2722)
 * Fixed rows being cached if they do not exist (CASSANDRA-2723)
 * fix truncate/compaction race (CASSANDRA-2673)
 * workaround large resultsets causing large allocation retention
   by nio sockets (CASSANDRA-2654)
 * fix nodetool ring use with Ec2Snitch (CASSANDRA-2733)
 * fix removing columns and subcolumns that are supressed by a row or
   supercolumn tombstone during replica resolution (CASSANDRA-2590)
 * support sstable2json against snapshot sstables (CASSANDRA-2386)
 * remove active-pull schema requests (CASSANDRA-2715)
 * avoid marking entire list of sstables as actively being compacted
   in multithreaded compaction (CASSANDRA-2765)
 * seek back after deserializing a row to update cache with (CASSANDRA-2752)
 * avoid skipping rows in scrub for counter column family (CASSANDRA-2759)
 * fix ConcurrentModificationException in repair when dealing with 0.7 node
   (CASSANDRA-2767)
 * use threadsafe collections for StreamInSession (CASSANDRA-2766)
 * avoid infinite loop when creating merkle tree (CASSANDRA-2758)
 * avoids unmarking compacting sstable prematurely in cleanup (CASSANDRA-2769)
 * fix NPE when the commit log is bypassed (CASSANDRA-2718)
 * don't throw an exception in SS.isRPCServerRunning (CASSANDRA-2721)
 * make stress.jar executable (CASSANDRA-2744)
 * add daemon mode to java stress (CASSANDRA-2267)
 * expose the DC and rack of a node through JMX and nodetool ring (CASSANDRA-2531)
 * fix cache mbean getSize (CASSANDRA-2781)
 * Add Date, Float, Double, and Boolean types (CASSANDRA-2530)
 * Add startup flag to renew counter node id (CASSANDRA-2788)
 * add jamm agent to cassandra.bat (CASSANDRA-2787)
 * fix repair hanging if a neighbor has nothing to send (CASSANDRA-2797)
 * purge tombstone even if row is in only one sstable (CASSANDRA-2801)
 * Fix wrong purge of deleted cf during compaction (CASSANDRA-2786)
 * fix race that could result in Hadoop writer failing to throw an
   exception encountered after close() (CASSANDRA-2755)
 * fix scan wrongly throwing assertion error (CASSANDRA-2653)
 * Always use even distribution for merkle tree with RandomPartitionner
   (CASSANDRA-2841)
 * fix describeOwnership for OPP (CASSANDRA-2800)
 * ensure that string tokens do not contain commas (CASSANDRA-2762)


0.8.0-final
 * fix CQL grammar warning and cqlsh regression from CASSANDRA-2622
 * add ant generate-cql-html target (CASSANDRA-2526)
 * update CQL consistency levels (CASSANDRA-2566)
 * debian packaging fixes (CASSANDRA-2481, 2647)
 * fix UUIDType, IntegerType for direct buffers (CASSANDRA-2682, 2684)
 * switch to native Thrift for Hadoop map/reduce (CASSANDRA-2667)
 * fix StackOverflowError when building from eclipse (CASSANDRA-2687)
 * only provide replication_factor to strategy_options "help" for
   SimpleStrategy, OldNetworkTopologyStrategy (CASSANDRA-2678, 2713)
 * fix exception adding validators to non-string columns (CASSANDRA-2696)
 * avoid instantiating DatabaseDescriptor in JDBC (CASSANDRA-2694)
 * fix potential stack overflow during compaction (CASSANDRA-2626)
 * clone super columns to avoid modifying them during flush (CASSANDRA-2675)
 * reset underlying iterator in EchoedRow constructor (CASSANDRA-2653)


0.8.0-rc1
 * faster flushes and compaction from fixing excessively pessimistic 
   rebuffering in BRAF (CASSANDRA-2581)
 * fix returning null column values in the python cql driver (CASSANDRA-2593)
 * fix merkle tree splitting exiting early (CASSANDRA-2605)
 * snapshot_before_compaction directory name fix (CASSANDRA-2598)
 * Disable compaction throttling during bootstrap (CASSANDRA-2612) 
 * fix CQL treatment of > and < operators in range slices (CASSANDRA-2592)
 * fix potential double-application of counter updates on commitlog replay
   by moving replay position from header to sstable metadata (CASSANDRA-2419)
 * JDBC CQL driver exposes getColumn for access to timestamp
 * JDBC ResultSetMetadata properties added to AbstractType
 * r/m clustertool (CASSANDRA-2607)
 * add support for presenting row key as a column in CQL result sets 
   (CASSANDRA-2622)
 * Don't allow {LOCAL|EACH}_QUORUM unless strategy is NTS (CASSANDRA-2627)
 * validate keyspace strategy_options during CQL create (CASSANDRA-2624)
 * fix empty Result with secondary index when limit=1 (CASSANDRA-2628)
 * Fix regression where bootstrapping a node with no schema fails
   (CASSANDRA-2625)
 * Allow removing LocationInfo sstables (CASSANDRA-2632)
 * avoid attempting to replay mutations from dropped keyspaces (CASSANDRA-2631)
 * avoid using cached position of a key when GT is requested (CASSANDRA-2633)
 * fix counting bloom filter true positives (CASSANDRA-2637)
 * initialize local ep state prior to gossip startup if needed (CASSANDRA-2638)
 * fix counter increment lost after restart (CASSANDRA-2642)
 * add quote-escaping via backslash to CLI (CASSANDRA-2623)
 * fix pig example script (CASSANDRA-2487)
 * fix dynamic snitch race in adding latencies (CASSANDRA-2618)
 * Start/stop cassandra after more important services such as mdadm in
   debian packaging (CASSANDRA-2481)


0.8.0-beta2
 * fix NPE compacting index CFs (CASSANDRA-2528)
 * Remove checking all column families on startup for compaction candidates 
   (CASSANDRA-2444)
 * validate CQL create keyspace options (CASSANDRA-2525)
 * fix nodetool setcompactionthroughput (CASSANDRA-2550)
 * move	gossip heartbeat back to its own thread (CASSANDRA-2554)
 * validate cql TRUNCATE columnfamily before truncating (CASSANDRA-2570)
 * fix batch_mutate for mixed standard-counter mutations (CASSANDRA-2457)
 * disallow making schema changes to system keyspace (CASSANDRA-2563)
 * fix sending mutation messages multiple times (CASSANDRA-2557)
 * fix incorrect use of NBHM.size in ReadCallback that could cause
   reads to time out even when responses were received (CASSANDRA-2552)
 * trigger read repair correctly for LOCAL_QUORUM reads (CASSANDRA-2556)
 * Allow configuring the number of compaction thread (CASSANDRA-2558)
 * forceUserDefinedCompaction will attempt to compact what it is given
   even if the pessimistic estimate is that there is not enough disk space;
   automatic compactions will only compact 2 or more sstables (CASSANDRA-2575)
 * refuse to apply migrations with older timestamps than the current 
   schema (CASSANDRA-2536)
 * remove unframed Thrift transport option
 * include indexes in snapshots (CASSANDRA-2596)
 * improve ignoring of obsolete mutations in index maintenance (CASSANDRA-2401)
 * recognize attempt to drop just the index while leaving the column
   definition alone (CASSANDRA-2619)
  

0.8.0-beta1
 * remove Avro RPC support (CASSANDRA-926)
 * support for columns that act as incr/decr counters 
   (CASSANDRA-1072, 1937, 1944, 1936, 2101, 2093, 2288, 2105, 2384, 2236, 2342,
   2454)
 * CQL (CASSANDRA-1703, 1704, 1705, 1706, 1707, 1708, 1710, 1711, 1940, 
   2124, 2302, 2277, 2493)
 * avoid double RowMutation serialization on write path (CASSANDRA-1800)
 * make NetworkTopologyStrategy the default (CASSANDRA-1960)
 * configurable internode encryption (CASSANDRA-1567, 2152)
 * human readable column names in sstable2json output (CASSANDRA-1933)
 * change default JMX port to 7199 (CASSANDRA-2027)
 * backwards compatible internal messaging (CASSANDRA-1015)
 * atomic switch of memtables and sstables (CASSANDRA-2284)
 * add pluggable SeedProvider (CASSANDRA-1669)
 * Fix clustertool to not throw exception when calling get_endpoints (CASSANDRA-2437)
 * upgrade to thrift 0.6 (CASSANDRA-2412) 
 * repair works on a token range instead of full ring (CASSANDRA-2324)
 * purge tombstones from row cache (CASSANDRA-2305)
 * push replication_factor into strategy_options (CASSANDRA-1263)
 * give snapshots the same name on each node (CASSANDRA-1791)
 * remove "nodetool loadbalance" (CASSANDRA-2448)
 * multithreaded compaction (CASSANDRA-2191)
 * compaction throttling (CASSANDRA-2156)
 * add key type information and alias (CASSANDRA-2311, 2396)
 * cli no longer divides read_repair_chance by 100 (CASSANDRA-2458)
 * made CompactionInfo.getTaskType return an enum (CASSANDRA-2482)
 * add a server-wide cap on measured memtable memory usage and aggressively
   flush to keep under that threshold (CASSANDRA-2006)
 * add unified UUIDType (CASSANDRA-2233)
 * add off-heap row cache support (CASSANDRA-1969)


0.7.5
 * improvements/fixes to PIG driver (CASSANDRA-1618, CASSANDRA-2387,
   CASSANDRA-2465, CASSANDRA-2484)
 * validate index names (CASSANDRA-1761)
 * reduce contention on Table.flusherLock (CASSANDRA-1954)
 * try harder to detect failures during streaming, cleaning up temporary
   files more reliably (CASSANDRA-2088)
 * shut down server for OOM on a Thrift thread (CASSANDRA-2269)
 * fix tombstone handling in repair and sstable2json (CASSANDRA-2279)
 * preserve version when streaming data from old sstables (CASSANDRA-2283)
 * don't start repair if a neighboring node is marked as dead (CASSANDRA-2290)
 * purge tombstones from row cache (CASSANDRA-2305)
 * Avoid seeking when sstable2json exports the entire file (CASSANDRA-2318)
 * clear Built flag in system table when dropping an index (CASSANDRA-2320)
 * don't allow arbitrary argument for stress.java (CASSANDRA-2323)
 * validate values for index predicates in get_indexed_slice (CASSANDRA-2328)
 * queue secondary indexes for flush before the parent (CASSANDRA-2330)
 * allow job configuration to set the CL used in Hadoop jobs (CASSANDRA-2331)
 * add memtable_flush_queue_size defaulting to 4 (CASSANDRA-2333)
 * Allow overriding of initial_token, storage_port and rpc_port from system
   properties (CASSANDRA-2343)
 * fix comparator used for non-indexed secondary expressions in index scan
   (CASSANDRA-2347)
 * ensure size calculation and write phase of large-row compaction use
   the same threshold for TTL expiration (CASSANDRA-2349)
 * fix race when iterating CFs during add/drop (CASSANDRA-2350)
 * add ConsistencyLevel command to CLI (CASSANDRA-2354)
 * allow negative numbers in the cli (CASSANDRA-2358)
 * hard code serialVersionUID for tokens class (CASSANDRA-2361)
 * fix potential infinite loop in ByteBufferUtil.inputStream (CASSANDRA-2365)
 * fix encoding bugs in HintedHandoffManager, SystemTable when default
   charset is not UTF8 (CASSANDRA-2367)
 * avoids having removed node reappearing in Gossip (CASSANDRA-2371)
 * fix incorrect truncation of long to int when reading columns via block
   index (CASSANDRA-2376)
 * fix NPE during stream session (CASSANDRA-2377)
 * fix race condition that could leave orphaned data files when dropping CF or
   KS (CASSANDRA-2381)
 * fsync statistics component on write (CASSANDRA-2382)
 * fix duplicate results from CFS.scan (CASSANDRA-2406)
 * add IntegerType to CLI help (CASSANDRA-2414)
 * avoid caching token-only decoratedkeys (CASSANDRA-2416)
 * convert mmap assertion to if/throw so scrub can catch it (CASSANDRA-2417)
 * don't overwrite gc log (CASSANDR-2418)
 * invalidate row cache for streamed row to avoid inconsitencies
   (CASSANDRA-2420)
 * avoid copies in range/index scans (CASSANDRA-2425)
 * make sure we don't wipe data during cleanup if the node has not join
   the ring (CASSANDRA-2428)
 * Try harder to close files after compaction (CASSANDRA-2431)
 * re-set bootstrapped flag after move finishes (CASSANDRA-2435)
 * display validation_class in CLI 'describe keyspace' (CASSANDRA-2442)
 * make cleanup compactions cleanup the row cache (CASSANDRA-2451)
 * add column fields validation to scrub (CASSANDRA-2460)
 * use 64KB flush buffer instead of in_memory_compaction_limit (CASSANDRA-2463)
 * fix backslash substitutions in CLI (CASSANDRA-2492)
 * disable cache saving for system CFS (CASSANDRA-2502)
 * fixes for verifying destination availability under hinted conditions
   so UE can be thrown intead of timing out (CASSANDRA-2514)
 * fix update of validation class in column metadata (CASSANDRA-2512)
 * support LOCAL_QUORUM, EACH_QUORUM CLs outside of NTS (CASSANDRA-2516)
 * preserve version when streaming data from old sstables (CASSANDRA-2283)
 * fix backslash substitutions in CLI (CASSANDRA-2492)
 * count a row deletion as one operation towards memtable threshold 
   (CASSANDRA-2519)
 * support LOCAL_QUORUM, EACH_QUORUM CLs outside of NTS (CASSANDRA-2516)


0.7.4
 * add nodetool join command (CASSANDRA-2160)
 * fix secondary indexes on pre-existing or streamed data (CASSANDRA-2244)
 * initialize endpoint in gossiper earlier (CASSANDRA-2228)
 * add ability to write to Cassandra from Pig (CASSANDRA-1828)
 * add rpc_[min|max]_threads (CASSANDRA-2176)
 * add CL.TWO, CL.THREE (CASSANDRA-2013)
 * avoid exporting an un-requested row in sstable2json, when exporting 
   a key that does not exist (CASSANDRA-2168)
 * add incremental_backups option (CASSANDRA-1872)
 * add configurable row limit to Pig loadfunc (CASSANDRA-2276)
 * validate column values in batches as well as single-Column inserts
   (CASSANDRA-2259)
 * move sample schema from cassandra.yaml to schema-sample.txt,
   a cli scripts (CASSANDRA-2007)
 * avoid writing empty rows when scrubbing tombstoned rows (CASSANDRA-2296)
 * fix assertion error in range and index scans for CL < ALL
   (CASSANDRA-2282)
 * fix commitlog replay when flush position refers to data that didn't
   get synced before server died (CASSANDRA-2285)
 * fix fd leak in sstable2json with non-mmap'd i/o (CASSANDRA-2304)
 * reduce memory use during streaming of multiple sstables (CASSANDRA-2301)
 * purge tombstoned rows from cache after GCGraceSeconds (CASSANDRA-2305)
 * allow zero replicas in a NTS datacenter (CASSANDRA-1924)
 * make range queries respect snitch for local replicas (CASSANDRA-2286)
 * fix HH delivery when column index is larger than 2GB (CASSANDRA-2297)
 * make 2ary indexes use parent CF flush thresholds during initial build
   (CASSANDRA-2294)
 * update memtable_throughput to be a long (CASSANDRA-2158)


0.7.3
 * Keep endpoint state until aVeryLongTime (CASSANDRA-2115)
 * lower-latency read repair (CASSANDRA-2069)
 * add hinted_handoff_throttle_delay_in_ms option (CASSANDRA-2161)
 * fixes for cache save/load (CASSANDRA-2172, -2174)
 * Handle whole-row deletions in CFOutputFormat (CASSANDRA-2014)
 * Make memtable_flush_writers flush in parallel (CASSANDRA-2178)
 * Add compaction_preheat_key_cache option (CASSANDRA-2175)
 * refactor stress.py to have only one copy of the format string 
   used for creating row keys (CASSANDRA-2108)
 * validate index names for \w+ (CASSANDRA-2196)
 * Fix Cassandra cli to respect timeout if schema does not settle 
   (CASSANDRA-2187)
 * fix for compaction and cleanup writing old-format data into new-version 
   sstable (CASSANDRA-2211, -2216)
 * add nodetool scrub (CASSANDRA-2217, -2240)
 * fix sstable2json large-row pagination (CASSANDRA-2188)
 * fix EOFing on requests for the last bytes in a file (CASSANDRA-2213)
 * fix BufferedRandomAccessFile bugs (CASSANDRA-2218, -2241)
 * check for memtable flush_after_mins exceeded every 10s (CASSANDRA-2183)
 * fix cache saving on Windows (CASSANDRA-2207)
 * add validateSchemaAgreement call + synchronization to schema
   modification operations (CASSANDRA-2222)
 * fix for reversed slice queries on large rows (CASSANDRA-2212)
 * fat clients were writing local data (CASSANDRA-2223)
 * set DEFAULT_MEMTABLE_LIFETIME_IN_MINS to 24h
 * improve detection and cleanup of partially-written sstables 
   (CASSANDRA-2206)
 * fix supercolumn de/serialization when subcolumn comparator is different
   from supercolumn's (CASSANDRA-2104)
 * fix starting up on Windows when CASSANDRA_HOME contains whitespace
   (CASSANDRA-2237)
 * add [get|set][row|key]cacheSavePeriod to JMX (CASSANDRA-2100)
 * fix Hadoop ColumnFamilyOutputFormat dropping of mutations
   when batch fills up (CASSANDRA-2255)
 * move file deletions off of scheduledtasks executor (CASSANDRA-2253)


0.7.2
 * copy DecoratedKey.key when inserting into caches to avoid retaining
   a reference to the underlying buffer (CASSANDRA-2102)
 * format subcolumn names with subcomparator (CASSANDRA-2136)
 * fix column bloom filter deserialization (CASSANDRA-2165)


0.7.1
 * refactor MessageDigest creation code. (CASSANDRA-2107)
 * buffer network stack to avoid inefficient small TCP messages while avoiding
   the nagle/delayed ack problem (CASSANDRA-1896)
 * check log4j configuration for changes every 10s (CASSANDRA-1525, 1907)
 * more-efficient cross-DC replication (CASSANDRA-1530, -2051, -2138)
 * avoid polluting page cache with commitlog or sstable writes
   and seq scan operations (CASSANDRA-1470)
 * add RMI authentication options to nodetool (CASSANDRA-1921)
 * make snitches configurable at runtime (CASSANDRA-1374)
 * retry hadoop split requests on connection failure (CASSANDRA-1927)
 * implement describeOwnership for BOP, COPP (CASSANDRA-1928)
 * make read repair behave as expected for ConsistencyLevel > ONE
   (CASSANDRA-982, 2038)
 * distributed test harness (CASSANDRA-1859, 1964)
 * reduce flush lock contention (CASSANDRA-1930)
 * optimize supercolumn deserialization (CASSANDRA-1891)
 * fix CFMetaData.apply to only compare objects of the same class 
   (CASSANDRA-1962)
 * allow specifying specific SSTables to compact from JMX (CASSANDRA-1963)
 * fix race condition in MessagingService.targets (CASSANDRA-1959, 2094, 2081)
 * refuse to open sstables from a future version (CASSANDRA-1935)
 * zero-copy reads (CASSANDRA-1714)
 * fix copy bounds for word Text in wordcount demo (CASSANDRA-1993)
 * fixes for contrib/javautils (CASSANDRA-1979)
 * check more frequently for memtable expiration (CASSANDRA-2000)
 * fix writing SSTable column count statistics (CASSANDRA-1976)
 * fix streaming of multiple CFs during bootstrap (CASSANDRA-1992)
 * explicitly set JVM GC new generation size with -Xmn (CASSANDRA-1968)
 * add short options for CLI flags (CASSANDRA-1565)
 * make keyspace argument to "describe keyspace" in CLI optional
   when authenticated to keyspace already (CASSANDRA-2029)
 * added option to specify -Dcassandra.join_ring=false on startup
   to allow "warm spare" nodes or performing JMX maintenance before
   joining the ring (CASSANDRA-526)
 * log migrations at INFO (CASSANDRA-2028)
 * add CLI verbose option in file mode (CASSANDRA-2030)
 * add single-line "--" comments to CLI (CASSANDRA-2032)
 * message serialization tests (CASSANDRA-1923)
 * switch from ivy to maven-ant-tasks (CASSANDRA-2017)
 * CLI attempts to block for new schema to propagate (CASSANDRA-2044)
 * fix potential overflow in nodetool cfstats (CASSANDRA-2057)
 * add JVM shutdownhook to sync commitlog (CASSANDRA-1919)
 * allow nodes to be up without being part of  normal traffic (CASSANDRA-1951)
 * fix CLI "show keyspaces" with null options on NTS (CASSANDRA-2049)
 * fix possible ByteBuffer race conditions (CASSANDRA-2066)
 * reduce garbage generated by MessagingService to prevent load spikes
   (CASSANDRA-2058)
 * fix math in RandomPartitioner.describeOwnership (CASSANDRA-2071)
 * fix deletion of sstable non-data components (CASSANDRA-2059)
 * avoid blocking gossip while deleting handoff hints (CASSANDRA-2073)
 * ignore messages from newer versions, keep track of nodes in gossip 
   regardless of version (CASSANDRA-1970)
 * cache writing moved to CompactionManager to reduce i/o contention and
   updated to use non-cache-polluting writes (CASSANDRA-2053)
 * page through large rows when exporting to JSON (CASSANDRA-2041)
 * add flush_largest_memtables_at and reduce_cache_sizes_at options
   (CASSANDRA-2142)
 * add cli 'describe cluster' command (CASSANDRA-2127)
 * add cli support for setting username/password at 'connect' command 
   (CASSANDRA-2111)
 * add -D option to Stress.java to allow reading hosts from a file 
   (CASSANDRA-2149)
 * bound hints CF throughput between 32M and 256M (CASSANDRA-2148)
 * continue starting when invalid saved cache entries are encountered
   (CASSANDRA-2076)
 * add max_hint_window_in_ms option (CASSANDRA-1459)


0.7.0-final
 * fix offsets to ByteBuffer.get (CASSANDRA-1939)


0.7.0-rc4
 * fix cli crash after backgrounding (CASSANDRA-1875)
 * count timeouts in storageproxy latencies, and include latency 
   histograms in StorageProxyMBean (CASSANDRA-1893)
 * fix CLI get recognition of supercolumns (CASSANDRA-1899)
 * enable keepalive on intra-cluster sockets (CASSANDRA-1766)
 * count timeouts towards dynamicsnitch latencies (CASSANDRA-1905)
 * Expose index-building status in JMX + cli schema description
   (CASSANDRA-1871)
 * allow [LOCAL|EACH]_QUORUM to be used with non-NetworkTopology 
   replication Strategies
 * increased amount of index locks for faster commitlog replay
 * collect secondary index tombstones immediately (CASSANDRA-1914)
 * revert commitlog changes from #1780 (CASSANDRA-1917)
 * change RandomPartitioner min token to -1 to avoid collision w/
   tokens on actual nodes (CASSANDRA-1901)
 * examine the right nibble when validating TimeUUID (CASSANDRA-1910)
 * include secondary indexes in cleanup (CASSANDRA-1916)
 * CFS.scrubDataDirectories should also cleanup invalid secondary indexes
   (CASSANDRA-1904)
 * ability to disable/enable gossip on nodes to force them down
   (CASSANDRA-1108)


0.7.0-rc3
 * expose getNaturalEndpoints in StorageServiceMBean taking byte[]
   key; RMI cannot serialize ByteBuffer (CASSANDRA-1833)
 * infer org.apache.cassandra.locator for replication strategy classes
   when not otherwise specified
 * validation that generates less garbage (CASSANDRA-1814)
 * add TTL support to CLI (CASSANDRA-1838)
 * cli defaults to bytestype for subcomparator when creating
   column families (CASSANDRA-1835)
 * unregister index MBeans when index is dropped (CASSANDRA-1843)
 * make ByteBufferUtil.clone thread-safe (CASSANDRA-1847)
 * change exception for read requests during bootstrap from 
   InvalidRequest to Unavailable (CASSANDRA-1862)
 * respect row-level tombstones post-flush in range scans
   (CASSANDRA-1837)
 * ReadResponseResolver check digests against each other (CASSANDRA-1830)
 * return InvalidRequest when remove of subcolumn without supercolumn
   is requested (CASSANDRA-1866)
 * flush before repair (CASSANDRA-1748)
 * SSTableExport validates key order (CASSANDRA-1884)
 * large row support for SSTableExport (CASSANDRA-1867)
 * Re-cache hot keys post-compaction without hitting disk (CASSANDRA-1878)
 * manage read repair in coordinator instead of data source, to
   provide latency information to dynamic snitch (CASSANDRA-1873)


0.7.0-rc2
 * fix live-column-count of slice ranges including tombstoned supercolumn 
   with live subcolumn (CASSANDRA-1591)
 * rename o.a.c.internal.AntientropyStage -> AntiEntropyStage,
   o.a.c.request.Request_responseStage -> RequestResponseStage,
   o.a.c.internal.Internal_responseStage -> InternalResponseStage
 * add AbstractType.fromString (CASSANDRA-1767)
 * require index_type to be present when specifying index_name
   on ColumnDef (CASSANDRA-1759)
 * fix add/remove index bugs in CFMetadata (CASSANDRA-1768)
 * rebuild Strategy during system_update_keyspace (CASSANDRA-1762)
 * cli updates prompt to ... in continuation lines (CASSANDRA-1770)
 * support multiple Mutations per key in hadoop ColumnFamilyOutputFormat
   (CASSANDRA-1774)
 * improvements to Debian init script (CASSANDRA-1772)
 * use local classloader to check for version.properties (CASSANDRA-1778)
 * Validate that column names in column_metadata are valid for the
   defined comparator, and decode properly in cli (CASSANDRA-1773)
 * use cross-platform newlines in cli (CASSANDRA-1786)
 * add ExpiringColumn support to sstable import/export (CASSANDRA-1754)
 * add flush for each append to periodic commitlog mode; added
   periodic_without_flush option to disable this (CASSANDRA-1780)
 * close file handle used for post-flush truncate (CASSANDRA-1790)
 * various code cleanup (CASSANDRA-1793, -1794, -1795)
 * fix range queries against wrapped range (CASSANDRA-1781)
 * fix consistencylevel calculations for NetworkTopologyStrategy
   (CASSANDRA-1804)
 * cli support index type enum names (CASSANDRA-1810)
 * improved validation of column_metadata (CASSANDRA-1813)
 * reads at ConsistencyLevel > 1 throw UnavailableException
   immediately if insufficient live nodes exist (CASSANDRA-1803)
 * copy bytebuffers for local writes to avoid retaining the entire
   Thrift frame (CASSANDRA-1801)
 * fix NPE adding index to column w/o prior metadata (CASSANDRA-1764)
 * reduce fat client timeout (CASSANDRA-1730)
 * fix botched merge of CASSANDRA-1316


0.7.0-rc1
 * fix compaction and flush races with schema updates (CASSANDRA-1715)
 * add clustertool, config-converter, sstablekeys, and schematool 
   Windows .bat files (CASSANDRA-1723)
 * reject range queries received during bootstrap (CASSANDRA-1739)
 * fix wrapping-range queries on non-minimum token (CASSANDRA-1700)
 * add nodetool cfhistogram (CASSANDRA-1698)
 * limit repaired ranges to what the nodes have in common (CASSANDRA-1674)
 * index scan treats missing columns as not matching secondary
   expressions (CASSANDRA-1745)
 * Fix misuse of DataOutputBuffer.getData in AntiEntropyService
   (CASSANDRA-1729)
 * detect and warn when obsolete version of JNA is present (CASSANDRA-1760)
 * reduce fat client timeout (CASSANDRA-1730)
 * cleanup smallest CFs first to increase free temp space for larger ones
   (CASSANDRA-1811)
 * Update windows .bat files to work outside of main Cassandra
   directory (CASSANDRA-1713)
 * fix read repair regression from 0.6.7 (CASSANDRA-1727)
 * more-efficient read repair (CASSANDRA-1719)
 * fix hinted handoff replay (CASSANDRA-1656)
 * log type of dropped messages (CASSANDRA-1677)
 * upgrade to SLF4J 1.6.1
 * fix ByteBuffer bug in ExpiringColumn.updateDigest (CASSANDRA-1679)
 * fix IntegerType.getString (CASSANDRA-1681)
 * make -Djava.net.preferIPv4Stack=true the default (CASSANDRA-628)
 * add INTERNAL_RESPONSE verb to differentiate from responses related
   to client requests (CASSANDRA-1685)
 * log tpstats when dropping messages (CASSANDRA-1660)
 * include unreachable nodes in describeSchemaVersions (CASSANDRA-1678)
 * Avoid dropping messages off the client request path (CASSANDRA-1676)
 * fix jna errno reporting (CASSANDRA-1694)
 * add friendlier error for UnknownHostException on startup (CASSANDRA-1697)
 * include jna dependency in RPM package (CASSANDRA-1690)
 * add --skip-keys option to stress.py (CASSANDRA-1696)
 * improve cli handling of non-string keys and column names 
   (CASSANDRA-1701, -1693)
 * r/m extra subcomparator line in cli keyspaces output (CASSANDRA-1712)
 * add read repair chance to cli "show keyspaces"
 * upgrade to ConcurrentLinkedHashMap 1.1 (CASSANDRA-975)
 * fix index scan routing (CASSANDRA-1722)
 * fix tombstoning of supercolumns in range queries (CASSANDRA-1734)
 * clear endpoint cache after updating keyspace metadata (CASSANDRA-1741)
 * fix wrapping-range queries on non-minimum token (CASSANDRA-1700)
 * truncate includes secondary indexes (CASSANDRA-1747)
 * retain reference to PendingFile sstables (CASSANDRA-1749)
 * fix sstableimport regression (CASSANDRA-1753)
 * fix for bootstrap when no non-system tables are defined (CASSANDRA-1732)
 * handle replica unavailability in index scan (CASSANDRA-1755)
 * fix service initialization order deadlock (CASSANDRA-1756)
 * multi-line cli commands (CASSANDRA-1742)
 * fix race between snapshot and compaction (CASSANDRA-1736)
 * add listEndpointsPendingHints, deleteHintsForEndpoint JMX methods 
   (CASSANDRA-1551)


0.7.0-beta3
 * add strategy options to describe_keyspace output (CASSANDRA-1560)
 * log warning when using randomly generated token (CASSANDRA-1552)
 * re-organize JMX into .db, .net, .internal, .request (CASSANDRA-1217)
 * allow nodes to change IPs between restarts (CASSANDRA-1518)
 * remember ring state between restarts by default (CASSANDRA-1518)
 * flush index built flag so we can read it before log replay (CASSANDRA-1541)
 * lock row cache updates to prevent race condition (CASSANDRA-1293)
 * remove assertion causing rare (and harmless) error messages in
   commitlog (CASSANDRA-1330)
 * fix moving nodes with no keyspaces defined (CASSANDRA-1574)
 * fix unbootstrap when no data is present in a transfer range (CASSANDRA-1573)
 * take advantage of AVRO-495 to simplify our avro IDL (CASSANDRA-1436)
 * extend authorization hierarchy to column family (CASSANDRA-1554)
 * deletion support in secondary indexes (CASSANDRA-1571)
 * meaningful error message for invalid replication strategy class 
   (CASSANDRA-1566)
 * allow keyspace creation with RF > N (CASSANDRA-1428)
 * improve cli error handling (CASSANDRA-1580)
 * add cache save/load ability (CASSANDRA-1417, 1606, 1647)
 * add StorageService.getDrainProgress (CASSANDRA-1588)
 * Disallow bootstrap to an in-use token (CASSANDRA-1561)
 * Allow dynamic secondary index creation and destruction (CASSANDRA-1532)
 * log auto-guessed memtable thresholds (CASSANDRA-1595)
 * add ColumnDef support to cli (CASSANDRA-1583)
 * reduce index sample time by 75% (CASSANDRA-1572)
 * add cli support for column, strategy metadata (CASSANDRA-1578, 1612)
 * add cli support for schema modification (CASSANDRA-1584)
 * delete temp files on failed compactions (CASSANDRA-1596)
 * avoid blocking for dead nodes during removetoken (CASSANDRA-1605)
 * remove ConsistencyLevel.ZERO (CASSANDRA-1607)
 * expose in-progress compaction type in jmx (CASSANDRA-1586)
 * removed IClock & related classes from internals (CASSANDRA-1502)
 * fix removing tokens from SystemTable on decommission and removetoken
   (CASSANDRA-1609)
 * include CF metadata in cli 'show keyspaces' (CASSANDRA-1613)
 * switch from Properties to HashMap in PropertyFileSnitch to
   avoid synchronization bottleneck (CASSANDRA-1481)
 * PropertyFileSnitch configuration file renamed to 
   cassandra-topology.properties
 * add cli support for get_range_slices (CASSANDRA-1088, CASSANDRA-1619)
 * Make memtable flush thresholds per-CF instead of global 
   (CASSANDRA-1007, 1637)
 * add cli support for binary data without CfDef hints (CASSANDRA-1603)
 * fix building SSTable statistics post-stream (CASSANDRA-1620)
 * fix potential infinite loop in 2ary index queries (CASSANDRA-1623)
 * allow creating NTS keyspaces with no replicas configured (CASSANDRA-1626)
 * add jmx histogram of sstables accessed per read (CASSANDRA-1624)
 * remove system_rename_column_family and system_rename_keyspace from the
   client API until races can be fixed (CASSANDRA-1630, CASSANDRA-1585)
 * add cli sanity tests (CASSANDRA-1582)
 * update GC settings in cassandra.bat (CASSANDRA-1636)
 * cli support for index queries (CASSANDRA-1635)
 * cli support for updating schema memtable settings (CASSANDRA-1634)
 * cli --file option (CASSANDRA-1616)
 * reduce automatically chosen memtable sizes by 50% (CASSANDRA-1641)
 * move endpoint cache from snitch to strategy (CASSANDRA-1643)
 * fix commitlog recovery deleting the newly-created segment as well as
   the old ones (CASSANDRA-1644)
 * upgrade to Thrift 0.5 (CASSANDRA-1367)
 * renamed CL.DCQUORUM to LOCAL_QUORUM and DCQUORUMSYNC to EACH_QUORUM
 * cli truncate support (CASSANDRA-1653)
 * update GC settings in cassandra.bat (CASSANDRA-1636)
 * avoid logging when a node's ip/token is gossipped back to it (CASSANDRA-1666)


0.7-beta2
 * always use UTF-8 for hint keys (CASSANDRA-1439)
 * remove cassandra.yaml dependency from Hadoop and Pig (CASSADRA-1322)
 * expose CfDef metadata in describe_keyspaces (CASSANDRA-1363)
 * restore use of mmap_index_only option (CASSANDRA-1241)
 * dropping a keyspace with no column families generated an error 
   (CASSANDRA-1378)
 * rename RackAwareStrategy to OldNetworkTopologyStrategy, RackUnawareStrategy 
   to SimpleStrategy, DatacenterShardStrategy to NetworkTopologyStrategy,
   AbstractRackAwareSnitch to AbstractNetworkTopologySnitch (CASSANDRA-1392)
 * merge StorageProxy.mutate, mutateBlocking (CASSANDRA-1396)
 * faster UUIDType, LongType comparisons (CASSANDRA-1386, 1393)
 * fix setting read_repair_chance from CLI addColumnFamily (CASSANDRA-1399)
 * fix updates to indexed columns (CASSANDRA-1373)
 * fix race condition leaving to FileNotFoundException (CASSANDRA-1382)
 * fix sharded lock hash on index write path (CASSANDRA-1402)
 * add support for GT/E, LT/E in subordinate index clauses (CASSANDRA-1401)
 * cfId counter got out of sync when CFs were added (CASSANDRA-1403)
 * less chatty schema updates (CASSANDRA-1389)
 * rename column family mbeans. 'type' will now include either 
   'IndexColumnFamilies' or 'ColumnFamilies' depending on the CFS type.
   (CASSANDRA-1385)
 * disallow invalid keyspace and column family names. This includes name that
   matches a '^\w+' regex. (CASSANDRA-1377)
 * use JNA, if present, to take snapshots (CASSANDRA-1371)
 * truncate hints if starting 0.7 for the first time (CASSANDRA-1414)
 * fix FD leak in single-row slicepredicate queries (CASSANDRA-1416)
 * allow index expressions against columns that are not part of the 
   SlicePredicate (CASSANDRA-1410)
 * config-converter properly handles snitches and framed support 
   (CASSANDRA-1420)
 * remove keyspace argument from multiget_count (CASSANDRA-1422)
 * allow specifying cassandra.yaml location as (local or remote) URL
   (CASSANDRA-1126)
 * fix using DynamicEndpointSnitch with NetworkTopologyStrategy
   (CASSANDRA-1429)
 * Add CfDef.default_validation_class (CASSANDRA-891)
 * fix EstimatedHistogram.max (CASSANDRA-1413)
 * quorum read optimization (CASSANDRA-1622)
 * handle zero-length (or missing) rows during HH paging (CASSANDRA-1432)
 * include secondary indexes during schema migrations (CASSANDRA-1406)
 * fix commitlog header race during schema change (CASSANDRA-1435)
 * fix ColumnFamilyStoreMBeanIterator to use new type name (CASSANDRA-1433)
 * correct filename generated by xml->yaml converter (CASSANDRA-1419)
 * add CMSInitiatingOccupancyFraction=75 and UseCMSInitiatingOccupancyOnly
   to default JVM options
 * decrease jvm heap for cassandra-cli (CASSANDRA-1446)
 * ability to modify keyspaces and column family definitions on a live cluster
   (CASSANDRA-1285)
 * support for Hadoop Streaming [non-jvm map/reduce via stdin/out]
   (CASSANDRA-1368)
 * Move persistent sstable stats from the system table to an sstable component
   (CASSANDRA-1430)
 * remove failed bootstrap attempt from pending ranges when gossip times
   it out after 1h (CASSANDRA-1463)
 * eager-create tcp connections to other cluster members (CASSANDRA-1465)
 * enumerate stages and derive stage from message type instead of 
   transmitting separately (CASSANDRA-1465)
 * apply reversed flag during collation from different data sources
   (CASSANDRA-1450)
 * make failure to remove commitlog segment non-fatal (CASSANDRA-1348)
 * correct ordering of drain operations so CL.recover is no longer 
   necessary (CASSANDRA-1408)
 * removed keyspace from describe_splits method (CASSANDRA-1425)
 * rename check_schema_agreement to describe_schema_versions
   (CASSANDRA-1478)
 * fix QUORUM calculation for RF > 3 (CASSANDRA-1487)
 * remove tombstones during non-major compactions when bloom filter
   verifies that row does not exist in other sstables (CASSANDRA-1074)
 * nodes that coordinated a loadbalance in the past could not be seen by
   newly added nodes (CASSANDRA-1467)
 * exposed endpoint states (gossip details) via jmx (CASSANDRA-1467)
 * ensure that compacted sstables are not included when new readers are
   instantiated (CASSANDRA-1477)
 * by default, calculate heap size and memtable thresholds at runtime (CASSANDRA-1469)
 * fix races dealing with adding/dropping keyspaces and column families in
   rapid succession (CASSANDRA-1477)
 * clean up of Streaming system (CASSANDRA-1503, 1504, 1506)
 * add options to configure Thrift socket keepalive and buffer sizes (CASSANDRA-1426)
 * make contrib CassandraServiceDataCleaner recursive (CASSANDRA-1509)
 * min, max compaction threshold are configurable and persistent 
   per-ColumnFamily (CASSANDRA-1468)
 * fix replaying the last mutation in a commitlog unnecessarily 
   (CASSANDRA-1512)
 * invoke getDefaultUncaughtExceptionHandler from DTPE with the original
   exception rather than the ExecutionException wrapper (CASSANDRA-1226)
 * remove Clock from the Thrift (and Avro) API (CASSANDRA-1501)
 * Close intra-node sockets when connection is broken (CASSANDRA-1528)
 * RPM packaging spec file (CASSANDRA-786)
 * weighted request scheduler (CASSANDRA-1485)
 * treat expired columns as deleted (CASSANDRA-1539)
 * make IndexInterval configurable (CASSANDRA-1488)
 * add describe_snitch to Thrift API (CASSANDRA-1490)
 * MD5 authenticator compares plain text submitted password with MD5'd
   saved property, instead of vice versa (CASSANDRA-1447)
 * JMX MessagingService pending and completed counts (CASSANDRA-1533)
 * fix race condition processing repair responses (CASSANDRA-1511)
 * make repair blocking (CASSANDRA-1511)
 * create EndpointSnitchInfo and MBean to expose rack and DC (CASSANDRA-1491)
 * added option to contrib/word_count to output results back to Cassandra
   (CASSANDRA-1342)
 * rewrite Hadoop ColumnFamilyRecordWriter to pool connections, retry to
   multiple Cassandra nodes, and smooth impact on the Cassandra cluster
   by using smaller batch sizes (CASSANDRA-1434)
 * fix setting gc_grace_seconds via CLI (CASSANDRA-1549)
 * support TTL'd index values (CASSANDRA-1536)
 * make removetoken work like decommission (CASSANDRA-1216)
 * make cli comparator-aware and improve quote rules (CASSANDRA-1523,-1524)
 * make nodetool compact and cleanup blocking (CASSANDRA-1449)
 * add memtable, cache information to GCInspector logs (CASSANDRA-1558)
 * enable/disable HintedHandoff via JMX (CASSANDRA-1550)
 * Ignore stray files in the commit log directory (CASSANDRA-1547)
 * Disallow bootstrap to an in-use token (CASSANDRA-1561)


0.7-beta1
 * sstable versioning (CASSANDRA-389)
 * switched to slf4j logging (CASSANDRA-625)
 * add (optional) expiration time for column (CASSANDRA-699)
 * access levels for authentication/authorization (CASSANDRA-900)
 * add ReadRepairChance to CF definition (CASSANDRA-930)
 * fix heisenbug in system tests, especially common on OS X (CASSANDRA-944)
 * convert to byte[] keys internally and all public APIs (CASSANDRA-767)
 * ability to alter schema definitions on a live cluster (CASSANDRA-44)
 * renamed configuration file to cassandra.xml, and log4j.properties to
   log4j-server.properties, which must now be loaded from
   the classpath (which is how our scripts in bin/ have always done it)
   (CASSANDRA-971)
 * change get_count to require a SlicePredicate. create multi_get_count
   (CASSANDRA-744)
 * re-organized endpointsnitch implementations and added SimpleSnitch
   (CASSANDRA-994)
 * Added preload_row_cache option (CASSANDRA-946)
 * add CRC to commitlog header (CASSANDRA-999)
 * removed deprecated batch_insert and get_range_slice methods (CASSANDRA-1065)
 * add truncate thrift method (CASSANDRA-531)
 * http mini-interface using mx4j (CASSANDRA-1068)
 * optimize away copy of sliced row on memtable read path (CASSANDRA-1046)
 * replace constant-size 2GB mmaped segments and special casing for index 
   entries spanning segment boundaries, with SegmentedFile that computes 
   segments that always contain entire entries/rows (CASSANDRA-1117)
 * avoid reading large rows into memory during compaction (CASSANDRA-16)
 * added hadoop OutputFormat (CASSANDRA-1101)
 * efficient Streaming (no more anticompaction) (CASSANDRA-579)
 * split commitlog header into separate file and add size checksum to
   mutations (CASSANDRA-1179)
 * avoid allocating a new byte[] for each mutation on replay (CASSANDRA-1219)
 * revise HH schema to be per-endpoint (CASSANDRA-1142)
 * add joining/leaving status to nodetool ring (CASSANDRA-1115)
 * allow multiple repair sessions per node (CASSANDRA-1190)
 * optimize away MessagingService for local range queries (CASSANDRA-1261)
 * make framed transport the default so malformed requests can't OOM the 
   server (CASSANDRA-475)
 * significantly faster reads from row cache (CASSANDRA-1267)
 * take advantage of row cache during range queries (CASSANDRA-1302)
 * make GCGraceSeconds a per-ColumnFamily value (CASSANDRA-1276)
 * keep persistent row size and column count statistics (CASSANDRA-1155)
 * add IntegerType (CASSANDRA-1282)
 * page within a single row during hinted handoff (CASSANDRA-1327)
 * push DatacenterShardStrategy configuration into keyspace definition,
   eliminating datacenter.properties. (CASSANDRA-1066)
 * optimize forward slices starting with '' and single-index-block name 
   queries by skipping the column index (CASSANDRA-1338)
 * streaming refactor (CASSANDRA-1189)
 * faster comparison for UUID types (CASSANDRA-1043)
 * secondary index support (CASSANDRA-749 and subtasks)
 * make compaction buckets deterministic (CASSANDRA-1265)


0.6.6
 * Allow using DynamicEndpointSnitch with RackAwareStrategy (CASSANDRA-1429)
 * remove the remaining vestiges of the unfinished DatacenterShardStrategy 
   (replaced by NetworkTopologyStrategy in 0.7)
   

0.6.5
 * fix key ordering in range query results with RandomPartitioner
   and ConsistencyLevel > ONE (CASSANDRA-1145)
 * fix for range query starting with the wrong token range (CASSANDRA-1042)
 * page within a single row during hinted handoff (CASSANDRA-1327)
 * fix compilation on non-sun JDKs (CASSANDRA-1061)
 * remove String.trim() call on row keys in batch mutations (CASSANDRA-1235)
 * Log summary of dropped messages instead of spamming log (CASSANDRA-1284)
 * add dynamic endpoint snitch (CASSANDRA-981)
 * fix streaming for keyspaces with hyphens in their name (CASSANDRA-1377)
 * fix errors in hard-coded bloom filter optKPerBucket by computing it
   algorithmically (CASSANDRA-1220
 * remove message deserialization stage, and uncap read/write stages
   so slow reads/writes don't block gossip processing (CASSANDRA-1358)
 * add jmx port configuration to Debian package (CASSANDRA-1202)
 * use mlockall via JNA, if present, to prevent Linux from swapping
   out parts of the JVM (CASSANDRA-1214)


0.6.4
 * avoid queuing multiple hint deliveries for the same endpoint
   (CASSANDRA-1229)
 * better performance for and stricter checking of UTF8 column names
   (CASSANDRA-1232)
 * extend option to lower compaction priority to hinted handoff
   as well (CASSANDRA-1260)
 * log errors in gossip instead of re-throwing (CASSANDRA-1289)
 * avoid aborting commitlog replay prematurely if a flushed-but-
   not-removed commitlog segment is encountered (CASSANDRA-1297)
 * fix duplicate rows being read during mapreduce (CASSANDRA-1142)
 * failure detection wasn't closing command sockets (CASSANDRA-1221)
 * cassandra-cli.bat works on windows (CASSANDRA-1236)
 * pre-emptively drop requests that cannot be processed within RPCTimeout
   (CASSANDRA-685)
 * add ack to Binary write verb and update CassandraBulkLoader
   to wait for acks for each row (CASSANDRA-1093)
 * added describe_partitioner Thrift method (CASSANDRA-1047)
 * Hadoop jobs no longer require the Cassandra storage-conf.xml
   (CASSANDRA-1280, CASSANDRA-1047)
 * log thread pool stats when GC is excessive (CASSANDRA-1275)
 * remove gossip message size limit (CASSANDRA-1138)
 * parallelize local and remote reads during multiget, and respect snitch 
   when determining whether to do local read for CL.ONE (CASSANDRA-1317)
 * fix read repair to use requested consistency level on digest mismatch,
   rather than assuming QUORUM (CASSANDRA-1316)
 * process digest mismatch re-reads in parallel (CASSANDRA-1323)
 * switch hints CF comparator to BytesType (CASSANDRA-1274)


0.6.3
 * retry to make streaming connections up to 8 times. (CASSANDRA-1019)
 * reject describe_ring() calls on invalid keyspaces (CASSANDRA-1111)
 * fix cache size calculation for size of 100% (CASSANDRA-1129)
 * fix cache capacity only being recalculated once (CASSANDRA-1129)
 * remove hourly scan of all hints on the off chance that the gossiper
   missed a status change; instead, expose deliverHintsToEndpoint to JMX
   so it can be done manually, if necessary (CASSANDRA-1141)
 * don't reject reads at CL.ALL (CASSANDRA-1152)
 * reject deletions to supercolumns in CFs containing only standard
   columns (CASSANDRA-1139)
 * avoid preserving login information after client disconnects
   (CASSANDRA-1057)
 * prefer sun jdk to openjdk in debian init script (CASSANDRA-1174)
 * detect partioner config changes between restarts and fail fast 
   (CASSANDRA-1146)
 * use generation time to resolve node token reassignment disagreements
   (CASSANDRA-1118)
 * restructure the startup ordering of Gossiper and MessageService to avoid
   timing anomalies (CASSANDRA-1160)
 * detect incomplete commit log hearders (CASSANDRA-1119)
 * force anti-entropy service to stream files on the stream stage to avoid
   sending streams out of order (CASSANDRA-1169)
 * remove inactive stream managers after AES streams files (CASSANDRA-1169)
 * allow removing entire row through batch_mutate Deletion (CASSANDRA-1027)
 * add JMX metrics for row-level bloom filter false positives (CASSANDRA-1212)
 * added a redhat init script to contrib (CASSANDRA-1201)
 * use midpoint when bootstrapping a new machine into range with not
   much data yet instead of random token (CASSANDRA-1112)
 * kill server on OOM in executor stage as well as Thrift (CASSANDRA-1226)
 * remove opportunistic repairs, when two machines with overlapping replica
   responsibilities happen to finish major compactions of the same CF near
   the same time.  repairs are now fully manual (CASSANDRA-1190)
 * add ability to lower compaction priority (default is no change from 0.6.2)
   (CASSANDRA-1181)


0.6.2
 * fix contrib/word_count build. (CASSANDRA-992)
 * split CommitLogExecutorService into BatchCommitLogExecutorService and 
   PeriodicCommitLogExecutorService (CASSANDRA-1014)
 * add latency histograms to CFSMBean (CASSANDRA-1024)
 * make resolving timestamp ties deterministic by using value bytes
   as a tiebreaker (CASSANDRA-1039)
 * Add option to turn off Hinted Handoff (CASSANDRA-894)
 * fix windows startup (CASSANDRA-948)
 * make concurrent_reads, concurrent_writes configurable at runtime via JMX
   (CASSANDRA-1060)
 * disable GCInspector on non-Sun JVMs (CASSANDRA-1061)
 * fix tombstone handling in sstable rows with no other data (CASSANDRA-1063)
 * fix size of row in spanned index entries (CASSANDRA-1056)
 * install json2sstable, sstable2json, and sstablekeys to Debian package
 * StreamingService.StreamDestinations wouldn't empty itself after streaming
   finished (CASSANDRA-1076)
 * added Collections.shuffle(splits) before returning the splits in 
   ColumnFamilyInputFormat (CASSANDRA-1096)
 * do not recalculate cache capacity post-compaction if it's been manually 
   modified (CASSANDRA-1079)
 * better defaults for flush sorter + writer executor queue sizes
   (CASSANDRA-1100)
 * windows scripts for SSTableImport/Export (CASSANDRA-1051)
 * windows script for nodetool (CASSANDRA-1113)
 * expose PhiConvictThreshold (CASSANDRA-1053)
 * make repair of RF==1 a no-op (CASSANDRA-1090)
 * improve default JVM GC options (CASSANDRA-1014)
 * fix SlicePredicate serialization inside Hadoop jobs (CASSANDRA-1049)
 * close Thrift sockets in Hadoop ColumnFamilyRecordReader (CASSANDRA-1081)


0.6.1
 * fix NPE in sstable2json when no excluded keys are given (CASSANDRA-934)
 * keep the replica set constant throughout the read repair process
   (CASSANDRA-937)
 * allow querying getAllRanges with empty token list (CASSANDRA-933)
 * fix command line arguments inversion in clustertool (CASSANDRA-942)
 * fix race condition that could trigger a false-positive assertion
   during post-flush discard of old commitlog segments (CASSANDRA-936)
 * fix neighbor calculation for anti-entropy repair (CASSANDRA-924)
 * perform repair even for small entropy differences (CASSANDRA-924)
 * Use hostnames in CFInputFormat to allow Hadoop's naive string-based
   locality comparisons to work (CASSANDRA-955)
 * cache read-only BufferedRandomAccessFile length to avoid
   3 system calls per invocation (CASSANDRA-950)
 * nodes with IPv6 (and no IPv4) addresses could not join cluster
   (CASSANDRA-969)
 * Retrieve the correct number of undeleted columns, if any, from
   a supercolumn in a row that had been deleted previously (CASSANDRA-920)
 * fix index scans that cross the 2GB mmap boundaries for both mmap
   and standard i/o modes (CASSANDRA-866)
 * expose drain via nodetool (CASSANDRA-978)


0.6.0-RC1
 * JMX drain to flush memtables and run through commit log (CASSANDRA-880)
 * Bootstrapping can skip ranges under the right conditions (CASSANDRA-902)
 * fix merging row versions in range_slice for CL > ONE (CASSANDRA-884)
 * default write ConsistencyLeven chaned from ZERO to ONE
 * fix for index entries spanning mmap buffer boundaries (CASSANDRA-857)
 * use lexical comparison if time part of TimeUUIDs are the same 
   (CASSANDRA-907)
 * bound read, mutation, and response stages to fix possible OOM
   during log replay (CASSANDRA-885)
 * Use microseconds-since-epoch (UTC) in cli, instead of milliseconds
 * Treat batch_mutate Deletion with null supercolumn as "apply this predicate 
   to top level supercolumns" (CASSANDRA-834)
 * Streaming destination nodes do not update their JMX status (CASSANDRA-916)
 * Fix internal RPC timeout calculation (CASSANDRA-911)
 * Added Pig loadfunc to contrib/pig (CASSANDRA-910)


0.6.0-beta3
 * fix compaction bucketing bug (CASSANDRA-814)
 * update windows batch file (CASSANDRA-824)
 * deprecate KeysCachedFraction configuration directive in favor
   of KeysCached; move to unified-per-CF key cache (CASSANDRA-801)
 * add invalidateRowCache to ColumnFamilyStoreMBean (CASSANDRA-761)
 * send Handoff hints to natural locations to reduce load on
   remaining nodes in a failure scenario (CASSANDRA-822)
 * Add RowWarningThresholdInMB configuration option to warn before very 
   large rows get big enough to threaten node stability, and -x option to
   be able to remove them with sstable2json if the warning is unheeded
   until it's too late (CASSANDRA-843)
 * Add logging of GC activity (CASSANDRA-813)
 * fix ConcurrentModificationException in commitlog discard (CASSANDRA-853)
 * Fix hardcoded row count in Hadoop RecordReader (CASSANDRA-837)
 * Add a jmx status to the streaming service and change several DEBUG
   messages to INFO (CASSANDRA-845)
 * fix classpath in cassandra-cli.bat for Windows (CASSANDRA-858)
 * allow re-specifying host, port to cassandra-cli if invalid ones
   are first tried (CASSANDRA-867)
 * fix race condition handling rpc timeout in the coordinator
   (CASSANDRA-864)
 * Remove CalloutLocation and StagingFileDirectory from storage-conf files 
   since those settings are no longer used (CASSANDRA-878)
 * Parse a long from RowWarningThresholdInMB instead of an int (CASSANDRA-882)
 * Remove obsolete ControlPort code from DatabaseDescriptor (CASSANDRA-886)
 * move skipBytes side effect out of assert (CASSANDRA-899)
 * add "double getLoad" to StorageServiceMBean (CASSANDRA-898)
 * track row stats per CF at compaction time (CASSANDRA-870)
 * disallow CommitLogDirectory matching a DataFileDirectory (CASSANDRA-888)
 * default key cache size is 200k entries, changed from 10% (CASSANDRA-863)
 * add -Dcassandra-foreground=yes to cassandra.bat
 * exit if cluster name is changed unexpectedly (CASSANDRA-769)


0.6.0-beta1/beta2
 * add batch_mutate thrift command, deprecating batch_insert (CASSANDRA-336)
 * remove get_key_range Thrift API, deprecated in 0.5 (CASSANDRA-710)
 * add optional login() Thrift call for authentication (CASSANDRA-547)
 * support fat clients using gossiper and StorageProxy to perform
   replication in-process [jvm-only] (CASSANDRA-535)
 * support mmapped I/O for reads, on by default on 64bit JVMs 
   (CASSANDRA-408, CASSANDRA-669)
 * improve insert concurrency, particularly during Hinted Handoff
   (CASSANDRA-658)
 * faster network code (CASSANDRA-675)
 * stress.py moved to contrib (CASSANDRA-635)
 * row caching [must be explicitly enabled per-CF in config] (CASSANDRA-678)
 * present a useful measure of compaction progress in JMX (CASSANDRA-599)
 * add bin/sstablekeys (CASSNADRA-679)
 * add ConsistencyLevel.ANY (CASSANDRA-687)
 * make removetoken remove nodes from gossip entirely (CASSANDRA-644)
 * add ability to set cache sizes at runtime (CASSANDRA-708)
 * report latency and cache hit rate statistics with lifetime totals
   instead of average over the last minute (CASSANDRA-702)
 * support get_range_slice for RandomPartitioner (CASSANDRA-745)
 * per-keyspace replication factory and replication strategy (CASSANDRA-620)
 * track latency in microseconds (CASSANDRA-733)
 * add describe_ Thrift methods, deprecating get_string_property and 
   get_string_list_property
 * jmx interface for tracking operation mode and streams in general.
   (CASSANDRA-709)
 * keep memtables in sorted order to improve range query performance
   (CASSANDRA-799)
 * use while loop instead of recursion when trimming sstables compaction list 
   to avoid blowing stack in pathological cases (CASSANDRA-804)
 * basic Hadoop map/reduce support (CASSANDRA-342)


0.5.1
 * ensure all files for an sstable are streamed to the same directory.
   (CASSANDRA-716)
 * more accurate load estimate for bootstrapping (CASSANDRA-762)
 * tolerate dead or unavailable bootstrap target on write (CASSANDRA-731)
 * allow larger numbers of keys (> 140M) in a sstable bloom filter
   (CASSANDRA-790)
 * include jvm argument improvements from CASSANDRA-504 in debian package
 * change streaming chunk size to 32MB to accomodate Windows XP limitations
   (was 64MB) (CASSANDRA-795)
 * fix get_range_slice returning results in the wrong order (CASSANDRA-781)
 

0.5.0 final
 * avoid attempting to delete temporary bootstrap files twice (CASSANDRA-681)
 * fix bogus NaN in nodeprobe cfstats output (CASSANDRA-646)
 * provide a policy for dealing with single thread executors w/ a full queue
   (CASSANDRA-694)
 * optimize inner read in MessagingService, vastly improving multiple-node
   performance (CASSANDRA-675)
 * wait for table flush before streaming data back to a bootstrapping node.
   (CASSANDRA-696)
 * keep track of bootstrapping sources by table so that bootstrapping doesn't 
   give the indication of finishing early (CASSANDRA-673)


0.5.0 RC3
 * commit the correct version of the patch for CASSANDRA-663


0.5.0 RC2 (unreleased)
 * fix bugs in converting get_range_slice results to Thrift 
   (CASSANDRA-647, CASSANDRA-649)
 * expose java.util.concurrent.TimeoutException in StorageProxy methods
   (CASSANDRA-600)
 * TcpConnectionManager was holding on to disconnected connections, 
   giving the false indication they were being used. (CASSANDRA-651)
 * Remove duplicated write. (CASSANDRA-662)
 * Abort bootstrap if IP is already in the token ring (CASSANDRA-663)
 * increase default commitlog sync period, and wait for last sync to 
   finish before submitting another (CASSANDRA-668)


0.5.0 RC1
 * Fix potential NPE in get_range_slice (CASSANDRA-623)
 * add CRC32 to commitlog entries (CASSANDRA-605)
 * fix data streaming on windows (CASSANDRA-630)
 * GC compacted sstables after cleanup and compaction (CASSANDRA-621)
 * Speed up anti-entropy validation (CASSANDRA-629)
 * Fix anti-entropy assertion error (CASSANDRA-639)
 * Fix pending range conflicts when bootstapping or moving
   multiple nodes at once (CASSANDRA-603)
 * Handle obsolete gossip related to node movement in the case where
   one or more nodes is down when the movement occurs (CASSANDRA-572)
 * Include dead nodes in gossip to avoid a variety of problems
   and fix HH to removed nodes (CASSANDRA-634)
 * return an InvalidRequestException for mal-formed SlicePredicates
   (CASSANDRA-643)
 * fix bug determining closest neighbor for use in multiple datacenters
   (CASSANDRA-648)
 * Vast improvements in anticompaction speed (CASSANDRA-607)
 * Speed up log replay and writes by avoiding redundant serializations
   (CASSANDRA-652)


0.5.0 beta 2
 * Bootstrap improvements (several tickets)
 * add nodeprobe repair anti-entropy feature (CASSANDRA-193, CASSANDRA-520)
 * fix possibility of partition when many nodes restart at once
   in clusters with multiple seeds (CASSANDRA-150)
 * fix NPE in get_range_slice when no data is found (CASSANDRA-578)
 * fix potential NPE in hinted handoff (CASSANDRA-585)
 * fix cleanup of local "system" keyspace (CASSANDRA-576)
 * improve computation of cluster load balance (CASSANDRA-554)
 * added super column read/write, column count, and column/row delete to
   cassandra-cli (CASSANDRA-567, CASSANDRA-594)
 * fix returning live subcolumns of deleted supercolumns (CASSANDRA-583)
 * respect JAVA_HOME in bin/ scripts (several tickets)
 * add StorageService.initClient for fat clients on the JVM (CASSANDRA-535)
   (see contrib/client_only for an example of use)
 * make consistency_level functional in get_range_slice (CASSANDRA-568)
 * optimize key deserialization for RandomPartitioner (CASSANDRA-581)
 * avoid GCing tombstones except on major compaction (CASSANDRA-604)
 * increase failure conviction threshold, resulting in less nodes
   incorrectly (and temporarily) marked as down (CASSANDRA-610)
 * respect memtable thresholds during log replay (CASSANDRA-609)
 * support ConsistencyLevel.ALL on read (CASSANDRA-584)
 * add nodeprobe removetoken command (CASSANDRA-564)


0.5.0 beta
 * Allow multiple simultaneous flushes, improving flush throughput 
   on multicore systems (CASSANDRA-401)
 * Split up locks to improve write and read throughput on multicore systems
   (CASSANDRA-444, CASSANDRA-414)
 * More efficient use of memory during compaction (CASSANDRA-436)
 * autobootstrap option: when enabled, all non-seed nodes will attempt
   to bootstrap when started, until bootstrap successfully
   completes. -b option is removed.  (CASSANDRA-438)
 * Unless a token is manually specified in the configuration xml,
   a bootstraping node will use a token that gives it half the
   keys from the most-heavily-loaded node in the cluster,
   instead of generating a random token. 
   (CASSANDRA-385, CASSANDRA-517)
 * Miscellaneous bootstrap fixes (several tickets)
 * Ability to change a node's token even after it has data on it
   (CASSANDRA-541)
 * Ability to decommission a live node from the ring (CASSANDRA-435)
 * Semi-automatic loadbalancing via nodeprobe (CASSANDRA-192)
 * Add ability to set compaction thresholds at runtime via
   JMX / nodeprobe.  (CASSANDRA-465)
 * Add "comment" field to ColumnFamily definition. (CASSANDRA-481)
 * Additional JMX metrics (CASSANDRA-482)
 * JSON based export and import tools (several tickets)
 * Hinted Handoff fixes (several tickets)
 * Add key cache to improve read performance (CASSANDRA-423)
 * Simplified construction of custom ReplicationStrategy classes
   (CASSANDRA-497)
 * Graphical application (Swing) for ring integrity verification and 
   visualization was added to contrib (CASSANDRA-252)
 * Add DCQUORUM, DCQUORUMSYNC consistency levels and corresponding
   ReplicationStrategy / EndpointSnitch classes.  Experimental.
   (CASSANDRA-492)
 * Web client interface added to contrib (CASSANDRA-457)
 * More-efficient flush for Random, CollatedOPP partitioners 
   for normal writes (CASSANDRA-446) and bulk load (CASSANDRA-420)
 * Add MemtableFlushAfterMinutes, a global replacement for the old 
   per-CF FlushPeriodInMinutes setting (CASSANDRA-463)
 * optimizations to slice reading (CASSANDRA-350) and supercolumn
   queries (CASSANDRA-510)
 * force binding to given listenaddress for nodes with multiple
   interfaces (CASSANDRA-546)
 * stress.py benchmarking tool improvements (several tickets)
 * optimized replica placement code (CASSANDRA-525)
 * faster log replay on restart (CASSANDRA-539, CASSANDRA-540)
 * optimized local-node writes (CASSANDRA-558)
 * added get_range_slice, deprecating get_key_range (CASSANDRA-344)
 * expose TimedOutException to thrift (CASSANDRA-563)
 

0.4.2
 * Add validation disallowing null keys (CASSANDRA-486)
 * Fix race conditions in TCPConnectionManager (CASSANDRA-487)
 * Fix using non-utf8-aware comparison as a sanity check.
   (CASSANDRA-493)
 * Improve default garbage collector options (CASSANDRA-504)
 * Add "nodeprobe flush" (CASSANDRA-505)
 * remove NotFoundException from get_slice throws list (CASSANDRA-518)
 * fix get (not get_slice) of entire supercolumn (CASSANDRA-508)
 * fix null token during bootstrap (CASSANDRA-501)


0.4.1
 * Fix FlushPeriod columnfamily configuration regression
   (CASSANDRA-455)
 * Fix long column name support (CASSANDRA-460)
 * Fix for serializing a row that only contains tombstones
   (CASSANDRA-458)
 * Fix for discarding unneeded commitlog segments (CASSANDRA-459)
 * Add SnapshotBeforeCompaction configuration option (CASSANDRA-426)
 * Fix compaction abort under insufficient disk space (CASSANDRA-473)
 * Fix reading subcolumn slice from tombstoned CF (CASSANDRA-484)
 * Fix race condition in RVH causing occasional NPE (CASSANDRA-478)


0.4.0
 * fix get_key_range problems when a node is down (CASSANDRA-440)
   and add UnavailableException to more Thrift methods
 * Add example EndPointSnitch contrib code (several tickets)


0.4.0 RC2
 * fix SSTable generation clash during compaction (CASSANDRA-418)
 * reject method calls with null parameters (CASSANDRA-308)
 * properly order ranges in nodeprobe output (CASSANDRA-421)
 * fix logging of certain errors on executor threads (CASSANDRA-425)


0.4.0 RC1
 * Bootstrap feature is live; use -b on startup (several tickets)
 * Added multiget api (CASSANDRA-70)
 * fix Deadlock with SelectorManager.doProcess and TcpConnection.write
   (CASSANDRA-392)
 * remove key cache b/c of concurrency bugs in third-party
   CLHM library (CASSANDRA-405)
 * update non-major compaction logic to use two threshold values
   (CASSANDRA-407)
 * add periodic / batch commitlog sync modes (several tickets)
 * inline BatchMutation into batch_insert params (CASSANDRA-403)
 * allow setting the logging level at runtime via mbean (CASSANDRA-402)
 * change default comparator to BytesType (CASSANDRA-400)
 * add forwards-compatible ConsistencyLevel parameter to get_key_range
   (CASSANDRA-322)
 * r/m special case of blocking for local destination when writing with 
   ConsistencyLevel.ZERO (CASSANDRA-399)
 * Fixes to make BinaryMemtable [bulk load interface] useful (CASSANDRA-337);
   see contrib/bmt_example for an example of using it.
 * More JMX properties added (several tickets)
 * Thrift changes (several tickets)
    - Merged _super get methods with the normal ones; return values
      are now of ColumnOrSuperColumn.
    - Similarly, merged batch_insert_super into batch_insert.



0.4.0 beta
 * On-disk data format has changed to allow billions of keys/rows per
   node instead of only millions
 * Multi-keyspace support
 * Scan all sstables for all queries to avoid situations where
   different types of operation on the same ColumnFamily could
   disagree on what data was present
 * Snapshot support via JMX
 * Thrift API has changed a _lot_:
    - removed time-sorted CFs; instead, user-defined comparators
      may be defined on the column names, which are now byte arrays.
      Default comparators are provided for UTF8, Bytes, Ascii, Long (i64),
      and UUID types.
    - removed colon-delimited strings in thrift api in favor of explicit
      structs such as ColumnPath, ColumnParent, etc.  Also normalized
      thrift struct and argument naming.
    - Added columnFamily argument to get_key_range.
    - Change signature of get_slice to accept starting and ending
      columns as well as an offset.  (This allows use of indexes.)
      Added "ascending" flag to allow reasonably-efficient reverse
      scans as well.  Removed get_slice_by_range as redundant.
    - get_key_range operates on one CF at a time
    - changed `block` boolean on insert methods to ConsistencyLevel enum,
      with options of NONE, ONE, QUORUM, and ALL.
    - added similar consistency_level parameter to read methods
    - column-name-set slice with no names given now returns zero columns
      instead of all of them.  ("all" can run your server out of memory.
      use a range-based slice with a high max column count instead.)
 * Removed the web interface. Node information can now be obtained by 
   using the newly introduced nodeprobe utility.
 * More JMX stats
 * Remove magic values from internals (e.g. special key to indicate
   when to flush memtables)
 * Rename configuration "table" to "keyspace"
 * Moved to crash-only design; no more shutdown (just kill the process)
 * Lots of bug fixes

Full list of issues resolved in 0.4 is at https://issues.apache.org/jira/secure/IssueNavigator.jspa?reset=true&&pid=12310865&fixfor=12313862&resolution=1&sorter/field=issuekey&sorter/order=DESC


0.3.0 RC3
 * Fix potential deadlock under load in TCPConnection.
   (CASSANDRA-220)


0.3.0 RC2
 * Fix possible data loss when server is stopped after replaying
   log but before new inserts force memtable flush.
   (CASSANDRA-204)
 * Added BUGS file


0.3.0 RC1
 * Range queries on keys, including user-defined key collation
 * Remove support
 * Workarounds for a weird bug in JDK select/register that seems
   particularly common on VM environments. Cassandra should deploy
   fine on EC2 now
 * Much improved infrastructure: the beginnings of a decent test suite
   ("ant test" for unit tests; "nosetests" for system tests), code
   coverage reporting, etc.
 * Expanded node status reporting via JMX
 * Improved error reporting/logging on both server and client
 * Reduced memory footprint in default configuration
 * Combined blocking and non-blocking versions of insert APIs
 * Added FlushPeriodInMinutes configuration parameter to force
   flushing of infrequently-updated ColumnFamilies<|MERGE_RESOLUTION|>--- conflicted
+++ resolved
@@ -1,4 +1,3 @@
-<<<<<<< HEAD
 3.8
  * Switch counter shards' clock to timestamps (CASSANDRA-9811)
  * Introduce HdrHistogram and response/service/wait separation to stress tool (CASSANDRA-11853)
@@ -10,19 +9,14 @@
  * Faster streaming (CASSANDRA-9766)
  * Add prepared query parameter to trace for "Execute CQL3 prepared query" session (CASSANDRA-11425)
  * Add repaired percentage metric (CASSANDRA-11503)
+Merged from 3.0:
+ * Add TimeWindowCompactionStrategy (CASSANDRA-9666)
 
 
 3.7
  * Support multiple folders for user defined compaction tasks (CASSANDRA-11765)
  * Fix race in CompactionStrategyManager's pause/resume (CASSANDRA-11922)
 Merged from 3.0:
-=======
-3.0.8
- * Add TimeWindowCompactionStrategy (CASSANDRA-9666)
-
-
-3.0.7
->>>>>>> 6c867f00
  * Fix legacy serialization of Thrift-generated non-compound range tombstones
    when communicating with 2.x nodes (CASSANDRA-11930)
  * Fix Directories instantiations where CFS.initialDirectories should be used (CASSANDRA-11849)

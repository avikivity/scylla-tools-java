<<<<<<< HEAD
2.1.8
 * Warn when an extra-large partition is compacted (CASSANDRA-9643)
 * Eliminate strong self-reference chains in sstable ref tidiers (CASSANDRA-9656)
 * Ensure StreamSession uses canonical sstable reader instances (CASSANDRA-9700) 
 * Ensure memtable book keeping is not corrupted in the event we shrink usage (CASSANDRA-9681)
 * Update internal python driver for cqlsh (CASSANDRA-9064)
 * Fix IndexOutOfBoundsException when inserting tuple with too many
   elements using the string literal notation (CASSANDRA-9559)
 * Allow JMX over SSL directly from nodetool (CASSANDRA-9090)
 * Fix incorrect result for IN queries where column not found (CASSANDRA-9540)
 * Enable describe on indices (CASSANDRA-7814)
 * ColumnFamilyStore.selectAndReference may block during compaction (CASSANDRA-9637)
Merged from 2.0:
=======
2.0.17
 * Add listen_address to system.local (CASSANDRA-9603)
>>>>>>> 3623ea43
 * Bug fixes to resultset metadata construction (CASSANDRA-9636)
 * Fix setting 'durable_writes' in ALTER KEYSPACE (CASSANDRA-9560)
 * Avoid ballot clash in Paxos (CASSANDRA-9649)
 * Improve trace messages for RR (CASSANDRA-9479)
 * Fix suboptimal secondary index selection when restricted
   clustering column is also indexed (CASSANDRA-9631)
 * (cqlsh) Add min_threshold to DTCS option autocomplete (CASSANDRA-9385)
 * Fix error message when attempting to create an index on a column
   in a COMPACT STORAGE table with clustering columns (CASSANDRA-9527)
 * 'WITH WITH' in alter keyspace statements causes NPE (CASSANDRA-9565)


2.1.7
 * Fix bug in cardinality check when compacting (CASSANDRA-9580)
 * Fix memory leak in Ref due to ConcurrentLinkedQueue.remove() behaviour (CASSANDRA-9549)
Merged from 2.0:
 * Expose some internals of SelectStatement for inspection (CASSANDRA-9532)
 * ArrivalWindow should use primitives (CASSANDRA-9496)
 * Periodically submit background compaction tasks (CASSANDRA-9592)
 * Set HAS_MORE_PAGES flag to false when PagingState is null (CASSANDRA-9571)
 * Make rebuild only run one at a time (CASSANDRA-9119)


2.1.6
 * (cqlsh) Fix using COPY through SOURCE or -f (CASSANDRA-9083)
 * Fix occasional lack of `system` keyspace in schema tables (CASSANDRA-8487)
 * Use ProtocolError code instead of ServerError code for native protocol
   error responses to unsupported protocol versions (CASSANDRA-9451)
 * Default commitlog_sync_batch_window_in_ms changed to 2ms (CASSANDRA-9504)
 * Fix empty partition assertion in unsorted sstable writing tools (CASSANDRA-9071)
 * Ensure truncate without snapshot cannot produce corrupt responses (CASSANDRA-9388) 
 * Consistent error message when a table mixes counter and non-counter
   columns (CASSANDRA-9492)
 * Avoid getting unreadable keys during anticompaction (CASSANDRA-9508)
 * (cqlsh) Better float precision by default (CASSANDRA-9224)
 * Improve estimated row count (CASSANDRA-9107)
 * Optimize range tombstone memory footprint (CASSANDRA-8603)
 * Use configured gcgs in anticompaction (CASSANDRA-9397)
 * Warn on misuse of unlogged batches (CASSANDRA-9282)
 * Failure detector detects and ignores local pauses (CASSANDRA-9183)
 * Add utility class to support for rate limiting a given log statement (CASSANDRA-9029)
 * Add missing consistency levels to cassandra-stess (CASSANDRA-9361)
 * Fix commitlog getCompletedTasks to not increment (CASSANDRA-9339)
 * Fix for harmless exceptions logged as ERROR (CASSANDRA-8564)
 * Delete processed sstables in sstablesplit/sstableupgrade (CASSANDRA-8606)
 * Improve sstable exclusion from partition tombstones (CASSANDRA-9298)
 * Validate the indexed column rather than the cell's contents for 2i (CASSANDRA-9057)
 * Add support for top-k custom 2i queries (CASSANDRA-8717)
 * Fix error when dropping table during compaction (CASSANDRA-9251)
 * cassandra-stress supports validation operations over user profiles (CASSANDRA-8773)
 * Add support for rate limiting log messages (CASSANDRA-9029)
 * Log the partition key with tombstone warnings (CASSANDRA-8561)
 * Reduce runWithCompactionsDisabled poll interval to 1ms (CASSANDRA-9271)
 * Fix PITR commitlog replay (CASSANDRA-9195)
 * GCInspector logs very different times (CASSANDRA-9124)
 * Fix deleting from an empty list (CASSANDRA-9198)
 * Update tuple and collection types that use a user-defined type when that UDT
   is modified (CASSANDRA-9148, CASSANDRA-9192)
 * Use higher timeout for prepair and snapshot in repair (CASSANDRA-9261)
 * Fix anticompaction blocking ANTI_ENTROPY stage (CASSANDRA-9151)
 * Repair waits for anticompaction to finish (CASSANDRA-9097)
 * Fix streaming not holding ref when stream error (CASSANDRA-9295)
 * Fix canonical view returning early opened SSTables (CASSANDRA-9396)
Merged from 2.0:
 * Don't accumulate more range than necessary in RangeTombstone.Tracker (CASSANDRA-9486)
 * Add broadcast and rpc addresses to system.local (CASSANDRA-9436)
 * Always mark sstable suspect when corrupted (CASSANDRA-9478)
 * Add database users and permissions to CQL3 documentation (CASSANDRA-7558)
 * Allow JVM_OPTS to be passed to standalone tools (CASSANDRA-5969)
 * Fix bad condition in RangeTombstoneList (CASSANDRA-9485)
 * Fix potential StackOverflow when setting CrcCheckChance over JMX (CASSANDRA-9488)
 * Fix null static columns in pages after the first, paged reversed
   queries (CASSANDRA-8502)
 * Fix counting cache serialization in request metrics (CASSANDRA-9466)
 * (cqlsh) Add LOGIN command to switch users (CASSANDRA-7212)
 * Clone SliceQueryFilter in AbstractReadCommand implementations (CASSANDRA-8940)
 * Push correct protocol notification for DROP INDEX (CASSANDRA-9310)
 * token-generator - generated tokens too long (CASSANDRA-9300)
 * Add option not to validate atoms during scrub (CASSANDRA-9406)
 * Fix counting of tombstones for TombstoneOverwhelmingException (CASSANDRA-9299)
 * Fix ReconnectableSnitch reconnecting to peers during upgrade (CASSANDRA-6702)
 * Include keyspace and table name in error log for collections over the size
   limit (CASSANDRA-9286)
 * Avoid potential overlap in LCS with single-partition sstables (CASSANDRA-9322)
 * Log warning message when a table is queried before the schema has fully
   propagated (CASSANDRA-9136)
 * Overload SecondaryIndex#indexes to accept the column definition (CASSANDRA-9314)
 * (cqlsh) Add SERIAL and LOCAL_SERIAL consistency levels (CASSANDRA-8051)
 * Fix index selection during rebuild with certain table layouts (CASSANDRA-9281)
 * Fix partition-level-delete-only workload accounting (CASSANDRA-9194)
 * Allow scrub to handle corrupted compressed chunks (CASSANDRA-9140)
 * Fix assertion error when resetlocalschema is run during repair (CASSANDRA-9249)
 * Disable single sstable tombstone compactions for DTCS by default (CASSANDRA-9234)
 * IncomingTcpConnection thread is not named (CASSANDRA-9262)
 * Close incoming connections when MessagingService is stopped (CASSANDRA-9238)
 * Fix streaming hang when retrying (CASSANDRA-9132)


2.1.5
 * Re-add deprecated cold_reads_to_omit param for backwards compat (CASSANDRA-9203)
 * Make anticompaction visible in compactionstats (CASSANDRA-9098)
 * Improve nodetool getendpoints documentation about the partition
   key parameter (CASSANDRA-6458)
 * Don't check other keyspaces for schema changes when an user-defined
   type is altered (CASSANDRA-9187)
 * Allow takeColumnFamilySnapshot to take a list of tables (CASSANDRA-8348)
 * Limit major sstable operations to their canonical representation (CASSANDRA-8669)
 * cqlsh: Add tests for INSERT and UPDATE tab completion (CASSANDRA-9125)
 * cqlsh: quote column names when needed in COPY FROM inserts (CASSANDRA-9080)
 * Add generate-idea-files target to build.xml (CASSANDRA-9123)
 * Do not load read meter for offline operations (CASSANDRA-9082)
 * cqlsh: Make CompositeType data readable (CASSANDRA-8919)
 * cqlsh: Fix display of triggers (CASSANDRA-9081)
 * Fix NullPointerException when deleting or setting an element by index on
   a null list collection (CASSANDRA-9077)
 * Buffer bloom filter serialization (CASSANDRA-9066)
 * Fix anti-compaction target bloom filter size (CASSANDRA-9060)
 * Make FROZEN and TUPLE unreserved keywords in CQL (CASSANDRA-9047)
 * Prevent AssertionError from SizeEstimatesRecorder (CASSANDRA-9034)
 * Avoid overwriting index summaries for sstables with an older format that
   does not support downsampling; rebuild summaries on startup when this
   is detected (CASSANDRA-8993)
 * Fix potential data loss in CompressedSequentialWriter (CASSANDRA-8949)
 * Make PasswordAuthenticator number of hashing rounds configurable (CASSANDRA-8085)
 * Fix AssertionError when binding nested collections in DELETE (CASSANDRA-8900)
 * Check for overlap with non-early sstables in LCS (CASSANDRA-8739)
 * Only calculate max purgable timestamp if we have to (CASSANDRA-8914)
 * (cqlsh) Greatly improve performance of COPY FROM (CASSANDRA-8225)
 * IndexSummary effectiveIndexInterval is now a guideline, not a rule (CASSANDRA-8993)
 * Use correct bounds for page cache eviction of compressed files (CASSANDRA-8746)
 * SSTableScanner enforces its bounds (CASSANDRA-8946)
 * Cleanup cell equality (CASSANDRA-8947)
 * Introduce intra-cluster message coalescing (CASSANDRA-8692)
 * DatabaseDescriptor throws NPE when rpc_interface is used (CASSANDRA-8839)
 * Don't check if an sstable is live for offline compactions (CASSANDRA-8841)
 * Don't set clientMode in SSTableLoader (CASSANDRA-8238)
 * Fix SSTableRewriter with disabled early open (CASSANDRA-8535)
 * Allow invalidating permissions and cache time (CASSANDRA-8722)
 * Log warning when queries that will require ALLOW FILTERING in Cassandra 3.0
   are executed (CASSANDRA-8418)
 * Fix cassandra-stress so it respects the CL passed in user mode (CASSANDRA-8948)
 * Fix rare NPE in ColumnDefinition#hasIndexOption() (CASSANDRA-8786)
 * cassandra-stress reports per-operation statistics, plus misc (CASSANDRA-8769)
 * Use long for key count in cfstats (CASSANDRA-8913)
 * Make SSTableRewriter.abort() more robust to failure (CASSANDRA-8832)
 * Remove cold_reads_to_omit from STCS (CASSANDRA-8860)
 * Make EstimatedHistogram#percentile() use ceil instead of floor (CASSANDRA-8883)
 * Fix top partitions reporting wrong cardinality (CASSANDRA-8834)
 * Fix rare NPE in KeyCacheSerializer (CASSANDRA-8067)
 * Pick sstables for validation as late as possible inc repairs (CASSANDRA-8366)
 * Fix commitlog getPendingTasks to not increment (CASSANDRA-8862)
 * Fix parallelism adjustment in range and secondary index queries
   when the first fetch does not satisfy the limit (CASSANDRA-8856)
 * Check if the filtered sstables is non-empty in STCS (CASSANDRA-8843)
 * Upgrade java-driver used for cassandra-stress (CASSANDRA-8842)
 * Fix CommitLog.forceRecycleAllSegments() memory access error (CASSANDRA-8812)
 * Improve assertions in Memory (CASSANDRA-8792)
 * Fix SSTableRewriter cleanup (CASSANDRA-8802)
 * Introduce SafeMemory for CompressionMetadata.Writer (CASSANDRA-8758)
 * 'nodetool info' prints exception against older node (CASSANDRA-8796)
 * Ensure SSTableReader.last corresponds exactly with the file end (CASSANDRA-8750)
 * Make SSTableWriter.openEarly more robust and obvious (CASSANDRA-8747)
 * Enforce SSTableReader.first/last (CASSANDRA-8744)
 * Cleanup SegmentedFile API (CASSANDRA-8749)
 * Avoid overlap with early compaction replacement (CASSANDRA-8683)
 * Safer Resource Management++ (CASSANDRA-8707)
 * Write partition size estimates into a system table (CASSANDRA-7688)
 * cqlsh: Fix keys() and full() collection indexes in DESCRIBE output
   (CASSANDRA-8154)
 * Show progress of streaming in nodetool netstats (CASSANDRA-8886)
 * IndexSummaryBuilder utilises offheap memory, and shares data between
   each IndexSummary opened from it (CASSANDRA-8757)
 * markCompacting only succeeds if the exact SSTableReader instances being 
   marked are in the live set (CASSANDRA-8689)
 * cassandra-stress support for varint (CASSANDRA-8882)
 * Fix Adler32 digest for compressed sstables (CASSANDRA-8778)
 * Add nodetool statushandoff/statusbackup (CASSANDRA-8912)
 * Use stdout for progress and stats in sstableloader (CASSANDRA-8982)
 * Correctly identify 2i datadir from older versions (CASSANDRA-9116)
Merged from 2.0:
 * Ignore gossip SYNs after shutdown (CASSANDRA-9238)
 * Avoid overflow when calculating max sstable size in LCS (CASSANDRA-9235)
 * Make sstable blacklisting work with compression (CASSANDRA-9138)
 * Do not attempt to rebuild indexes if no index accepts any column (CASSANDRA-9196)
 * Don't initiate snitch reconnection for dead states (CASSANDRA-7292)
 * Fix ArrayIndexOutOfBoundsException in CQLSSTableWriter (CASSANDRA-8978)
 * Add shutdown gossip state to prevent timeouts during rolling restarts (CASSANDRA-8336)
 * Fix running with java.net.preferIPv6Addresses=true (CASSANDRA-9137)
 * Fix failed bootstrap/replace attempts being persisted in system.peers (CASSANDRA-9180)
 * Flush system.IndexInfo after marking index built (CASSANDRA-9128)
 * Fix updates to min/max_compaction_threshold through cassandra-cli
   (CASSANDRA-8102)
 * Don't include tmp files when doing offline relevel (CASSANDRA-9088)
 * Use the proper CAS WriteType when finishing a previous round during Paxos
   preparation (CASSANDRA-8672)
 * Avoid race in cancelling compactions (CASSANDRA-9070)
 * More aggressive check for expired sstables in DTCS (CASSANDRA-8359)
 * Fix ignored index_interval change in ALTER TABLE statements (CASSANDRA-7976)
 * Do more aggressive compaction in old time windows in DTCS (CASSANDRA-8360)
 * java.lang.AssertionError when reading saved cache (CASSANDRA-8740)
 * "disk full" when running cleanup (CASSANDRA-9036)
 * Lower logging level from ERROR to DEBUG when a scheduled schema pull
   cannot be completed due to a node being down (CASSANDRA-9032)
 * Fix MOVED_NODE client event (CASSANDRA-8516)
 * Allow overriding MAX_OUTSTANDING_REPLAY_COUNT (CASSANDRA-7533)
 * Fix malformed JMX ObjectName containing IPv6 addresses (CASSANDRA-9027)
 * (cqlsh) Allow increasing CSV field size limit through
   cqlshrc config option (CASSANDRA-8934)
 * Stop logging range tombstones when exceeding the threshold
   (CASSANDRA-8559)
 * Fix NullPointerException when nodetool getendpoints is run
   against invalid keyspaces or tables (CASSANDRA-8950)
 * Allow specifying the tmp dir (CASSANDRA-7712)
 * Improve compaction estimated tasks estimation (CASSANDRA-8904)
 * Fix duplicate up/down messages sent to native clients (CASSANDRA-7816)
 * Expose commit log archive status via JMX (CASSANDRA-8734)
 * Provide better exceptions for invalid replication strategy parameters
   (CASSANDRA-8909)
 * Fix regression in mixed single and multi-column relation support for
   SELECT statements (CASSANDRA-8613)
 * Add ability to limit number of native connections (CASSANDRA-8086)
 * Fix CQLSSTableWriter throwing exception and spawning threads
   (CASSANDRA-8808)
 * Fix MT mismatch between empty and GC-able data (CASSANDRA-8979)
 * Fix incorrect validation when snapshotting single table (CASSANDRA-8056)
 * Add offline tool to relevel sstables (CASSANDRA-8301)
 * Preserve stream ID for more protocol errors (CASSANDRA-8848)
 * Fix combining token() function with multi-column relations on
   clustering columns (CASSANDRA-8797)
 * Make CFS.markReferenced() resistant to bad refcounting (CASSANDRA-8829)
 * Fix StreamTransferTask abort/complete bad refcounting (CASSANDRA-8815)
 * Fix AssertionError when querying a DESC clustering ordered
   table with ASC ordering and paging (CASSANDRA-8767)
 * AssertionError: "Memory was freed" when running cleanup (CASSANDRA-8716)
 * Make it possible to set max_sstable_age to fractional days (CASSANDRA-8406)
 * Fix some multi-column relations with indexes on some clustering
   columns (CASSANDRA-8275)
 * Fix memory leak in SSTableSimple*Writer and SSTableReader.validate()
   (CASSANDRA-8748)
 * Throw OOM if allocating memory fails to return a valid pointer (CASSANDRA-8726)
 * Fix SSTableSimpleUnsortedWriter ConcurrentModificationException (CASSANDRA-8619)
 * 'nodetool info' prints exception against older node (CASSANDRA-8796)
 * Ensure SSTableSimpleUnsortedWriter.close() terminates if
   disk writer has crashed (CASSANDRA-8807)


2.1.4
 * Bind JMX to localhost unless explicitly configured otherwise (CASSANDRA-9085)


2.1.3
 * Fix HSHA/offheap_objects corruption (CASSANDRA-8719)
 * Upgrade libthrift to 0.9.2 (CASSANDRA-8685)
 * Don't use the shared ref in sstableloader (CASSANDRA-8704)
 * Purge internal prepared statements if related tables or
   keyspaces are dropped (CASSANDRA-8693)
 * (cqlsh) Handle unicode BOM at start of files (CASSANDRA-8638)
 * Stop compactions before exiting offline tools (CASSANDRA-8623)
 * Update tools/stress/README.txt to match current behaviour (CASSANDRA-7933)
 * Fix schema from Thrift conversion with empty metadata (CASSANDRA-8695)
 * Safer Resource Management (CASSANDRA-7705)
 * Make sure we compact highly overlapping cold sstables with
   STCS (CASSANDRA-8635)
 * rpc_interface and listen_interface generate NPE on startup when specified
   interface doesn't exist (CASSANDRA-8677)
 * Fix ArrayIndexOutOfBoundsException in nodetool cfhistograms (CASSANDRA-8514)
 * Switch from yammer metrics for nodetool cf/proxy histograms (CASSANDRA-8662)
 * Make sure we don't add tmplink files to the compaction
   strategy (CASSANDRA-8580)
 * (cqlsh) Handle maps with blob keys (CASSANDRA-8372)
 * (cqlsh) Handle DynamicCompositeType schemas correctly (CASSANDRA-8563)
 * Duplicate rows returned when in clause has repeated values (CASSANDRA-6706)
 * Add tooling to detect hot partitions (CASSANDRA-7974)
 * Fix cassandra-stress user-mode truncation of partition generation (CASSANDRA-8608)
 * Only stream from unrepaired sstables during inc repair (CASSANDRA-8267)
 * Don't allow starting multiple inc repairs on the same sstables (CASSANDRA-8316)
 * Invalidate prepared BATCH statements when related tables
   or keyspaces are dropped (CASSANDRA-8652)
 * Fix missing results in secondary index queries on collections
   with ALLOW FILTERING (CASSANDRA-8421)
 * Expose EstimatedHistogram metrics for range slices (CASSANDRA-8627)
 * (cqlsh) Escape clqshrc passwords properly (CASSANDRA-8618)
 * Fix NPE when passing wrong argument in ALTER TABLE statement (CASSANDRA-8355)
 * Pig: Refactor and deprecate CqlStorage (CASSANDRA-8599)
 * Don't reuse the same cleanup strategy for all sstables (CASSANDRA-8537)
 * Fix case-sensitivity of index name on CREATE and DROP INDEX
   statements (CASSANDRA-8365)
 * Better detection/logging for corruption in compressed sstables (CASSANDRA-8192)
 * Use the correct repairedAt value when closing writer (CASSANDRA-8570)
 * (cqlsh) Handle a schema mismatch being detected on startup (CASSANDRA-8512)
 * Properly calculate expected write size during compaction (CASSANDRA-8532)
 * Invalidate affected prepared statements when a table's columns
   are altered (CASSANDRA-7910)
 * Stress - user defined writes should populate sequentally (CASSANDRA-8524)
 * Fix regression in SSTableRewriter causing some rows to become unreadable 
   during compaction (CASSANDRA-8429)
 * Run major compactions for repaired/unrepaired in parallel (CASSANDRA-8510)
 * (cqlsh) Fix compression options in DESCRIBE TABLE output when compression
   is disabled (CASSANDRA-8288)
 * (cqlsh) Fix DESCRIBE output after keyspaces are altered (CASSANDRA-7623)
 * Make sure we set lastCompactedKey correctly (CASSANDRA-8463)
 * (cqlsh) Fix output of CONSISTENCY command (CASSANDRA-8507)
 * (cqlsh) Fixed the handling of LIST statements (CASSANDRA-8370)
 * Make sstablescrub check leveled manifest again (CASSANDRA-8432)
 * Check first/last keys in sstable when giving out positions (CASSANDRA-8458)
 * Disable mmap on Windows (CASSANDRA-6993)
 * Add missing ConsistencyLevels to cassandra-stress (CASSANDRA-8253)
 * Add auth support to cassandra-stress (CASSANDRA-7985)
 * Fix ArrayIndexOutOfBoundsException when generating error message
   for some CQL syntax errors (CASSANDRA-8455)
 * Scale memtable slab allocation logarithmically (CASSANDRA-7882)
 * cassandra-stress simultaneous inserts over same seed (CASSANDRA-7964)
 * Reduce cassandra-stress sampling memory requirements (CASSANDRA-7926)
 * Ensure memtable flush cannot expire commit log entries from its future (CASSANDRA-8383)
 * Make read "defrag" async to reclaim memtables (CASSANDRA-8459)
 * Remove tmplink files for offline compactions (CASSANDRA-8321)
 * Reduce maxHintsInProgress (CASSANDRA-8415)
 * BTree updates may call provided update function twice (CASSANDRA-8018)
 * Release sstable references after anticompaction (CASSANDRA-8386)
 * Handle abort() in SSTableRewriter properly (CASSANDRA-8320)
 * Fix high size calculations for prepared statements (CASSANDRA-8231)
 * Centralize shared executors (CASSANDRA-8055)
 * Fix filtering for CONTAINS (KEY) relations on frozen collection
   clustering columns when the query is restricted to a single
   partition (CASSANDRA-8203)
 * Do more aggressive entire-sstable TTL expiry checks (CASSANDRA-8243)
 * Add more log info if readMeter is null (CASSANDRA-8238)
 * add check of the system wall clock time at startup (CASSANDRA-8305)
 * Support for frozen collections (CASSANDRA-7859)
 * Fix overflow on histogram computation (CASSANDRA-8028)
 * Have paxos reuse the timestamp generation of normal queries (CASSANDRA-7801)
 * Fix incremental repair not remove parent session on remote (CASSANDRA-8291)
 * Improve JBOD disk utilization (CASSANDRA-7386)
 * Log failed host when preparing incremental repair (CASSANDRA-8228)
 * Force config client mode in CQLSSTableWriter (CASSANDRA-8281)
 * Fix sstableupgrade throws exception (CASSANDRA-8688)
 * Fix hang when repairing empty keyspace (CASSANDRA-8694)
Merged from 2.0:
 * Fix IllegalArgumentException in dynamic snitch (CASSANDRA-8448)
 * Add support for UPDATE ... IF EXISTS (CASSANDRA-8610)
 * Fix reversal of list prepends (CASSANDRA-8733)
 * Prevent non-zero default_time_to_live on tables with counters
   (CASSANDRA-8678)
 * Fix SSTableSimpleUnsortedWriter ConcurrentModificationException
   (CASSANDRA-8619)
 * Round up time deltas lower than 1ms in BulkLoader (CASSANDRA-8645)
 * Add batch remove iterator to ABSC (CASSANDRA-8414, 8666)
 * Fix isClientMode check in Keyspace (CASSANDRA-8687)
 * Use more efficient slice size for querying internal secondary
   index tables (CASSANDRA-8550)
 * Fix potentially returning deleted rows with range tombstone (CASSANDRA-8558)
 * Check for available disk space before starting a compaction (CASSANDRA-8562)
 * Fix DISTINCT queries with LIMITs or paging when some partitions
   contain only tombstones (CASSANDRA-8490)
 * Introduce background cache refreshing to permissions cache
   (CASSANDRA-8194)
 * Fix race condition in StreamTransferTask that could lead to
   infinite loops and premature sstable deletion (CASSANDRA-7704)
 * Add an extra version check to MigrationTask (CASSANDRA-8462)
 * Ensure SSTableWriter cleans up properly after failure (CASSANDRA-8499)
 * Increase bf true positive count on key cache hit (CASSANDRA-8525)
 * Move MeteredFlusher to its own thread (CASSANDRA-8485)
 * Fix non-distinct results in DISTNCT queries on static columns when
   paging is enabled (CASSANDRA-8087)
 * Move all hints related tasks to hints internal executor (CASSANDRA-8285)
 * Fix paging for multi-partition IN queries (CASSANDRA-8408)
 * Fix MOVED_NODE topology event never being emitted when a node
   moves its token (CASSANDRA-8373)
 * Fix validation of indexes in COMPACT tables (CASSANDRA-8156)
 * Avoid StackOverflowError when a large list of IN values
   is used for a clustering column (CASSANDRA-8410)
 * Fix NPE when writetime() or ttl() calls are wrapped by
   another function call (CASSANDRA-8451)
 * Fix NPE after dropping a keyspace (CASSANDRA-8332)
 * Fix error message on read repair timeouts (CASSANDRA-7947)
 * Default DTCS base_time_seconds changed to 60 (CASSANDRA-8417)
 * Refuse Paxos operation with more than one pending endpoint (CASSANDRA-8346, 8640)
 * Throw correct exception when trying to bind a keyspace or table
   name (CASSANDRA-6952)
 * Make HHOM.compact synchronized (CASSANDRA-8416)
 * cancel latency-sampling task when CF is dropped (CASSANDRA-8401)
 * don't block SocketThread for MessagingService (CASSANDRA-8188)
 * Increase quarantine delay on replacement (CASSANDRA-8260)
 * Expose off-heap memory usage stats (CASSANDRA-7897)
 * Ignore Paxos commits for truncated tables (CASSANDRA-7538)
 * Validate size of indexed column values (CASSANDRA-8280)
 * Make LCS split compaction results over all data directories (CASSANDRA-8329)
 * Fix some failing queries that use multi-column relations
   on COMPACT STORAGE tables (CASSANDRA-8264)
 * Fix InvalidRequestException with ORDER BY (CASSANDRA-8286)
 * Disable SSLv3 for POODLE (CASSANDRA-8265)
 * Fix millisecond timestamps in Tracing (CASSANDRA-8297)
 * Include keyspace name in error message when there are insufficient
   live nodes to stream from (CASSANDRA-8221)
 * Avoid overlap in L1 when L0 contains many nonoverlapping
   sstables (CASSANDRA-8211)
 * Improve PropertyFileSnitch logging (CASSANDRA-8183)
 * Add DC-aware sequential repair (CASSANDRA-8193)
 * Use live sstables in snapshot repair if possible (CASSANDRA-8312)
 * Fix hints serialized size calculation (CASSANDRA-8587)


2.1.2
 * (cqlsh) parse_for_table_meta errors out on queries with undefined
   grammars (CASSANDRA-8262)
 * (cqlsh) Fix SELECT ... TOKEN() function broken in C* 2.1.1 (CASSANDRA-8258)
 * Fix Cassandra crash when running on JDK8 update 40 (CASSANDRA-8209)
 * Optimize partitioner tokens (CASSANDRA-8230)
 * Improve compaction of repaired/unrepaired sstables (CASSANDRA-8004)
 * Make cache serializers pluggable (CASSANDRA-8096)
 * Fix issues with CONTAINS (KEY) queries on secondary indexes
   (CASSANDRA-8147)
 * Fix read-rate tracking of sstables for some queries (CASSANDRA-8239)
 * Fix default timestamp in QueryOptions (CASSANDRA-8246)
 * Set socket timeout when reading remote version (CASSANDRA-8188)
 * Refactor how we track live size (CASSANDRA-7852)
 * Make sure unfinished compaction files are removed (CASSANDRA-8124)
 * Fix shutdown when run as Windows service (CASSANDRA-8136)
 * Fix DESCRIBE TABLE with custom indexes (CASSANDRA-8031)
 * Fix race in RecoveryManagerTest (CASSANDRA-8176)
 * Avoid IllegalArgumentException while sorting sstables in
   IndexSummaryManager (CASSANDRA-8182)
 * Shutdown JVM on file descriptor exhaustion (CASSANDRA-7579)
 * Add 'die' policy for commit log and disk failure (CASSANDRA-7927)
 * Fix installing as service on Windows (CASSANDRA-8115)
 * Fix CREATE TABLE for CQL2 (CASSANDRA-8144)
 * Avoid boxing in ColumnStats min/max trackers (CASSANDRA-8109)
Merged from 2.0:
 * Correctly handle non-text column names in cql3 (CASSANDRA-8178)
 * Fix deletion for indexes on primary key columns (CASSANDRA-8206)
 * Add 'nodetool statusgossip' (CASSANDRA-8125)
 * Improve client notification that nodes are ready for requests (CASSANDRA-7510)
 * Handle negative timestamp in writetime method (CASSANDRA-8139)
 * Pig: Remove errant LIMIT clause in CqlNativeStorage (CASSANDRA-8166)
 * Throw ConfigurationException when hsha is used with the default
   rpc_max_threads setting of 'unlimited' (CASSANDRA-8116)
 * Allow concurrent writing of the same table in the same JVM using
   CQLSSTableWriter (CASSANDRA-7463)
 * Fix totalDiskSpaceUsed calculation (CASSANDRA-8205)


2.1.1
 * Fix spin loop in AtomicSortedColumns (CASSANDRA-7546)
 * Dont notify when replacing tmplink files (CASSANDRA-8157)
 * Fix validation with multiple CONTAINS clause (CASSANDRA-8131)
 * Fix validation of collections in TriggerExecutor (CASSANDRA-8146)
 * Fix IllegalArgumentException when a list of IN values containing tuples
   is passed as a single arg to a prepared statement with the v1 or v2
   protocol (CASSANDRA-8062)
 * Fix ClassCastException in DISTINCT query on static columns with
   query paging (CASSANDRA-8108)
 * Fix NPE on null nested UDT inside a set (CASSANDRA-8105)
 * Fix exception when querying secondary index on set items or map keys
   when some clustering columns are specified (CASSANDRA-8073)
 * Send proper error response when there is an error during native
   protocol message decode (CASSANDRA-8118)
 * Gossip should ignore generation numbers too far in the future (CASSANDRA-8113)
 * Fix NPE when creating a table with frozen sets, lists (CASSANDRA-8104)
 * Fix high memory use due to tracking reads on incrementally opened sstable
   readers (CASSANDRA-8066)
 * Fix EXECUTE request with skipMetadata=false returning no metadata
   (CASSANDRA-8054)
 * Allow concurrent use of CQLBulkOutputFormat (CASSANDRA-7776)
 * Shutdown JVM on OOM (CASSANDRA-7507)
 * Upgrade netty version and enable epoll event loop (CASSANDRA-7761)
 * Don't duplicate sstables smaller than split size when using
   the sstablesplitter tool (CASSANDRA-7616)
 * Avoid re-parsing already prepared statements (CASSANDRA-7923)
 * Fix some Thrift slice deletions and updates of COMPACT STORAGE
   tables with some clustering columns omitted (CASSANDRA-7990)
 * Fix filtering for CONTAINS on sets (CASSANDRA-8033)
 * Properly track added size (CASSANDRA-7239)
 * Allow compilation in java 8 (CASSANDRA-7208)
 * Fix Assertion error on RangeTombstoneList diff (CASSANDRA-8013)
 * Release references to overlapping sstables during compaction (CASSANDRA-7819)
 * Send notification when opening compaction results early (CASSANDRA-8034)
 * Make native server start block until properly bound (CASSANDRA-7885)
 * (cqlsh) Fix IPv6 support (CASSANDRA-7988)
 * Ignore fat clients when checking for endpoint collision (CASSANDRA-7939)
 * Make sstablerepairedset take a list of files (CASSANDRA-7995)
 * (cqlsh) Tab completeion for indexes on map keys (CASSANDRA-7972)
 * (cqlsh) Fix UDT field selection in select clause (CASSANDRA-7891)
 * Fix resource leak in event of corrupt sstable
 * (cqlsh) Add command line option for cqlshrc file path (CASSANDRA-7131)
 * Provide visibility into prepared statements churn (CASSANDRA-7921, CASSANDRA-7930)
 * Invalidate prepared statements when their keyspace or table is
   dropped (CASSANDRA-7566)
 * cassandra-stress: fix support for NetworkTopologyStrategy (CASSANDRA-7945)
 * Fix saving caches when a table is dropped (CASSANDRA-7784)
 * Add better error checking of new stress profile (CASSANDRA-7716)
 * Use ThreadLocalRandom and remove FBUtilities.threadLocalRandom (CASSANDRA-7934)
 * Prevent operator mistakes due to simultaneous bootstrap (CASSANDRA-7069)
 * cassandra-stress supports whitelist mode for node config (CASSANDRA-7658)
 * GCInspector more closely tracks GC; cassandra-stress and nodetool report it (CASSANDRA-7916)
 * nodetool won't output bogus ownership info without a keyspace (CASSANDRA-7173)
 * Add human readable option to nodetool commands (CASSANDRA-5433)
 * Don't try to set repairedAt on old sstables (CASSANDRA-7913)
 * Add metrics for tracking PreparedStatement use (CASSANDRA-7719)
 * (cqlsh) tab-completion for triggers (CASSANDRA-7824)
 * (cqlsh) Support for query paging (CASSANDRA-7514)
 * (cqlsh) Show progress of COPY operations (CASSANDRA-7789)
 * Add syntax to remove multiple elements from a map (CASSANDRA-6599)
 * Support non-equals conditions in lightweight transactions (CASSANDRA-6839)
 * Add IF [NOT] EXISTS to create/drop triggers (CASSANDRA-7606)
 * (cqlsh) Display the current logged-in user (CASSANDRA-7785)
 * (cqlsh) Don't ignore CTRL-C during COPY FROM execution (CASSANDRA-7815)
 * (cqlsh) Order UDTs according to cross-type dependencies in DESCRIBE
   output (CASSANDRA-7659)
 * (cqlsh) Fix handling of CAS statement results (CASSANDRA-7671)
 * (cqlsh) COPY TO/FROM improvements (CASSANDRA-7405)
 * Support list index operations with conditions (CASSANDRA-7499)
 * Add max live/tombstoned cells to nodetool cfstats output (CASSANDRA-7731)
 * Validate IPv6 wildcard addresses properly (CASSANDRA-7680)
 * (cqlsh) Error when tracing query (CASSANDRA-7613)
 * Avoid IOOBE when building SyntaxError message snippet (CASSANDRA-7569)
 * SSTableExport uses correct validator to create string representation of partition
   keys (CASSANDRA-7498)
 * Avoid NPEs when receiving type changes for an unknown keyspace (CASSANDRA-7689)
 * Add support for custom 2i validation (CASSANDRA-7575)
 * Pig support for hadoop CqlInputFormat (CASSANDRA-6454)
 * Add listen_interface and rpc_interface options (CASSANDRA-7417)
 * Improve schema merge performance (CASSANDRA-7444)
 * Adjust MT depth based on # of partition validating (CASSANDRA-5263)
 * Optimise NativeCell comparisons (CASSANDRA-6755)
 * Configurable client timeout for cqlsh (CASSANDRA-7516)
 * Include snippet of CQL query near syntax error in messages (CASSANDRA-7111)
 * Make repair -pr work with -local (CASSANDRA-7450)
 * Fix error in sstableloader with -cph > 1 (CASSANDRA-8007)
 * Fix snapshot repair error on indexed tables (CASSANDRA-8020)
 * Do not exit nodetool repair when receiving JMX NOTIF_LOST (CASSANDRA-7909)
 * Stream to private IP when available (CASSANDRA-8084)
Merged from 2.0:
 * Reject conditions on DELETE unless full PK is given (CASSANDRA-6430)
 * Properly reject the token function DELETE (CASSANDRA-7747)
 * Force batchlog replay before decommissioning a node (CASSANDRA-7446)
 * Fix hint replay with many accumulated expired hints (CASSANDRA-6998)
 * Fix duplicate results in DISTINCT queries on static columns with query
   paging (CASSANDRA-8108)
 * Add DateTieredCompactionStrategy (CASSANDRA-6602)
 * Properly validate ascii and utf8 string literals in CQL queries (CASSANDRA-8101)
 * (cqlsh) Fix autocompletion for alter keyspace (CASSANDRA-8021)
 * Create backup directories for commitlog archiving during startup (CASSANDRA-8111)
 * Reduce totalBlockFor() for LOCAL_* consistency levels (CASSANDRA-8058)
 * Fix merging schemas with re-dropped keyspaces (CASSANDRA-7256)
 * Fix counters in supercolumns during live upgrades from 1.2 (CASSANDRA-7188)
 * Notify DT subscribers when a column family is truncated (CASSANDRA-8088)
 * Add sanity check of $JAVA on startup (CASSANDRA-7676)
 * Schedule fat client schema pull on join (CASSANDRA-7993)
 * Don't reset nodes' versions when closing IncomingTcpConnections
   (CASSANDRA-7734)
 * Record the real messaging version in all cases in OutboundTcpConnection
   (CASSANDRA-8057)
 * SSL does not work in cassandra-cli (CASSANDRA-7899)
 * Fix potential exception when using ReversedType in DynamicCompositeType
   (CASSANDRA-7898)
 * Better validation of collection values (CASSANDRA-7833)
 * Track min/max timestamps correctly (CASSANDRA-7969)
 * Fix possible overflow while sorting CL segments for replay (CASSANDRA-7992)
 * Increase nodetool Xmx (CASSANDRA-7956)
 * Archive any commitlog segments present at startup (CASSANDRA-6904)
 * CrcCheckChance should adjust based on live CFMetadata not 
   sstable metadata (CASSANDRA-7978)
 * token() should only accept columns in the partitioning
   key order (CASSANDRA-6075)
 * Add method to invalidate permission cache via JMX (CASSANDRA-7977)
 * Allow propagating multiple gossip states atomically (CASSANDRA-6125)
 * Log exceptions related to unclean native protocol client disconnects
   at DEBUG or INFO (CASSANDRA-7849)
 * Allow permissions cache to be set via JMX (CASSANDRA-7698)
 * Include schema_triggers CF in readable system resources (CASSANDRA-7967)
 * Fix RowIndexEntry to report correct serializedSize (CASSANDRA-7948)
 * Make CQLSSTableWriter sync within partitions (CASSANDRA-7360)
 * Potentially use non-local replicas in CqlConfigHelper (CASSANDRA-7906)
 * Explicitly disallow mixing multi-column and single-column
   relations on clustering columns (CASSANDRA-7711)
 * Better error message when condition is set on PK column (CASSANDRA-7804)
 * Don't send schema change responses and events for no-op DDL
   statements (CASSANDRA-7600)
 * (Hadoop) fix cluster initialisation for a split fetching (CASSANDRA-7774)
 * Throw InvalidRequestException when queries contain relations on entire
   collection columns (CASSANDRA-7506)
 * (cqlsh) enable CTRL-R history search with libedit (CASSANDRA-7577)
 * (Hadoop) allow ACFRW to limit nodes to local DC (CASSANDRA-7252)
 * (cqlsh) cqlsh should automatically disable tracing when selecting
   from system_traces (CASSANDRA-7641)
 * (Hadoop) Add CqlOutputFormat (CASSANDRA-6927)
 * Don't depend on cassandra config for nodetool ring (CASSANDRA-7508)
 * (cqlsh) Fix failing cqlsh formatting tests (CASSANDRA-7703)
 * Fix IncompatibleClassChangeError from hadoop2 (CASSANDRA-7229)
 * Add 'nodetool sethintedhandoffthrottlekb' (CASSANDRA-7635)
 * (cqlsh) Add tab-completion for CREATE/DROP USER IF [NOT] EXISTS (CASSANDRA-7611)
 * Catch errors when the JVM pulls the rug out from GCInspector (CASSANDRA-5345)
 * cqlsh fails when version number parts are not int (CASSANDRA-7524)
 * Fix NPE when table dropped during streaming (CASSANDRA-7946)
 * Fix wrong progress when streaming uncompressed (CASSANDRA-7878)
 * Fix possible infinite loop in creating repair range (CASSANDRA-7983)
 * Fix unit in nodetool for streaming throughput (CASSANDRA-7375)
Merged from 1.2:
 * Don't index tombstones (CASSANDRA-7828)
 * Improve PasswordAuthenticator default super user setup (CASSANDRA-7788)


2.1.0
 * (cqlsh) Removed "ALTER TYPE <name> RENAME TO <name>" from tab-completion
   (CASSANDRA-7895)
 * Fixed IllegalStateException in anticompaction (CASSANDRA-7892)
 * cqlsh: DESCRIBE support for frozen UDTs, tuples (CASSANDRA-7863)
 * Avoid exposing internal classes over JMX (CASSANDRA-7879)
 * Add null check for keys when freezing collection (CASSANDRA-7869)
 * Improve stress workload realism (CASSANDRA-7519)
Merged from 2.0:
 * Configure system.paxos with LeveledCompactionStrategy (CASSANDRA-7753)
 * Fix ALTER clustering column type from DateType to TimestampType when
   using DESC clustering order (CASSANRDA-7797)
 * Throw EOFException if we run out of chunks in compressed datafile
   (CASSANDRA-7664)
 * Fix PRSI handling of CQL3 row markers for row cleanup (CASSANDRA-7787)
 * Fix dropping collection when it's the last regular column (CASSANDRA-7744)
 * Make StreamReceiveTask thread safe and gc friendly (CASSANDRA-7795)
 * Validate empty cell names from counter updates (CASSANDRA-7798)
Merged from 1.2:
 * Don't allow compacted sstables to be marked as compacting (CASSANDRA-7145)
 * Track expired tombstones (CASSANDRA-7810)


2.1.0-rc7
 * Add frozen keyword and require UDT to be frozen (CASSANDRA-7857)
 * Track added sstable size correctly (CASSANDRA-7239)
 * (cqlsh) Fix case insensitivity (CASSANDRA-7834)
 * Fix failure to stream ranges when moving (CASSANDRA-7836)
 * Correctly remove tmplink files (CASSANDRA-7803)
 * (cqlsh) Fix column name formatting for functions, CAS operations,
   and UDT field selections (CASSANDRA-7806)
 * (cqlsh) Fix COPY FROM handling of null/empty primary key
   values (CASSANDRA-7792)
 * Fix ordering of static cells (CASSANDRA-7763)
Merged from 2.0:
 * Forbid re-adding dropped counter columns (CASSANDRA-7831)
 * Fix CFMetaData#isThriftCompatible() for PK-only tables (CASSANDRA-7832)
 * Always reject inequality on the partition key without token()
   (CASSANDRA-7722)
 * Always send Paxos commit to all replicas (CASSANDRA-7479)
 * Make disruptor_thrift_server invocation pool configurable (CASSANDRA-7594)
 * Make repair no-op when RF=1 (CASSANDRA-7864)


2.1.0-rc6
 * Fix OOM issue from netty caching over time (CASSANDRA-7743)
 * json2sstable couldn't import JSON for CQL table (CASSANDRA-7477)
 * Invalidate all caches on table drop (CASSANDRA-7561)
 * Skip strict endpoint selection for ranges if RF == nodes (CASSANRA-7765)
 * Fix Thrift range filtering without 2ary index lookups (CASSANDRA-7741)
 * Add tracing entries about concurrent range requests (CASSANDRA-7599)
 * (cqlsh) Fix DESCRIBE for NTS keyspaces (CASSANDRA-7729)
 * Remove netty buffer ref-counting (CASSANDRA-7735)
 * Pass mutated cf to index updater for use by PRSI (CASSANDRA-7742)
 * Include stress yaml example in release and deb (CASSANDRA-7717)
 * workaround for netty issue causing corrupted data off the wire (CASSANDRA-7695)
 * cqlsh DESC CLUSTER fails retrieving ring information (CASSANDRA-7687)
 * Fix binding null values inside UDT (CASSANDRA-7685)
 * Fix UDT field selection with empty fields (CASSANDRA-7670)
 * Bogus deserialization of static cells from sstable (CASSANDRA-7684)
 * Fix NPE on compaction leftover cleanup for dropped table (CASSANDRA-7770)
Merged from 2.0:
 * (cqlsh) Wait up to 10 sec for a tracing session (CASSANDRA-7222)
 * Fix NPE in FileCacheService.sizeInBytes (CASSANDRA-7756)
 * Remove duplicates from StorageService.getJoiningNodes (CASSANDRA-7478)
 * Clone token map outside of hot gossip loops (CASSANDRA-7758)
 * Fix MS expiring map timeout for Paxos messages (CASSANDRA-7752)
 * Do not flush on truncate if durable_writes is false (CASSANDRA-7750)
 * Give CRR a default input_cql Statement (CASSANDRA-7226)
 * Better error message when adding a collection with the same name
   than a previously dropped one (CASSANDRA-6276)
 * Fix validation when adding static columns (CASSANDRA-7730)
 * (Thrift) fix range deletion of supercolumns (CASSANDRA-7733)
 * Fix potential AssertionError in RangeTombstoneList (CASSANDRA-7700)
 * Validate arguments of blobAs* functions (CASSANDRA-7707)
 * Fix potential AssertionError with 2ndary indexes (CASSANDRA-6612)
 * Avoid logging CompactionInterrupted at ERROR (CASSANDRA-7694)
 * Minor leak in sstable2jon (CASSANDRA-7709)
 * Add cassandra.auto_bootstrap system property (CASSANDRA-7650)
 * Update java driver (for hadoop) (CASSANDRA-7618)
 * Remove CqlPagingRecordReader/CqlPagingInputFormat (CASSANDRA-7570)
 * Support connecting to ipv6 jmx with nodetool (CASSANDRA-7669)


2.1.0-rc5
 * Reject counters inside user types (CASSANDRA-7672)
 * Switch to notification-based GCInspector (CASSANDRA-7638)
 * (cqlsh) Handle nulls in UDTs and tuples correctly (CASSANDRA-7656)
 * Don't use strict consistency when replacing (CASSANDRA-7568)
 * Fix min/max cell name collection on 2.0 SSTables with range
   tombstones (CASSANDRA-7593)
 * Tolerate min/max cell names of different lengths (CASSANDRA-7651)
 * Filter cached results correctly (CASSANDRA-7636)
 * Fix tracing on the new SEPExecutor (CASSANDRA-7644)
 * Remove shuffle and taketoken (CASSANDRA-7601)
 * Clean up Windows batch scripts (CASSANDRA-7619)
 * Fix native protocol drop user type notification (CASSANDRA-7571)
 * Give read access to system.schema_usertypes to all authenticated users
   (CASSANDRA-7578)
 * (cqlsh) Fix cqlsh display when zero rows are returned (CASSANDRA-7580)
 * Get java version correctly when JAVA_TOOL_OPTIONS is set (CASSANDRA-7572)
 * Fix NPE when dropping index from non-existent keyspace, AssertionError when
   dropping non-existent index with IF EXISTS (CASSANDRA-7590)
 * Fix sstablelevelresetter hang (CASSANDRA-7614)
 * (cqlsh) Fix deserialization of blobs (CASSANDRA-7603)
 * Use "keyspace updated" schema change message for UDT changes in v1 and
   v2 protocols (CASSANDRA-7617)
 * Fix tracing of range slices and secondary index lookups that are local
   to the coordinator (CASSANDRA-7599)
 * Set -Dcassandra.storagedir for all tool shell scripts (CASSANDRA-7587)
 * Don't swap max/min col names when mutating sstable metadata (CASSANDRA-7596)
 * (cqlsh) Correctly handle paged result sets (CASSANDRA-7625)
 * (cqlsh) Improve waiting for a trace to complete (CASSANDRA-7626)
 * Fix tracing of concurrent range slices and 2ary index queries (CASSANDRA-7626)
 * Fix scrub against collection type (CASSANDRA-7665)
Merged from 2.0:
 * Set gc_grace_seconds to seven days for system schema tables (CASSANDRA-7668)
 * SimpleSeedProvider no longer caches seeds forever (CASSANDRA-7663)
 * Always flush on truncate (CASSANDRA-7511)
 * Fix ReversedType(DateType) mapping to native protocol (CASSANDRA-7576)
 * Always merge ranges owned by a single node (CASSANDRA-6930)
 * Track max/min timestamps for range tombstones (CASSANDRA-7647)
 * Fix NPE when listing saved caches dir (CASSANDRA-7632)


2.1.0-rc4
 * Fix word count hadoop example (CASSANDRA-7200)
 * Updated memtable_cleanup_threshold and memtable_flush_writers defaults 
   (CASSANDRA-7551)
 * (Windows) fix startup when WMI memory query fails (CASSANDRA-7505)
 * Anti-compaction proceeds if any part of the repair failed (CASANDRA-7521)
 * Add missing table name to DROP INDEX responses and notifications (CASSANDRA-7539)
 * Bump CQL version to 3.2.0 and update CQL documentation (CASSANDRA-7527)
 * Fix configuration error message when running nodetool ring (CASSANDRA-7508)
 * Support conditional updates, tuple type, and the v3 protocol in cqlsh (CASSANDRA-7509)
 * Handle queries on multiple secondary index types (CASSANDRA-7525)
 * Fix cqlsh authentication with v3 native protocol (CASSANDRA-7564)
 * Fix NPE when unknown prepared statement ID is used (CASSANDRA-7454)
Merged from 2.0:
 * (Windows) force range-based repair to non-sequential mode (CASSANDRA-7541)
 * Fix range merging when DES scores are zero (CASSANDRA-7535)
 * Warn when SSL certificates have expired (CASSANDRA-7528)
 * Fix error when doing reversed queries with static columns (CASSANDRA-7490)
Merged from 1.2:
 * Set correct stream ID on responses when non-Exception Throwables
   are thrown while handling native protocol messages (CASSANDRA-7470)


2.1.0-rc3
 * Consider expiry when reconciling otherwise equal cells (CASSANDRA-7403)
 * Introduce CQL support for stress tool (CASSANDRA-6146)
 * Fix ClassCastException processing expired messages (CASSANDRA-7496)
 * Fix prepared marker for collections inside UDT (CASSANDRA-7472)
 * Remove left-over populate_io_cache_on_flush and replicate_on_write
   uses (CASSANDRA-7493)
 * (Windows) handle spaces in path names (CASSANDRA-7451)
 * Ensure writes have completed after dropping a table, before recycling
   commit log segments (CASSANDRA-7437)
 * Remove left-over rows_per_partition_to_cache (CASSANDRA-7493)
 * Fix error when CONTAINS is used with a bind marker (CASSANDRA-7502)
 * Properly reject unknown UDT field (CASSANDRA-7484)
Merged from 2.0:
 * Fix CC#collectTimeOrderedData() tombstone optimisations (CASSANDRA-7394)
 * Support DISTINCT for static columns and fix behaviour when DISTINC is
   not use (CASSANDRA-7305).
 * Workaround JVM NPE on JMX bind failure (CASSANDRA-7254)
 * Fix race in FileCacheService RemovalListener (CASSANDRA-7278)
 * Fix inconsistent use of consistencyForCommit that allowed LOCAL_QUORUM
   operations to incorrect become full QUORUM (CASSANDRA-7345)
 * Properly handle unrecognized opcodes and flags (CASSANDRA-7440)
 * (Hadoop) close CqlRecordWriter clients when finished (CASSANDRA-7459)
 * Commit disk failure policy (CASSANDRA-7429)
 * Make sure high level sstables get compacted (CASSANDRA-7414)
 * Fix AssertionError when using empty clustering columns and static columns
   (CASSANDRA-7455)
 * Add option to disable STCS in L0 (CASSANDRA-6621)
 * Upgrade to snappy-java 1.0.5.2 (CASSANDRA-7476)


2.1.0-rc2
 * Fix heap size calculation for CompoundSparseCellName and 
   CompoundSparseCellName.WithCollection (CASSANDRA-7421)
 * Allow counter mutations in UNLOGGED batches (CASSANDRA-7351)
 * Modify reconcile logic to always pick a tombstone over a counter cell
   (CASSANDRA-7346)
 * Avoid incremental compaction on Windows (CASSANDRA-7365)
 * Fix exception when querying a composite-keyed table with a collection index
   (CASSANDRA-7372)
 * Use node's host id in place of counter ids (CASSANDRA-7366)
 * Fix error when doing reversed queries with static columns (CASSANDRA-7490)
 * Backport CASSANDRA-6747 (CASSANDRA-7560)
 * Track max/min timestamps for range tombstones (CASSANDRA-7647)
 * Fix NPE when listing saved caches dir (CASSANDRA-7632)
 * Fix sstableloader unable to connect encrypted node (CASSANDRA-7585)
Merged from 1.2:
 * Clone token map outside of hot gossip loops (CASSANDRA-7758)
 * Add stop method to EmbeddedCassandraService (CASSANDRA-7595)
 * Support connecting to ipv6 jmx with nodetool (CASSANDRA-7669)
 * Set gc_grace_seconds to seven days for system schema tables (CASSANDRA-7668)
 * SimpleSeedProvider no longer caches seeds forever (CASSANDRA-7663)
 * Set correct stream ID on responses when non-Exception Throwables
   are thrown while handling native protocol messages (CASSANDRA-7470)
 * Fix row size miscalculation in LazilyCompactedRow (CASSANDRA-7543)
 * Fix race in background compaction check (CASSANDRA-7745)
 * Don't clear out range tombstones during compaction (CASSANDRA-7808)


2.1.0-rc1
 * Revert flush directory (CASSANDRA-6357)
 * More efficient executor service for fast operations (CASSANDRA-4718)
 * Move less common tools into a new cassandra-tools package (CASSANDRA-7160)
 * Support more concurrent requests in native protocol (CASSANDRA-7231)
 * Add tab-completion to debian nodetool packaging (CASSANDRA-6421)
 * Change concurrent_compactors defaults (CASSANDRA-7139)
 * Add PowerShell Windows launch scripts (CASSANDRA-7001)
 * Make commitlog archive+restore more robust (CASSANDRA-6974)
 * Fix marking commitlogsegments clean (CASSANDRA-6959)
 * Add snapshot "manifest" describing files included (CASSANDRA-6326)
 * Parallel streaming for sstableloader (CASSANDRA-3668)
 * Fix bugs in supercolumns handling (CASSANDRA-7138)
 * Fix ClassClassException on composite dense tables (CASSANDRA-7112)
 * Cleanup and optimize collation and slice iterators (CASSANDRA-7107)
 * Upgrade NBHM lib (CASSANDRA-7128)
 * Optimize netty server (CASSANDRA-6861)
 * Fix repair hang when given CF does not exist (CASSANDRA-7189)
 * Allow c* to be shutdown in an embedded mode (CASSANDRA-5635)
 * Add server side batching to native transport (CASSANDRA-5663)
 * Make batchlog replay asynchronous (CASSANDRA-6134)
 * remove unused classes (CASSANDRA-7197)
 * Limit user types to the keyspace they are defined in (CASSANDRA-6643)
 * Add validate method to CollectionType (CASSANDRA-7208)
 * New serialization format for UDT values (CASSANDRA-7209, CASSANDRA-7261)
 * Fix nodetool netstats (CASSANDRA-7270)
 * Fix potential ClassCastException in HintedHandoffManager (CASSANDRA-7284)
 * Use prepared statements internally (CASSANDRA-6975)
 * Fix broken paging state with prepared statement (CASSANDRA-7120)
 * Fix IllegalArgumentException in CqlStorage (CASSANDRA-7287)
 * Allow nulls/non-existant fields in UDT (CASSANDRA-7206)
 * Add Thrift MultiSliceRequest (CASSANDRA-6757, CASSANDRA-7027)
 * Handle overlapping MultiSlices (CASSANDRA-7279)
 * Fix DataOutputTest on Windows (CASSANDRA-7265)
 * Embedded sets in user defined data-types are not updating (CASSANDRA-7267)
 * Add tuple type to CQL/native protocol (CASSANDRA-7248)
 * Fix CqlPagingRecordReader on tables with few rows (CASSANDRA-7322)
Merged from 2.0:
 * Copy compaction options to make sure they are reloaded (CASSANDRA-7290)
 * Add option to do more aggressive tombstone compactions (CASSANDRA-6563)
 * Don't try to compact already-compacting files in HHOM (CASSANDRA-7288)
 * Always reallocate buffers in HSHA (CASSANDRA-6285)
 * (Hadoop) support authentication in CqlRecordReader (CASSANDRA-7221)
 * (Hadoop) Close java driver Cluster in CQLRR.close (CASSANDRA-7228)
 * Warn when 'USING TIMESTAMP' is used on a CAS BATCH (CASSANDRA-7067)
 * return all cpu values from BackgroundActivityMonitor.readAndCompute (CASSANDRA-7183)
 * Correctly delete scheduled range xfers (CASSANDRA-7143)
 * return all cpu values from BackgroundActivityMonitor.readAndCompute (CASSANDRA-7183)  
 * reduce garbage creation in calculatePendingRanges (CASSANDRA-7191)
 * fix c* launch issues on Russian os's due to output of linux 'free' cmd (CASSANDRA-6162)
 * Fix disabling autocompaction (CASSANDRA-7187)
 * Fix potential NumberFormatException when deserializing IntegerType (CASSANDRA-7088)
 * cqlsh can't tab-complete disabling compaction (CASSANDRA-7185)
 * cqlsh: Accept and execute CQL statement(s) from command-line parameter (CASSANDRA-7172)
 * Fix IllegalStateException in CqlPagingRecordReader (CASSANDRA-7198)
 * Fix the InvertedIndex trigger example (CASSANDRA-7211)
 * Add --resolve-ip option to 'nodetool ring' (CASSANDRA-7210)
 * reduce garbage on codec flag deserialization (CASSANDRA-7244) 
 * Fix duplicated error messages on directory creation error at startup (CASSANDRA-5818)
 * Proper null handle for IF with map element access (CASSANDRA-7155)
 * Improve compaction visibility (CASSANDRA-7242)
 * Correctly delete scheduled range xfers (CASSANDRA-7143)
 * Make batchlog replica selection rack-aware (CASSANDRA-6551)
 * Fix CFMetaData#getColumnDefinitionFromColumnName() (CASSANDRA-7074)
 * Fix writetime/ttl functions for static columns (CASSANDRA-7081)
 * Suggest CTRL-C or semicolon after three blank lines in cqlsh (CASSANDRA-7142)
 * Fix 2ndary index queries with DESC clustering order (CASSANDRA-6950)
 * Invalid key cache entries on DROP (CASSANDRA-6525)
 * Fix flapping RecoveryManagerTest (CASSANDRA-7084)
 * Add missing iso8601 patterns for date strings (CASSANDRA-6973)
 * Support selecting multiple rows in a partition using IN (CASSANDRA-6875)
 * Add authentication support to shuffle (CASSANDRA-6484)
 * Swap local and global default read repair chances (CASSANDRA-7320)
 * Add conditional CREATE/DROP USER support (CASSANDRA-7264)
 * Cqlsh counts non-empty lines for "Blank lines" warning (CASSANDRA-7325)
Merged from 1.2:
 * Add Cloudstack snitch (CASSANDRA-7147)
 * Update system.peers correctly when relocating tokens (CASSANDRA-7126)
 * Add Google Compute Engine snitch (CASSANDRA-7132)
 * remove duplicate query for local tokens (CASSANDRA-7182)
 * exit CQLSH with error status code if script fails (CASSANDRA-6344)
 * Fix bug with some IN queries missig results (CASSANDRA-7105)
 * Fix availability validation for LOCAL_ONE CL (CASSANDRA-7319)
 * Hint streaming can cause decommission to fail (CASSANDRA-7219)


2.1.0-beta2
 * Increase default CL space to 8GB (CASSANDRA-7031)
 * Add range tombstones to read repair digests (CASSANDRA-6863)
 * Fix BTree.clear for large updates (CASSANDRA-6943)
 * Fail write instead of logging a warning when unable to append to CL
   (CASSANDRA-6764)
 * Eliminate possibility of CL segment appearing twice in active list 
   (CASSANDRA-6557)
 * Apply DONTNEED fadvise to commitlog segments (CASSANDRA-6759)
 * Switch CRC component to Adler and include it for compressed sstables 
   (CASSANDRA-4165)
 * Allow cassandra-stress to set compaction strategy options (CASSANDRA-6451)
 * Add broadcast_rpc_address option to cassandra.yaml (CASSANDRA-5899)
 * Auto reload GossipingPropertyFileSnitch config (CASSANDRA-5897)
 * Fix overflow of memtable_total_space_in_mb (CASSANDRA-6573)
 * Fix ABTC NPE and apply update function correctly (CASSANDRA-6692)
 * Allow nodetool to use a file or prompt for password (CASSANDRA-6660)
 * Fix AIOOBE when concurrently accessing ABSC (CASSANDRA-6742)
 * Fix assertion error in ALTER TYPE RENAME (CASSANDRA-6705)
 * Scrub should not always clear out repaired status (CASSANDRA-5351)
 * Improve handling of range tombstone for wide partitions (CASSANDRA-6446)
 * Fix ClassCastException for compact table with composites (CASSANDRA-6738)
 * Fix potentially repairing with wrong nodes (CASSANDRA-6808)
 * Change caching option syntax (CASSANDRA-6745)
 * Fix stress to do proper counter reads (CASSANDRA-6835)
 * Fix help message for stress counter_write (CASSANDRA-6824)
 * Fix stress smart Thrift client to pick servers correctly (CASSANDRA-6848)
 * Add logging levels (minimal, normal or verbose) to stress tool (CASSANDRA-6849)
 * Fix race condition in Batch CLE (CASSANDRA-6860)
 * Improve cleanup/scrub/upgradesstables failure handling (CASSANDRA-6774)
 * ByteBuffer write() methods for serializing sstables (CASSANDRA-6781)
 * Proper compare function for CollectionType (CASSANDRA-6783)
 * Update native server to Netty 4 (CASSANDRA-6236)
 * Fix off-by-one error in stress (CASSANDRA-6883)
 * Make OpOrder AutoCloseable (CASSANDRA-6901)
 * Remove sync repair JMX interface (CASSANDRA-6900)
 * Add multiple memory allocation options for memtables (CASSANDRA-6689, 6694)
 * Remove adjusted op rate from stress output (CASSANDRA-6921)
 * Add optimized CF.hasColumns() implementations (CASSANDRA-6941)
 * Serialize batchlog mutations with the version of the target node
   (CASSANDRA-6931)
 * Optimize CounterColumn#reconcile() (CASSANDRA-6953)
 * Properly remove 1.2 sstable support in 2.1 (CASSANDRA-6869)
 * Lock counter cells, not partitions (CASSANDRA-6880)
 * Track presence of legacy counter shards in sstables (CASSANDRA-6888)
 * Ensure safe resource cleanup when replacing sstables (CASSANDRA-6912)
 * Add failure handler to async callback (CASSANDRA-6747)
 * Fix AE when closing SSTable without releasing reference (CASSANDRA-7000)
 * Clean up IndexInfo on keyspace/table drops (CASSANDRA-6924)
 * Only snapshot relative SSTables when sequential repair (CASSANDRA-7024)
 * Require nodetool rebuild_index to specify index names (CASSANDRA-7038)
 * fix cassandra stress errors on reads with native protocol (CASSANDRA-7033)
 * Use OpOrder to guard sstable references for reads (CASSANDRA-6919)
 * Preemptive opening of compaction result (CASSANDRA-6916)
 * Multi-threaded scrub/cleanup/upgradesstables (CASSANDRA-5547)
 * Optimize cellname comparison (CASSANDRA-6934)
 * Native protocol v3 (CASSANDRA-6855)
 * Optimize Cell liveness checks and clean up Cell (CASSANDRA-7119)
 * Support consistent range movements (CASSANDRA-2434)
Merged from 2.0:
 * Avoid race-prone second "scrub" of system keyspace (CASSANDRA-6797)
 * Pool CqlRecordWriter clients by inetaddress rather than Range
   (CASSANDRA-6665)
 * Fix compaction_history timestamps (CASSANDRA-6784)
 * Compare scores of full replica ordering in DES (CASSANDRA-6683)
 * fix CME in SessionInfo updateProgress affecting netstats (CASSANDRA-6577)
 * Allow repairing between specific replicas (CASSANDRA-6440)
 * Allow per-dc enabling of hints (CASSANDRA-6157)
 * Add compatibility for Hadoop 0.2.x (CASSANDRA-5201)
 * Fix EstimatedHistogram races (CASSANDRA-6682)
 * Failure detector correctly converts initial value to nanos (CASSANDRA-6658)
 * Add nodetool taketoken to relocate vnodes (CASSANDRA-4445)
 * Expose bulk loading progress over JMX (CASSANDRA-4757)
 * Correctly handle null with IF conditions and TTL (CASSANDRA-6623)
 * Account for range/row tombstones in tombstone drop
   time histogram (CASSANDRA-6522)
 * Stop CommitLogSegment.close() from calling sync() (CASSANDRA-6652)
 * Make commitlog failure handling configurable (CASSANDRA-6364)
 * Avoid overlaps in LCS (CASSANDRA-6688)
 * Improve support for paginating over composites (CASSANDRA-4851)
 * Fix count(*) queries in a mixed cluster (CASSANDRA-6707)
 * Improve repair tasks(snapshot, differencing) concurrency (CASSANDRA-6566)
 * Fix replaying pre-2.0 commit logs (CASSANDRA-6714)
 * Add static columns to CQL3 (CASSANDRA-6561)
 * Optimize single partition batch statements (CASSANDRA-6737)
 * Disallow post-query re-ordering when paging (CASSANDRA-6722)
 * Fix potential paging bug with deleted columns (CASSANDRA-6748)
 * Fix NPE on BulkLoader caused by losing StreamEvent (CASSANDRA-6636)
 * Fix truncating compression metadata (CASSANDRA-6791)
 * Add CMSClassUnloadingEnabled JVM option (CASSANDRA-6541)
 * Catch memtable flush exceptions during shutdown (CASSANDRA-6735)
 * Fix upgradesstables NPE for non-CF-based indexes (CASSANDRA-6645)
 * Fix UPDATE updating PRIMARY KEY columns implicitly (CASSANDRA-6782)
 * Fix IllegalArgumentException when updating from 1.2 with SuperColumns
   (CASSANDRA-6733)
 * FBUtilities.singleton() should use the CF comparator (CASSANDRA-6778)
 * Fix CQLSStableWriter.addRow(Map<String, Object>) (CASSANDRA-6526)
 * Fix HSHA server introducing corrupt data (CASSANDRA-6285)
 * Fix CAS conditions for COMPACT STORAGE tables (CASSANDRA-6813)
 * Starting threads in OutboundTcpConnectionPool constructor causes race conditions (CASSANDRA-7177)
 * Allow overriding cassandra-rackdc.properties file (CASSANDRA-7072)
 * Set JMX RMI port to 7199 (CASSANDRA-7087)
 * Use LOCAL_QUORUM for data reads at LOCAL_SERIAL (CASSANDRA-6939)
 * Log a warning for large batches (CASSANDRA-6487)
 * Put nodes in hibernate when join_ring is false (CASSANDRA-6961)
 * Avoid early loading of non-system keyspaces before compaction-leftovers 
   cleanup at startup (CASSANDRA-6913)
 * Restrict Windows to parallel repairs (CASSANDRA-6907)
 * (Hadoop) Allow manually specifying start/end tokens in CFIF (CASSANDRA-6436)
 * Fix NPE in MeteredFlusher (CASSANDRA-6820)
 * Fix race processing range scan responses (CASSANDRA-6820)
 * Allow deleting snapshots from dropped keyspaces (CASSANDRA-6821)
 * Add uuid() function (CASSANDRA-6473)
 * Omit tombstones from schema digests (CASSANDRA-6862)
 * Include correct consistencyLevel in LWT timeout (CASSANDRA-6884)
 * Lower chances for losing new SSTables during nodetool refresh and
   ColumnFamilyStore.loadNewSSTables (CASSANDRA-6514)
 * Add support for DELETE ... IF EXISTS to CQL3 (CASSANDRA-5708)
 * Update hadoop_cql3_word_count example (CASSANDRA-6793)
 * Fix handling of RejectedExecution in sync Thrift server (CASSANDRA-6788)
 * Log more information when exceeding tombstone_warn_threshold (CASSANDRA-6865)
 * Fix truncate to not abort due to unreachable fat clients (CASSANDRA-6864)
 * Fix schema concurrency exceptions (CASSANDRA-6841)
 * Fix leaking validator FH in StreamWriter (CASSANDRA-6832)
 * Fix saving triggers to schema (CASSANDRA-6789)
 * Fix trigger mutations when base mutation list is immutable (CASSANDRA-6790)
 * Fix accounting in FileCacheService to allow re-using RAR (CASSANDRA-6838)
 * Fix static counter columns (CASSANDRA-6827)
 * Restore expiring->deleted (cell) compaction optimization (CASSANDRA-6844)
 * Fix CompactionManager.needsCleanup (CASSANDRA-6845)
 * Correctly compare BooleanType values other than 0 and 1 (CASSANDRA-6779)
 * Read message id as string from earlier versions (CASSANDRA-6840)
 * Properly use the Paxos consistency for (non-protocol) batch (CASSANDRA-6837)
 * Add paranoid disk failure option (CASSANDRA-6646)
 * Improve PerRowSecondaryIndex performance (CASSANDRA-6876)
 * Extend triggers to support CAS updates (CASSANDRA-6882)
 * Static columns with IF NOT EXISTS don't always work as expected (CASSANDRA-6873)
 * Fix paging with SELECT DISTINCT (CASSANDRA-6857)
 * Fix UnsupportedOperationException on CAS timeout (CASSANDRA-6923)
 * Improve MeteredFlusher handling of MF-unaffected column families
   (CASSANDRA-6867)
 * Add CqlRecordReader using native pagination (CASSANDRA-6311)
 * Add QueryHandler interface (CASSANDRA-6659)
 * Track liveRatio per-memtable, not per-CF (CASSANDRA-6945)
 * Make sure upgradesstables keeps sstable level (CASSANDRA-6958)
 * Fix LIMIT with static columns (CASSANDRA-6956)
 * Fix clash with CQL column name in thrift validation (CASSANDRA-6892)
 * Fix error with super columns in mixed 1.2-2.0 clusters (CASSANDRA-6966)
 * Fix bad skip of sstables on slice query with composite start/finish (CASSANDRA-6825)
 * Fix unintended update with conditional statement (CASSANDRA-6893)
 * Fix map element access in IF (CASSANDRA-6914)
 * Avoid costly range calculations for range queries on system keyspaces
   (CASSANDRA-6906)
 * Fix SSTable not released if stream session fails (CASSANDRA-6818)
 * Avoid build failure due to ANTLR timeout (CASSANDRA-6991)
 * Queries on compact tables can return more rows that requested (CASSANDRA-7052)
 * USING TIMESTAMP for batches does not work (CASSANDRA-7053)
 * Fix performance regression from CASSANDRA-5614 (CASSANDRA-6949)
 * Ensure that batchlog and hint timeouts do not produce hints (CASSANDRA-7058)
 * Merge groupable mutations in TriggerExecutor#execute() (CASSANDRA-7047)
 * Plug holes in resource release when wiring up StreamSession (CASSANDRA-7073)
 * Re-add parameter columns to tracing session (CASSANDRA-6942)
 * Preserves CQL metadata when updating table from thrift (CASSANDRA-6831)
Merged from 1.2:
 * Fix nodetool display with vnodes (CASSANDRA-7082)
 * Add UNLOGGED, COUNTER options to BATCH documentation (CASSANDRA-6816)
 * add extra SSL cipher suites (CASSANDRA-6613)
 * fix nodetool getsstables for blob PK (CASSANDRA-6803)
 * Fix BatchlogManager#deleteBatch() use of millisecond timestamps
   (CASSANDRA-6822)
 * Continue assassinating even if the endpoint vanishes (CASSANDRA-6787)
 * Schedule schema pulls on change (CASSANDRA-6971)
 * Non-droppable verbs shouldn't be dropped from OTC (CASSANDRA-6980)
 * Shutdown batchlog executor in SS#drain() (CASSANDRA-7025)
 * Fix batchlog to account for CF truncation records (CASSANDRA-6999)
 * Fix CQLSH parsing of functions and BLOB literals (CASSANDRA-7018)
 * Properly load trustore in the native protocol (CASSANDRA-6847)
 * Always clean up references in SerializingCache (CASSANDRA-6994)
 * Don't shut MessagingService down when replacing a node (CASSANDRA-6476)
 * fix npe when doing -Dcassandra.fd_initial_value_ms (CASSANDRA-6751)


2.1.0-beta1
 * Add flush directory distinct from compaction directories (CASSANDRA-6357)
 * Require JNA by default (CASSANDRA-6575)
 * add listsnapshots command to nodetool (CASSANDRA-5742)
 * Introduce AtomicBTreeColumns (CASSANDRA-6271, 6692)
 * Multithreaded commitlog (CASSANDRA-3578)
 * allocate fixed index summary memory pool and resample cold index summaries 
   to use less memory (CASSANDRA-5519)
 * Removed multithreaded compaction (CASSANDRA-6142)
 * Parallelize fetching rows for low-cardinality indexes (CASSANDRA-1337)
 * change logging from log4j to logback (CASSANDRA-5883)
 * switch to LZ4 compression for internode communication (CASSANDRA-5887)
 * Stop using Thrift-generated Index* classes internally (CASSANDRA-5971)
 * Remove 1.2 network compatibility code (CASSANDRA-5960)
 * Remove leveled json manifest migration code (CASSANDRA-5996)
 * Remove CFDefinition (CASSANDRA-6253)
 * Use AtomicIntegerFieldUpdater in RefCountedMemory (CASSANDRA-6278)
 * User-defined types for CQL3 (CASSANDRA-5590)
 * Use of o.a.c.metrics in nodetool (CASSANDRA-5871, 6406)
 * Batch read from OTC's queue and cleanup (CASSANDRA-1632)
 * Secondary index support for collections (CASSANDRA-4511, 6383)
 * SSTable metadata(Stats.db) format change (CASSANDRA-6356)
 * Push composites support in the storage engine
   (CASSANDRA-5417, CASSANDRA-6520)
 * Add snapshot space used to cfstats (CASSANDRA-6231)
 * Add cardinality estimator for key count estimation (CASSANDRA-5906)
 * CF id is changed to be non-deterministic. Data dir/key cache are created
   uniquely for CF id (CASSANDRA-5202)
 * New counters implementation (CASSANDRA-6504)
 * Replace UnsortedColumns, EmptyColumns, TreeMapBackedSortedColumns with new
   ArrayBackedSortedColumns (CASSANDRA-6630, CASSANDRA-6662, CASSANDRA-6690)
 * Add option to use row cache with a given amount of rows (CASSANDRA-5357)
 * Avoid repairing already repaired data (CASSANDRA-5351)
 * Reject counter updates with USING TTL/TIMESTAMP (CASSANDRA-6649)
 * Replace index_interval with min/max_index_interval (CASSANDRA-6379)
 * Lift limitation that order by columns must be selected for IN queries (CASSANDRA-4911)


2.0.5
 * Reduce garbage generated by bloom filter lookups (CASSANDRA-6609)
 * Add ks.cf names to tombstone logging (CASSANDRA-6597)
 * Use LOCAL_QUORUM for LWT operations at LOCAL_SERIAL (CASSANDRA-6495)
 * Wait for gossip to settle before accepting client connections (CASSANDRA-4288)
 * Delete unfinished compaction incrementally (CASSANDRA-6086)
 * Allow specifying custom secondary index options in CQL3 (CASSANDRA-6480)
 * Improve replica pinning for cache efficiency in DES (CASSANDRA-6485)
 * Fix LOCAL_SERIAL from thrift (CASSANDRA-6584)
 * Don't special case received counts in CAS timeout exceptions (CASSANDRA-6595)
 * Add support for 2.1 global counter shards (CASSANDRA-6505)
 * Fix NPE when streaming connection is not yet established (CASSANDRA-6210)
 * Avoid rare duplicate read repair triggering (CASSANDRA-6606)
 * Fix paging discardFirst (CASSANDRA-6555)
 * Fix ArrayIndexOutOfBoundsException in 2ndary index query (CASSANDRA-6470)
 * Release sstables upon rebuilding 2i (CASSANDRA-6635)
 * Add AbstractCompactionStrategy.startup() method (CASSANDRA-6637)
 * SSTableScanner may skip rows during cleanup (CASSANDRA-6638)
 * sstables from stalled repair sessions can resurrect deleted data (CASSANDRA-6503)
 * Switch stress to use ITransportFactory (CASSANDRA-6641)
 * Fix IllegalArgumentException during prepare (CASSANDRA-6592)
 * Fix possible loss of 2ndary index entries during compaction (CASSANDRA-6517)
 * Fix direct Memory on architectures that do not support unaligned long access
   (CASSANDRA-6628)
 * Let scrub optionally skip broken counter partitions (CASSANDRA-5930)
Merged from 1.2:
 * fsync compression metadata (CASSANDRA-6531)
 * Validate CF existence on execution for prepared statement (CASSANDRA-6535)
 * Add ability to throttle batchlog replay (CASSANDRA-6550)
 * Fix executing LOCAL_QUORUM with SimpleStrategy (CASSANDRA-6545)
 * Avoid StackOverflow when using large IN queries (CASSANDRA-6567)
 * Nodetool upgradesstables includes secondary indexes (CASSANDRA-6598)
 * Paginate batchlog replay (CASSANDRA-6569)
 * skip blocking on streaming during drain (CASSANDRA-6603)
 * Improve error message when schema doesn't match loaded sstable (CASSANDRA-6262)
 * Add properties to adjust FD initial value and max interval (CASSANDRA-4375)
 * Fix preparing with batch and delete from collection (CASSANDRA-6607)
 * Fix ABSC reverse iterator's remove() method (CASSANDRA-6629)
 * Handle host ID conflicts properly (CASSANDRA-6615)
 * Move handling of migration event source to solve bootstrap race. (CASSANDRA-6648)
 * Make sure compaction throughput value doesn't overflow with int math (CASSANDRA-6647)


2.0.4
 * Allow removing snapshots of no-longer-existing CFs (CASSANDRA-6418)
 * add StorageService.stopDaemon() (CASSANDRA-4268)
 * add IRE for invalid CF supplied to get_count (CASSANDRA-5701)
 * add client encryption support to sstableloader (CASSANDRA-6378)
 * Fix accept() loop for SSL sockets post-shutdown (CASSANDRA-6468)
 * Fix size-tiered compaction in LCS L0 (CASSANDRA-6496)
 * Fix assertion failure in filterColdSSTables (CASSANDRA-6483)
 * Fix row tombstones in larger-than-memory compactions (CASSANDRA-6008)
 * Fix cleanup ClassCastException (CASSANDRA-6462)
 * Reduce gossip memory use by interning VersionedValue strings (CASSANDRA-6410)
 * Allow specifying datacenters to participate in a repair (CASSANDRA-6218)
 * Fix divide-by-zero in PCI (CASSANDRA-6403)
 * Fix setting last compacted key in the wrong level for LCS (CASSANDRA-6284)
 * Add millisecond precision formats to the timestamp parser (CASSANDRA-6395)
 * Expose a total memtable size metric for a CF (CASSANDRA-6391)
 * cqlsh: handle symlinks properly (CASSANDRA-6425)
 * Fix potential infinite loop when paging query with IN (CASSANDRA-6464)
 * Fix assertion error in AbstractQueryPager.discardFirst (CASSANDRA-6447)
 * Fix streaming older SSTable yields unnecessary tombstones (CASSANDRA-6527)
Merged from 1.2:
 * Improved error message on bad properties in DDL queries (CASSANDRA-6453)
 * Randomize batchlog candidates selection (CASSANDRA-6481)
 * Fix thundering herd on endpoint cache invalidation (CASSANDRA-6345, 6485)
 * Improve batchlog write performance with vnodes (CASSANDRA-6488)
 * cqlsh: quote single quotes in strings inside collections (CASSANDRA-6172)
 * Improve gossip performance for typical messages (CASSANDRA-6409)
 * Throw IRE if a prepared statement has more markers than supported 
   (CASSANDRA-5598)
 * Expose Thread metrics for the native protocol server (CASSANDRA-6234)
 * Change snapshot response message verb to INTERNAL to avoid dropping it 
   (CASSANDRA-6415)
 * Warn when collection read has > 65K elements (CASSANDRA-5428)
 * Fix cache persistence when both row and key cache are enabled 
   (CASSANDRA-6413)
 * (Hadoop) add describe_local_ring (CASSANDRA-6268)
 * Fix handling of concurrent directory creation failure (CASSANDRA-6459)
 * Allow executing CREATE statements multiple times (CASSANDRA-6471)
 * Don't send confusing info with timeouts (CASSANDRA-6491)
 * Don't resubmit counter mutation runnables internally (CASSANDRA-6427)
 * Don't drop local mutations without a hint (CASSANDRA-6510)
 * Don't allow null max_hint_window_in_ms (CASSANDRA-6419)
 * Validate SliceRange start and finish lengths (CASSANDRA-6521)


2.0.3
 * Fix FD leak on slice read path (CASSANDRA-6275)
 * Cancel read meter task when closing SSTR (CASSANDRA-6358)
 * free off-heap IndexSummary during bulk (CASSANDRA-6359)
 * Recover from IOException in accept() thread (CASSANDRA-6349)
 * Improve Gossip tolerance of abnormally slow tasks (CASSANDRA-6338)
 * Fix trying to hint timed out counter writes (CASSANDRA-6322)
 * Allow restoring specific columnfamilies from archived CL (CASSANDRA-4809)
 * Avoid flushing compaction_history after each operation (CASSANDRA-6287)
 * Fix repair assertion error when tombstones expire (CASSANDRA-6277)
 * Skip loading corrupt key cache (CASSANDRA-6260)
 * Fixes for compacting larger-than-memory rows (CASSANDRA-6274)
 * Compact hottest sstables first and optionally omit coldest from
   compaction entirely (CASSANDRA-6109)
 * Fix modifying column_metadata from thrift (CASSANDRA-6182)
 * cqlsh: fix LIST USERS output (CASSANDRA-6242)
 * Add IRequestSink interface (CASSANDRA-6248)
 * Update memtable size while flushing (CASSANDRA-6249)
 * Provide hooks around CQL2/CQL3 statement execution (CASSANDRA-6252)
 * Require Permission.SELECT for CAS updates (CASSANDRA-6247)
 * New CQL-aware SSTableWriter (CASSANDRA-5894)
 * Reject CAS operation when the protocol v1 is used (CASSANDRA-6270)
 * Correctly throw error when frame too large (CASSANDRA-5981)
 * Fix serialization bug in PagedRange with 2ndary indexes (CASSANDRA-6299)
 * Fix CQL3 table validation in Thrift (CASSANDRA-6140)
 * Fix bug missing results with IN clauses (CASSANDRA-6327)
 * Fix paging with reversed slices (CASSANDRA-6343)
 * Set minTimestamp correctly to be able to drop expired sstables (CASSANDRA-6337)
 * Support NaN and Infinity as float literals (CASSANDRA-6003)
 * Remove RF from nodetool ring output (CASSANDRA-6289)
 * Fix attempting to flush empty rows (CASSANDRA-6374)
 * Fix potential out of bounds exception when paging (CASSANDRA-6333)
Merged from 1.2:
 * Optimize FD phi calculation (CASSANDRA-6386)
 * Improve initial FD phi estimate when starting up (CASSANDRA-6385)
 * Don't list CQL3 table in CLI describe even if named explicitely 
   (CASSANDRA-5750)
 * Invalidate row cache when dropping CF (CASSANDRA-6351)
 * add non-jamm path for cached statements (CASSANDRA-6293)
 * add windows bat files for shell commands (CASSANDRA-6145)
 * Require logging in for Thrift CQL2/3 statement preparation (CASSANDRA-6254)
 * restrict max_num_tokens to 1536 (CASSANDRA-6267)
 * Nodetool gets default JMX port from cassandra-env.sh (CASSANDRA-6273)
 * make calculatePendingRanges asynchronous (CASSANDRA-6244)
 * Remove blocking flushes in gossip thread (CASSANDRA-6297)
 * Fix potential socket leak in connectionpool creation (CASSANDRA-6308)
 * Allow LOCAL_ONE/LOCAL_QUORUM to work with SimpleStrategy (CASSANDRA-6238)
 * cqlsh: handle 'null' as session duration (CASSANDRA-6317)
 * Fix json2sstable handling of range tombstones (CASSANDRA-6316)
 * Fix missing one row in reverse query (CASSANDRA-6330)
 * Fix reading expired row value from row cache (CASSANDRA-6325)
 * Fix AssertionError when doing set element deletion (CASSANDRA-6341)
 * Make CL code for the native protocol match the one in C* 2.0
   (CASSANDRA-6347)
 * Disallow altering CQL3 table from thrift (CASSANDRA-6370)
 * Fix size computation of prepared statement (CASSANDRA-6369)


2.0.2
 * Update FailureDetector to use nanontime (CASSANDRA-4925)
 * Fix FileCacheService regressions (CASSANDRA-6149)
 * Never return WriteTimeout for CL.ANY (CASSANDRA-6132)
 * Fix race conditions in bulk loader (CASSANDRA-6129)
 * Add configurable metrics reporting (CASSANDRA-4430)
 * drop queries exceeding a configurable number of tombstones (CASSANDRA-6117)
 * Track and persist sstable read activity (CASSANDRA-5515)
 * Fixes for speculative retry (CASSANDRA-5932, CASSANDRA-6194)
 * Improve memory usage of metadata min/max column names (CASSANDRA-6077)
 * Fix thrift validation refusing row markers on CQL3 tables (CASSANDRA-6081)
 * Fix insertion of collections with CAS (CASSANDRA-6069)
 * Correctly send metadata on SELECT COUNT (CASSANDRA-6080)
 * Track clients' remote addresses in ClientState (CASSANDRA-6070)
 * Create snapshot dir if it does not exist when migrating
   leveled manifest (CASSANDRA-6093)
 * make sequential nodetool repair the default (CASSANDRA-5950)
 * Add more hooks for compaction strategy implementations (CASSANDRA-6111)
 * Fix potential NPE on composite 2ndary indexes (CASSANDRA-6098)
 * Delete can potentially be skipped in batch (CASSANDRA-6115)
 * Allow alter keyspace on system_traces (CASSANDRA-6016)
 * Disallow empty column names in cql (CASSANDRA-6136)
 * Use Java7 file-handling APIs and fix file moving on Windows (CASSANDRA-5383)
 * Save compaction history to system keyspace (CASSANDRA-5078)
 * Fix NPE if StorageService.getOperationMode() is executed before full startup (CASSANDRA-6166)
 * CQL3: support pre-epoch longs for TimestampType (CASSANDRA-6212)
 * Add reloadtriggers command to nodetool (CASSANDRA-4949)
 * cqlsh: ignore empty 'value alias' in DESCRIBE (CASSANDRA-6139)
 * Fix sstable loader (CASSANDRA-6205)
 * Reject bootstrapping if the node already exists in gossip (CASSANDRA-5571)
 * Fix NPE while loading paxos state (CASSANDRA-6211)
 * cqlsh: add SHOW SESSION <tracing-session> command (CASSANDRA-6228)
Merged from 1.2:
 * (Hadoop) Require CFRR batchSize to be at least 2 (CASSANDRA-6114)
 * Add a warning for small LCS sstable size (CASSANDRA-6191)
 * Add ability to list specific KS/CF combinations in nodetool cfstats (CASSANDRA-4191)
 * Mark CF clean if a mutation raced the drop and got it marked dirty (CASSANDRA-5946)
 * Add a LOCAL_ONE consistency level (CASSANDRA-6202)
 * Limit CQL prepared statement cache by size instead of count (CASSANDRA-6107)
 * Tracing should log write failure rather than raw exceptions (CASSANDRA-6133)
 * lock access to TM.endpointToHostIdMap (CASSANDRA-6103)
 * Allow estimated memtable size to exceed slab allocator size (CASSANDRA-6078)
 * Start MeteredFlusher earlier to prevent OOM during CL replay (CASSANDRA-6087)
 * Avoid sending Truncate command to fat clients (CASSANDRA-6088)
 * Allow where clause conditions to be in parenthesis (CASSANDRA-6037)
 * Do not open non-ssl storage port if encryption option is all (CASSANDRA-3916)
 * Move batchlog replay to its own executor (CASSANDRA-6079)
 * Add tombstone debug threshold and histogram (CASSANDRA-6042, 6057)
 * Enable tcp keepalive on incoming connections (CASSANDRA-4053)
 * Fix fat client schema pull NPE (CASSANDRA-6089)
 * Fix memtable flushing for indexed tables (CASSANDRA-6112)
 * Fix skipping columns with multiple slices (CASSANDRA-6119)
 * Expose connected thrift + native client counts (CASSANDRA-5084)
 * Optimize auth setup (CASSANDRA-6122)
 * Trace index selection (CASSANDRA-6001)
 * Update sstablesPerReadHistogram to use biased sampling (CASSANDRA-6164)
 * Log UnknownColumnfamilyException when closing socket (CASSANDRA-5725)
 * Properly error out on CREATE INDEX for counters table (CASSANDRA-6160)
 * Handle JMX notification failure for repair (CASSANDRA-6097)
 * (Hadoop) Fetch no more than 128 splits in parallel (CASSANDRA-6169)
 * stress: add username/password authentication support (CASSANDRA-6068)
 * Fix indexed queries with row cache enabled on parent table (CASSANDRA-5732)
 * Fix compaction race during columnfamily drop (CASSANDRA-5957)
 * Fix validation of empty column names for compact tables (CASSANDRA-6152)
 * Skip replaying mutations that pass CRC but fail to deserialize (CASSANDRA-6183)
 * Rework token replacement to use replace_address (CASSANDRA-5916)
 * Fix altering column types (CASSANDRA-6185)
 * cqlsh: fix CREATE/ALTER WITH completion (CASSANDRA-6196)
 * add windows bat files for shell commands (CASSANDRA-6145)
 * Fix potential stack overflow during range tombstones insertion (CASSANDRA-6181)
 * (Hadoop) Make LOCAL_ONE the default consistency level (CASSANDRA-6214)


2.0.1
 * Fix bug that could allow reading deleted data temporarily (CASSANDRA-6025)
 * Improve memory use defaults (CASSANDRA-6059)
 * Make ThriftServer more easlly extensible (CASSANDRA-6058)
 * Remove Hadoop dependency from ITransportFactory (CASSANDRA-6062)
 * add file_cache_size_in_mb setting (CASSANDRA-5661)
 * Improve error message when yaml contains invalid properties (CASSANDRA-5958)
 * Improve leveled compaction's ability to find non-overlapping L0 compactions
   to work on concurrently (CASSANDRA-5921)
 * Notify indexer of columns shadowed by range tombstones (CASSANDRA-5614)
 * Log Merkle tree stats (CASSANDRA-2698)
 * Switch from crc32 to adler32 for compressed sstable checksums (CASSANDRA-5862)
 * Improve offheap memcpy performance (CASSANDRA-5884)
 * Use a range aware scanner for cleanup (CASSANDRA-2524)
 * Cleanup doesn't need to inspect sstables that contain only local data
   (CASSANDRA-5722)
 * Add ability for CQL3 to list partition keys (CASSANDRA-4536)
 * Improve native protocol serialization (CASSANDRA-5664)
 * Upgrade Thrift to 0.9.1 (CASSANDRA-5923)
 * Require superuser status for adding triggers (CASSANDRA-5963)
 * Make standalone scrubber handle old and new style leveled manifest
   (CASSANDRA-6005)
 * Fix paxos bugs (CASSANDRA-6012, 6013, 6023)
 * Fix paged ranges with multiple replicas (CASSANDRA-6004)
 * Fix potential AssertionError during tracing (CASSANDRA-6041)
 * Fix NPE in sstablesplit (CASSANDRA-6027)
 * Migrate pre-2.0 key/value/column aliases to system.schema_columns
   (CASSANDRA-6009)
 * Paging filter empty rows too agressively (CASSANDRA-6040)
 * Support variadic parameters for IN clauses (CASSANDRA-4210)
 * cqlsh: return the result of CAS writes (CASSANDRA-5796)
 * Fix validation of IN clauses with 2ndary indexes (CASSANDRA-6050)
 * Support named bind variables in CQL (CASSANDRA-6033)
Merged from 1.2:
 * Allow cache-keys-to-save to be set at runtime (CASSANDRA-5980)
 * Avoid second-guessing out-of-space state (CASSANDRA-5605)
 * Tuning knobs for dealing with large blobs and many CFs (CASSANDRA-5982)
 * (Hadoop) Fix CQLRW for thrift tables (CASSANDRA-6002)
 * Fix possible divide-by-zero in HHOM (CASSANDRA-5990)
 * Allow local batchlog writes for CL.ANY (CASSANDRA-5967)
 * Upgrade metrics-core to version 2.2.0 (CASSANDRA-5947)
 * Fix CqlRecordWriter with composite keys (CASSANDRA-5949)
 * Add snitch, schema version, cluster, partitioner to JMX (CASSANDRA-5881)
 * Allow disabling SlabAllocator (CASSANDRA-5935)
 * Make user-defined compaction JMX blocking (CASSANDRA-4952)
 * Fix streaming does not transfer wrapped range (CASSANDRA-5948)
 * Fix loading index summary containing empty key (CASSANDRA-5965)
 * Correctly handle limits in CompositesSearcher (CASSANDRA-5975)
 * Pig: handle CQL collections (CASSANDRA-5867)
 * Pass the updated cf to the PRSI index() method (CASSANDRA-5999)
 * Allow empty CQL3 batches (as no-op) (CASSANDRA-5994)
 * Support null in CQL3 functions (CASSANDRA-5910)
 * Replace the deprecated MapMaker with CacheLoader (CASSANDRA-6007)
 * Add SSTableDeletingNotification to DataTracker (CASSANDRA-6010)
 * Fix snapshots in use get deleted during snapshot repair (CASSANDRA-6011)
 * Move hints and exception count to o.a.c.metrics (CASSANDRA-6017)
 * Fix memory leak in snapshot repair (CASSANDRA-6047)
 * Fix sstable2sjon for CQL3 tables (CASSANDRA-5852)


2.0.0
 * Fix thrift validation when inserting into CQL3 tables (CASSANDRA-5138)
 * Fix periodic memtable flushing behavior with clean memtables (CASSANDRA-5931)
 * Fix dateOf() function for pre-2.0 timestamp columns (CASSANDRA-5928)
 * Fix SSTable unintentionally loads BF when opened for batch (CASSANDRA-5938)
 * Add stream session progress to JMX (CASSANDRA-4757)
 * Fix NPE during CAS operation (CASSANDRA-5925)
Merged from 1.2:
 * Fix getBloomFilterDiskSpaceUsed for AlwaysPresentFilter (CASSANDRA-5900)
 * Don't announce schema version until we've loaded the changes locally
   (CASSANDRA-5904)
 * Fix to support off heap bloom filters size greater than 2 GB (CASSANDRA-5903)
 * Properly handle parsing huge map and set literals (CASSANDRA-5893)


2.0.0-rc2
 * enable vnodes by default (CASSANDRA-5869)
 * fix CAS contention timeout (CASSANDRA-5830)
 * fix HsHa to respect max frame size (CASSANDRA-4573)
 * Fix (some) 2i on composite components omissions (CASSANDRA-5851)
 * cqlsh: add DESCRIBE FULL SCHEMA variant (CASSANDRA-5880)
Merged from 1.2:
 * Correctly validate sparse composite cells in scrub (CASSANDRA-5855)
 * Add KeyCacheHitRate metric to CF metrics (CASSANDRA-5868)
 * cqlsh: add support for multiline comments (CASSANDRA-5798)
 * Handle CQL3 SELECT duplicate IN restrictions on clustering columns
   (CASSANDRA-5856)


2.0.0-rc1
 * improve DecimalSerializer performance (CASSANDRA-5837)
 * fix potential spurious wakeup in AsyncOneResponse (CASSANDRA-5690)
 * fix schema-related trigger issues (CASSANDRA-5774)
 * Better validation when accessing CQL3 table from thrift (CASSANDRA-5138)
 * Fix assertion error during repair (CASSANDRA-5801)
 * Fix range tombstone bug (CASSANDRA-5805)
 * DC-local CAS (CASSANDRA-5797)
 * Add a native_protocol_version column to the system.local table (CASSANRDA-5819)
 * Use index_interval from cassandra.yaml when upgraded (CASSANDRA-5822)
 * Fix buffer underflow on socket close (CASSANDRA-5792)
Merged from 1.2:
 * Fix reading DeletionTime from 1.1-format sstables (CASSANDRA-5814)
 * cqlsh: add collections support to COPY (CASSANDRA-5698)
 * retry important messages for any IOException (CASSANDRA-5804)
 * Allow empty IN relations in SELECT/UPDATE/DELETE statements (CASSANDRA-5626)
 * cqlsh: fix crashing on Windows due to libedit detection (CASSANDRA-5812)
 * fix bulk-loading compressed sstables (CASSANDRA-5820)
 * (Hadoop) fix quoting in CqlPagingRecordReader and CqlRecordWriter 
   (CASSANDRA-5824)
 * update default LCS sstable size to 160MB (CASSANDRA-5727)
 * Allow compacting 2Is via nodetool (CASSANDRA-5670)
 * Hex-encode non-String keys in OPP (CASSANDRA-5793)
 * nodetool history logging (CASSANDRA-5823)
 * (Hadoop) fix support for Thrift tables in CqlPagingRecordReader 
   (CASSANDRA-5752)
 * add "all time blocked" to StatusLogger output (CASSANDRA-5825)
 * Future-proof inter-major-version schema migrations (CASSANDRA-5845)
 * (Hadoop) add CqlPagingRecordReader support for ReversedType in Thrift table
   (CASSANDRA-5718)
 * Add -no-snapshot option to scrub (CASSANDRA-5891)
 * Fix to support off heap bloom filters size greater than 2 GB (CASSANDRA-5903)
 * Properly handle parsing huge map and set literals (CASSANDRA-5893)
 * Fix LCS L0 compaction may overlap in L1 (CASSANDRA-5907)
 * New sstablesplit tool to split large sstables offline (CASSANDRA-4766)
 * Fix potential deadlock in native protocol server (CASSANDRA-5926)
 * Disallow incompatible type change in CQL3 (CASSANDRA-5882)
Merged from 1.1:
 * Correctly validate sparse composite cells in scrub (CASSANDRA-5855)


2.0.0-beta2
 * Replace countPendingHints with Hints Created metric (CASSANDRA-5746)
 * Allow nodetool with no args, and with help to run without a server (CASSANDRA-5734)
 * Cleanup AbstractType/TypeSerializer classes (CASSANDRA-5744)
 * Remove unimplemented cli option schema-mwt (CASSANDRA-5754)
 * Support range tombstones in thrift (CASSANDRA-5435)
 * Normalize table-manipulating CQL3 statements' class names (CASSANDRA-5759)
 * cqlsh: add missing table options to DESCRIBE output (CASSANDRA-5749)
 * Fix assertion error during repair (CASSANDRA-5757)
 * Fix bulkloader (CASSANDRA-5542)
 * Add LZ4 compression to the native protocol (CASSANDRA-5765)
 * Fix bugs in the native protocol v2 (CASSANDRA-5770)
 * CAS on 'primary key only' table (CASSANDRA-5715)
 * Support streaming SSTables of old versions (CASSANDRA-5772)
 * Always respect protocol version in native protocol (CASSANDRA-5778)
 * Fix ConcurrentModificationException during streaming (CASSANDRA-5782)
 * Update deletion timestamp in Commit#updatesWithPaxosTime (CASSANDRA-5787)
 * Thrift cas() method crashes if input columns are not sorted (CASSANDRA-5786)
 * Order columns names correctly when querying for CAS (CASSANDRA-5788)
 * Fix streaming retry (CASSANDRA-5775)
Merged from 1.2:
 * if no seeds can be a reached a node won't start in a ring by itself (CASSANDRA-5768)
 * add cassandra.unsafesystem property (CASSANDRA-5704)
 * (Hadoop) quote identifiers in CqlPagingRecordReader (CASSANDRA-5763)
 * Add replace_node functionality for vnodes (CASSANDRA-5337)
 * Add timeout events to query traces (CASSANDRA-5520)
 * Fix serialization of the LEFT gossip value (CASSANDRA-5696)
 * Pig: support for cql3 tables (CASSANDRA-5234)
 * Fix skipping range tombstones with reverse queries (CASSANDRA-5712)
 * Expire entries out of ThriftSessionManager (CASSANDRA-5719)
 * Don't keep ancestor information in memory (CASSANDRA-5342)
 * Expose native protocol server status in nodetool info (CASSANDRA-5735)
 * Fix pathetic performance of range tombstones (CASSANDRA-5677)
 * Fix querying with an empty (impossible) range (CASSANDRA-5573)
 * cqlsh: handle CUSTOM 2i in DESCRIBE output (CASSANDRA-5760)
 * Fix minor bug in Range.intersects(Bound) (CASSANDRA-5771)
 * cqlsh: handle disabled compression in DESCRIBE output (CASSANDRA-5766)
 * Ensure all UP events are notified on the native protocol (CASSANDRA-5769)
 * Fix formatting of sstable2json with multiple -k arguments (CASSANDRA-5781)
 * Don't rely on row marker for queries in general to hide lost markers
   after TTL expires (CASSANDRA-5762)
 * Sort nodetool help output (CASSANDRA-5776)
 * Fix column expiring during 2 phases compaction (CASSANDRA-5799)
 * now() is being rejected in INSERTs when inside collections (CASSANDRA-5795)


2.0.0-beta1
 * Add support for indexing clustered columns (CASSANDRA-5125)
 * Removed on-heap row cache (CASSANDRA-5348)
 * use nanotime consistently for node-local timeouts (CASSANDRA-5581)
 * Avoid unnecessary second pass on name-based queries (CASSANDRA-5577)
 * Experimental triggers (CASSANDRA-1311)
 * JEMalloc support for off-heap allocation (CASSANDRA-3997)
 * Single-pass compaction (CASSANDRA-4180)
 * Removed token range bisection (CASSANDRA-5518)
 * Removed compatibility with pre-1.2.5 sstables and network messages
   (CASSANDRA-5511)
 * removed PBSPredictor (CASSANDRA-5455)
 * CAS support (CASSANDRA-5062, 5441, 5442, 5443, 5619, 5667)
 * Leveled compaction performs size-tiered compactions in L0 
   (CASSANDRA-5371, 5439)
 * Add yaml network topology snitch for mixed ec2/other envs (CASSANDRA-5339)
 * Log when a node is down longer than the hint window (CASSANDRA-4554)
 * Optimize tombstone creation for ExpiringColumns (CASSANDRA-4917)
 * Improve LeveledScanner work estimation (CASSANDRA-5250, 5407)
 * Replace compaction lock with runWithCompactionsDisabled (CASSANDRA-3430)
 * Change Message IDs to ints (CASSANDRA-5307)
 * Move sstable level information into the Stats component, removing the
   need for a separate Manifest file (CASSANDRA-4872)
 * avoid serializing to byte[] on commitlog append (CASSANDRA-5199)
 * make index_interval configurable per columnfamily (CASSANDRA-3961, CASSANDRA-5650)
 * add default_time_to_live (CASSANDRA-3974)
 * add memtable_flush_period_in_ms (CASSANDRA-4237)
 * replace supercolumns internally by composites (CASSANDRA-3237, 5123)
 * upgrade thrift to 0.9.0 (CASSANDRA-3719)
 * drop unnecessary keyspace parameter from user-defined compaction API 
   (CASSANDRA-5139)
 * more robust solution to incomplete compactions + counters (CASSANDRA-5151)
 * Change order of directory searching for c*.in.sh (CASSANDRA-3983)
 * Add tool to reset SSTable compaction level for LCS (CASSANDRA-5271)
 * Allow custom configuration loader (CASSANDRA-5045)
 * Remove memory emergency pressure valve logic (CASSANDRA-3534)
 * Reduce request latency with eager retry (CASSANDRA-4705)
 * cqlsh: Remove ASSUME command (CASSANDRA-5331)
 * Rebuild BF when loading sstables if bloom_filter_fp_chance
   has changed since compaction (CASSANDRA-5015)
 * remove row-level bloom filters (CASSANDRA-4885)
 * Change Kernel Page Cache skipping into row preheating (disabled by default)
   (CASSANDRA-4937)
 * Improve repair by deciding on a gcBefore before sending
   out TreeRequests (CASSANDRA-4932)
 * Add an official way to disable compactions (CASSANDRA-5074)
 * Reenable ALTER TABLE DROP with new semantics (CASSANDRA-3919)
 * Add binary protocol versioning (CASSANDRA-5436)
 * Swap THshaServer for TThreadedSelectorServer (CASSANDRA-5530)
 * Add alias support to SELECT statement (CASSANDRA-5075)
 * Don't create empty RowMutations in CommitLogReplayer (CASSANDRA-5541)
 * Use range tombstones when dropping cfs/columns from schema (CASSANDRA-5579)
 * cqlsh: drop CQL2/CQL3-beta support (CASSANDRA-5585)
 * Track max/min column names in sstables to be able to optimize slice
   queries (CASSANDRA-5514, CASSANDRA-5595, CASSANDRA-5600)
 * Binary protocol: allow batching already prepared statements (CASSANDRA-4693)
 * Allow preparing timestamp, ttl and limit in CQL3 queries (CASSANDRA-4450)
 * Support native link w/o JNA in Java7 (CASSANDRA-3734)
 * Use SASL authentication in binary protocol v2 (CASSANDRA-5545)
 * Replace Thrift HsHa with LMAX Disruptor based implementation (CASSANDRA-5582)
 * cqlsh: Add row count to SELECT output (CASSANDRA-5636)
 * Include a timestamp with all read commands to determine column expiration
   (CASSANDRA-5149)
 * Streaming 2.0 (CASSANDRA-5286, 5699)
 * Conditional create/drop ks/table/index statements in CQL3 (CASSANDRA-2737)
 * more pre-table creation property validation (CASSANDRA-5693)
 * Redesign repair messages (CASSANDRA-5426)
 * Fix ALTER RENAME post-5125 (CASSANDRA-5702)
 * Disallow renaming a 2ndary indexed column (CASSANDRA-5705)
 * Rename Table to Keyspace (CASSANDRA-5613)
 * Ensure changing column_index_size_in_kb on different nodes don't corrupt the
   sstable (CASSANDRA-5454)
 * Move resultset type information into prepare, not execute (CASSANDRA-5649)
 * Auto paging in binary protocol (CASSANDRA-4415, 5714)
 * Don't tie client side use of AbstractType to JDBC (CASSANDRA-4495)
 * Adds new TimestampType to replace DateType (CASSANDRA-5723, CASSANDRA-5729)
Merged from 1.2:
 * make starting native protocol server idempotent (CASSANDRA-5728)
 * Fix loading key cache when a saved entry is no longer valid (CASSANDRA-5706)
 * Fix serialization of the LEFT gossip value (CASSANDRA-5696)
 * cqlsh: Don't show 'null' in place of empty values (CASSANDRA-5675)
 * Race condition in detecting version on a mixed 1.1/1.2 cluster
   (CASSANDRA-5692)
 * Fix skipping range tombstones with reverse queries (CASSANDRA-5712)
 * Expire entries out of ThriftSessionManager (CASSANRDA-5719)
 * Don't keep ancestor information in memory (CASSANDRA-5342)
 * cqlsh: fix handling of semicolons inside BATCH queries (CASSANDRA-5697)


1.2.6
 * Fix tracing when operation completes before all responses arrive 
   (CASSANDRA-5668)
 * Fix cross-DC mutation forwarding (CASSANDRA-5632)
 * Reduce SSTableLoader memory usage (CASSANDRA-5555)
 * Scale hinted_handoff_throttle_in_kb to cluster size (CASSANDRA-5272)
 * (Hadoop) Add CQL3 input/output formats (CASSANDRA-4421, 5622)
 * (Hadoop) Fix InputKeyRange in CFIF (CASSANDRA-5536)
 * Fix dealing with ridiculously large max sstable sizes in LCS (CASSANDRA-5589)
 * Ignore pre-truncate hints (CASSANDRA-4655)
 * Move System.exit on OOM into a separate thread (CASSANDRA-5273)
 * Write row markers when serializing schema (CASSANDRA-5572)
 * Check only SSTables for the requested range when streaming (CASSANDRA-5569)
 * Improve batchlog replay behavior and hint ttl handling (CASSANDRA-5314)
 * Exclude localTimestamp from validation for tombstones (CASSANDRA-5398)
 * cqlsh: add custom prompt support (CASSANDRA-5539)
 * Reuse prepared statements in hot auth queries (CASSANDRA-5594)
 * cqlsh: add vertical output option (see EXPAND) (CASSANDRA-5597)
 * Add a rate limit option to stress (CASSANDRA-5004)
 * have BulkLoader ignore snapshots directories (CASSANDRA-5587) 
 * fix SnitchProperties logging context (CASSANDRA-5602)
 * Expose whether jna is enabled and memory is locked via JMX (CASSANDRA-5508)
 * cqlsh: fix COPY FROM with ReversedType (CASSANDRA-5610)
 * Allow creating CUSTOM indexes on collections (CASSANDRA-5615)
 * Evaluate now() function at execution time (CASSANDRA-5616)
 * Expose detailed read repair metrics (CASSANDRA-5618)
 * Correct blob literal + ReversedType parsing (CASSANDRA-5629)
 * Allow GPFS to prefer the internal IP like EC2MRS (CASSANDRA-5630)
 * fix help text for -tspw cassandra-cli (CASSANDRA-5643)
 * don't throw away initial causes exceptions for internode encryption issues 
   (CASSANDRA-5644)
 * Fix message spelling errors for cql select statements (CASSANDRA-5647)
 * Suppress custom exceptions thru jmx (CASSANDRA-5652)
 * Update CREATE CUSTOM INDEX syntax (CASSANDRA-5639)
 * Fix PermissionDetails.equals() method (CASSANDRA-5655)
 * Never allow partition key ranges in CQL3 without token() (CASSANDRA-5666)
 * Gossiper incorrectly drops AppState for an upgrading node (CASSANDRA-5660)
 * Connection thrashing during multi-region ec2 during upgrade, due to 
   messaging version (CASSANDRA-5669)
 * Avoid over reconnecting in EC2MRS (CASSANDRA-5678)
 * Fix ReadResponseSerializer.serializedSize() for digest reads (CASSANDRA-5476)
 * allow sstable2json on 2i CFs (CASSANDRA-5694)
Merged from 1.1:
 * Remove buggy thrift max message length option (CASSANDRA-5529)
 * Fix NPE in Pig's widerow mode (CASSANDRA-5488)
 * Add split size parameter to Pig and disable split combination (CASSANDRA-5544)


1.2.5
 * make BytesToken.toString only return hex bytes (CASSANDRA-5566)
 * Ensure that submitBackground enqueues at least one task (CASSANDRA-5554)
 * fix 2i updates with identical values and timestamps (CASSANDRA-5540)
 * fix compaction throttling bursty-ness (CASSANDRA-4316)
 * reduce memory consumption of IndexSummary (CASSANDRA-5506)
 * remove per-row column name bloom filters (CASSANDRA-5492)
 * Include fatal errors in trace events (CASSANDRA-5447)
 * Ensure that PerRowSecondaryIndex is notified of row-level deletes
   (CASSANDRA-5445)
 * Allow empty blob literals in CQL3 (CASSANDRA-5452)
 * Fix streaming RangeTombstones at column index boundary (CASSANDRA-5418)
 * Fix preparing statements when current keyspace is not set (CASSANDRA-5468)
 * Fix SemanticVersion.isSupportedBy minor/patch handling (CASSANDRA-5496)
 * Don't provide oldCfId for post-1.1 system cfs (CASSANDRA-5490)
 * Fix primary range ignores replication strategy (CASSANDRA-5424)
 * Fix shutdown of binary protocol server (CASSANDRA-5507)
 * Fix repair -snapshot not working (CASSANDRA-5512)
 * Set isRunning flag later in binary protocol server (CASSANDRA-5467)
 * Fix use of CQL3 functions with descending clustering order (CASSANDRA-5472)
 * Disallow renaming columns one at a time for thrift table in CQL3
   (CASSANDRA-5531)
 * cqlsh: add CLUSTERING ORDER BY support to DESCRIBE (CASSANDRA-5528)
 * Add custom secondary index support to CQL3 (CASSANDRA-5484)
 * Fix repair hanging silently on unexpected error (CASSANDRA-5229)
 * Fix Ec2Snitch regression introduced by CASSANDRA-5171 (CASSANDRA-5432)
 * Add nodetool enablebackup/disablebackup (CASSANDRA-5556)
 * cqlsh: fix DESCRIBE after case insensitive USE (CASSANDRA-5567)
Merged from 1.1
 * Add retry mechanism to OTC for non-droppable_verbs (CASSANDRA-5393)
 * Use allocator information to improve memtable memory usage estimate
   (CASSANDRA-5497)
 * Fix trying to load deleted row into row cache on startup (CASSANDRA-4463)
 * fsync leveled manifest to avoid corruption (CASSANDRA-5535)
 * Fix Bound intersection computation (CASSANDRA-5551)
 * sstablescrub now respects max memory size in cassandra.in.sh (CASSANDRA-5562)


1.2.4
 * Ensure that PerRowSecondaryIndex updates see the most recent values
   (CASSANDRA-5397)
 * avoid duplicate index entries ind PrecompactedRow and 
   ParallelCompactionIterable (CASSANDRA-5395)
 * remove the index entry on oldColumn when new column is a tombstone 
   (CASSANDRA-5395)
 * Change default stream throughput from 400 to 200 mbps (CASSANDRA-5036)
 * Gossiper logs DOWN for symmetry with UP (CASSANDRA-5187)
 * Fix mixing prepared statements between keyspaces (CASSANDRA-5352)
 * Fix consistency level during bootstrap - strike 3 (CASSANDRA-5354)
 * Fix transposed arguments in AlreadyExistsException (CASSANDRA-5362)
 * Improve asynchronous hint delivery (CASSANDRA-5179)
 * Fix Guava dependency version (12.0 -> 13.0.1) for Maven (CASSANDRA-5364)
 * Validate that provided CQL3 collection value are < 64K (CASSANDRA-5355)
 * Make upgradeSSTable skip current version sstables by default (CASSANDRA-5366)
 * Optimize min/max timestamp collection (CASSANDRA-5373)
 * Invalid streamId in cql binary protocol when using invalid CL 
   (CASSANDRA-5164)
 * Fix validation for IN where clauses with collections (CASSANDRA-5376)
 * Copy resultSet on count query to avoid ConcurrentModificationException 
   (CASSANDRA-5382)
 * Correctly typecheck in CQL3 even with ReversedType (CASSANDRA-5386)
 * Fix streaming compressed files when using encryption (CASSANDRA-5391)
 * cassandra-all 1.2.0 pom missing netty dependency (CASSANDRA-5392)
 * Fix writetime/ttl functions on null values (CASSANDRA-5341)
 * Fix NPE during cql3 select with token() (CASSANDRA-5404)
 * IndexHelper.skipBloomFilters won't skip non-SHA filters (CASSANDRA-5385)
 * cqlsh: Print maps ordered by key, sort sets (CASSANDRA-5413)
 * Add null syntax support in CQL3 for inserts (CASSANDRA-3783)
 * Allow unauthenticated set_keyspace() calls (CASSANDRA-5423)
 * Fix potential incremental backups race (CASSANDRA-5410)
 * Fix prepared BATCH statements with batch-level timestamps (CASSANDRA-5415)
 * Allow overriding superuser setup delay (CASSANDRA-5430)
 * cassandra-shuffle with JMX usernames and passwords (CASSANDRA-5431)
Merged from 1.1:
 * cli: Quote ks and cf names in schema output when needed (CASSANDRA-5052)
 * Fix bad default for min/max timestamp in SSTableMetadata (CASSANDRA-5372)
 * Fix cf name extraction from manifest in Directories.migrateFile() 
   (CASSANDRA-5242)
 * Support pluggable internode authentication (CASSANDRA-5401)


1.2.3
 * add check for sstable overlap within a level on startup (CASSANDRA-5327)
 * replace ipv6 colons in jmx object names (CASSANDRA-5298, 5328)
 * Avoid allocating SSTableBoundedScanner during repair when the range does 
   not intersect the sstable (CASSANDRA-5249)
 * Don't lowercase property map keys (this breaks NTS) (CASSANDRA-5292)
 * Fix composite comparator with super columns (CASSANDRA-5287)
 * Fix insufficient validation of UPDATE queries against counter cfs
   (CASSANDRA-5300)
 * Fix PropertyFileSnitch default DC/Rack behavior (CASSANDRA-5285)
 * Handle null values when executing prepared statement (CASSANDRA-5081)
 * Add netty to pom dependencies (CASSANDRA-5181)
 * Include type arguments in Thrift CQLPreparedResult (CASSANDRA-5311)
 * Fix compaction not removing columns when bf_fp_ratio is 1 (CASSANDRA-5182)
 * cli: Warn about missing CQL3 tables in schema descriptions (CASSANDRA-5309)
 * Re-enable unknown option in replication/compaction strategies option for
   backward compatibility (CASSANDRA-4795)
 * Add binary protocol support to stress (CASSANDRA-4993)
 * cqlsh: Fix COPY FROM value quoting and null handling (CASSANDRA-5305)
 * Fix repair -pr for vnodes (CASSANDRA-5329)
 * Relax CL for auth queries for non-default users (CASSANDRA-5310)
 * Fix AssertionError during repair (CASSANDRA-5245)
 * Don't announce migrations to pre-1.2 nodes (CASSANDRA-5334)
Merged from 1.1:
 * Update offline scrub for 1.0 -> 1.1 directory structure (CASSANDRA-5195)
 * add tmp flag to Descriptor hashcode (CASSANDRA-4021)
 * fix logging of "Found table data in data directories" when only system tables
   are present (CASSANDRA-5289)
 * cli: Add JMX authentication support (CASSANDRA-5080)
 * nodetool: ability to repair specific range (CASSANDRA-5280)
 * Fix possible assertion triggered in SliceFromReadCommand (CASSANDRA-5284)
 * cqlsh: Add inet type support on Windows (ipv4-only) (CASSANDRA-4801)
 * Fix race when initializing ColumnFamilyStore (CASSANDRA-5350)
 * Add UseTLAB JVM flag (CASSANDRA-5361)


1.2.2
 * fix potential for multiple concurrent compactions of the same sstables
   (CASSANDRA-5256)
 * avoid no-op caching of byte[] on commitlog append (CASSANDRA-5199)
 * fix symlinks under data dir not working (CASSANDRA-5185)
 * fix bug in compact storage metadata handling (CASSANDRA-5189)
 * Validate login for USE queries (CASSANDRA-5207)
 * cli: remove default username and password (CASSANDRA-5208)
 * configure populate_io_cache_on_flush per-CF (CASSANDRA-4694)
 * allow configuration of internode socket buffer (CASSANDRA-3378)
 * Make sstable directory picking blacklist-aware again (CASSANDRA-5193)
 * Correctly expire gossip states for edge cases (CASSANDRA-5216)
 * Improve handling of directory creation failures (CASSANDRA-5196)
 * Expose secondary indicies to the rest of nodetool (CASSANDRA-4464)
 * Binary protocol: avoid sending notification for 0.0.0.0 (CASSANDRA-5227)
 * add UseCondCardMark XX jvm settings on jdk 1.7 (CASSANDRA-4366)
 * CQL3 refactor to allow conversion function (CASSANDRA-5226)
 * Fix drop of sstables in some circumstance (CASSANDRA-5232)
 * Implement caching of authorization results (CASSANDRA-4295)
 * Add support for LZ4 compression (CASSANDRA-5038)
 * Fix missing columns in wide rows queries (CASSANDRA-5225)
 * Simplify auth setup and make system_auth ks alterable (CASSANDRA-5112)
 * Stop compactions from hanging during bootstrap (CASSANDRA-5244)
 * fix compressed streaming sending extra chunk (CASSANDRA-5105)
 * Add CQL3-based implementations of IAuthenticator and IAuthorizer
   (CASSANDRA-4898)
 * Fix timestamp-based tomstone removal logic (CASSANDRA-5248)
 * cli: Add JMX authentication support (CASSANDRA-5080)
 * Fix forceFlush behavior (CASSANDRA-5241)
 * cqlsh: Add username autocompletion (CASSANDRA-5231)
 * Fix CQL3 composite partition key error (CASSANDRA-5240)
 * Allow IN clause on last clustering key (CASSANDRA-5230)
Merged from 1.1:
 * fix start key/end token validation for wide row iteration (CASSANDRA-5168)
 * add ConfigHelper support for Thrift frame and max message sizes (CASSANDRA-5188)
 * fix nodetool repair not fail on node down (CASSANDRA-5203)
 * always collect tombstone hints (CASSANDRA-5068)
 * Fix error when sourcing file in cqlsh (CASSANDRA-5235)


1.2.1
 * stream undelivered hints on decommission (CASSANDRA-5128)
 * GossipingPropertyFileSnitch loads saved dc/rack info if needed (CASSANDRA-5133)
 * drain should flush system CFs too (CASSANDRA-4446)
 * add inter_dc_tcp_nodelay setting (CASSANDRA-5148)
 * re-allow wrapping ranges for start_token/end_token range pairitspwng (CASSANDRA-5106)
 * fix validation compaction of empty rows (CASSANDRA-5136)
 * nodetool methods to enable/disable hint storage/delivery (CASSANDRA-4750)
 * disallow bloom filter false positive chance of 0 (CASSANDRA-5013)
 * add threadpool size adjustment methods to JMXEnabledThreadPoolExecutor and 
   CompactionManagerMBean (CASSANDRA-5044)
 * fix hinting for dropped local writes (CASSANDRA-4753)
 * off-heap cache doesn't need mutable column container (CASSANDRA-5057)
 * apply disk_failure_policy to bad disks on initial directory creation 
   (CASSANDRA-4847)
 * Optimize name-based queries to use ArrayBackedSortedColumns (CASSANDRA-5043)
 * Fall back to old manifest if most recent is unparseable (CASSANDRA-5041)
 * pool [Compressed]RandomAccessReader objects on the partitioned read path
   (CASSANDRA-4942)
 * Add debug logging to list filenames processed by Directories.migrateFile 
   method (CASSANDRA-4939)
 * Expose black-listed directories via JMX (CASSANDRA-4848)
 * Log compaction merge counts (CASSANDRA-4894)
 * Minimize byte array allocation by AbstractData{Input,Output} (CASSANDRA-5090)
 * Add SSL support for the binary protocol (CASSANDRA-5031)
 * Allow non-schema system ks modification for shuffle to work (CASSANDRA-5097)
 * cqlsh: Add default limit to SELECT statements (CASSANDRA-4972)
 * cqlsh: fix DESCRIBE for 1.1 cfs in CQL3 (CASSANDRA-5101)
 * Correctly gossip with nodes >= 1.1.7 (CASSANDRA-5102)
 * Ensure CL guarantees on digest mismatch (CASSANDRA-5113)
 * Validate correctly selects on composite partition key (CASSANDRA-5122)
 * Fix exception when adding collection (CASSANDRA-5117)
 * Handle states for non-vnode clusters correctly (CASSANDRA-5127)
 * Refuse unrecognized replication and compaction strategy options (CASSANDRA-4795)
 * Pick the correct value validator in sstable2json for cql3 tables (CASSANDRA-5134)
 * Validate login for describe_keyspace, describe_keyspaces and set_keyspace
   (CASSANDRA-5144)
 * Fix inserting empty maps (CASSANDRA-5141)
 * Don't remove tokens from System table for node we know (CASSANDRA-5121)
 * fix streaming progress report for compresed files (CASSANDRA-5130)
 * Coverage analysis for low-CL queries (CASSANDRA-4858)
 * Stop interpreting dates as valid timeUUID value (CASSANDRA-4936)
 * Adds E notation for floating point numbers (CASSANDRA-4927)
 * Detect (and warn) unintentional use of the cql2 thrift methods when cql3 was
   intended (CASSANDRA-5172)
 * cli: Quote ks and cf names in schema output when needed (CASSANDRA-5052)
 * Fix cf name extraction from manifest in Directories.migrateFile() (CASSANDRA-5242)
 * Replace mistaken usage of commons-logging with slf4j (CASSANDRA-5464)
 * Ensure Jackson dependency matches lib (CASSANDRA-5126)
 * Expose droppable tombstone ratio stats over JMX (CASSANDRA-5159)
Merged from 1.1:
 * Simplify CompressedRandomAccessReader to work around JDK FD bug (CASSANDRA-5088)
 * Improve handling a changing target throttle rate mid-compaction (CASSANDRA-5087)
 * Pig: correctly decode row keys in widerow mode (CASSANDRA-5098)
 * nodetool repair command now prints progress (CASSANDRA-4767)
 * fix user defined compaction to run against 1.1 data directory (CASSANDRA-5118)
 * Fix CQL3 BATCH authorization caching (CASSANDRA-5145)
 * fix get_count returns incorrect value with TTL (CASSANDRA-5099)
 * better handling for mid-compaction failure (CASSANDRA-5137)
 * convert default marshallers list to map for better readability (CASSANDRA-5109)
 * fix ConcurrentModificationException in getBootstrapSource (CASSANDRA-5170)
 * fix sstable maxtimestamp for row deletes and pre-1.1.1 sstables (CASSANDRA-5153)
 * Fix thread growth on node removal (CASSANDRA-5175)
 * Make Ec2Region's datacenter name configurable (CASSANDRA-5155)


1.2.0
 * Disallow counters in collections (CASSANDRA-5082)
 * cqlsh: add unit tests (CASSANDRA-3920)
 * fix default bloom_filter_fp_chance for LeveledCompactionStrategy (CASSANDRA-5093)
Merged from 1.1:
 * add validation for get_range_slices with start_key and end_token (CASSANDRA-5089)


1.2.0-rc2
 * fix nodetool ownership display with vnodes (CASSANDRA-5065)
 * cqlsh: add DESCRIBE KEYSPACES command (CASSANDRA-5060)
 * Fix potential infinite loop when reloading CFS (CASSANDRA-5064)
 * Fix SimpleAuthorizer example (CASSANDRA-5072)
 * cqlsh: force CL.ONE for tracing and system.schema* queries (CASSANDRA-5070)
 * Includes cassandra-shuffle in the debian package (CASSANDRA-5058)
Merged from 1.1:
 * fix multithreaded compaction deadlock (CASSANDRA-4492)
 * fix temporarily missing schema after upgrade from pre-1.1.5 (CASSANDRA-5061)
 * Fix ALTER TABLE overriding compression options with defaults
   (CASSANDRA-4996, 5066)
 * fix specifying and altering crc_check_chance (CASSANDRA-5053)
 * fix Murmur3Partitioner ownership% calculation (CASSANDRA-5076)
 * Don't expire columns sooner than they should in 2ndary indexes (CASSANDRA-5079)


1.2-rc1
 * rename rpc_timeout settings to request_timeout (CASSANDRA-5027)
 * add BF with 0.1 FP to LCS by default (CASSANDRA-5029)
 * Fix preparing insert queries (CASSANDRA-5016)
 * Fix preparing queries with counter increment (CASSANDRA-5022)
 * Fix preparing updates with collections (CASSANDRA-5017)
 * Don't generate UUID based on other node address (CASSANDRA-5002)
 * Fix message when trying to alter a clustering key type (CASSANDRA-5012)
 * Update IAuthenticator to match the new IAuthorizer (CASSANDRA-5003)
 * Fix inserting only a key in CQL3 (CASSANDRA-5040)
 * Fix CQL3 token() function when used with strings (CASSANDRA-5050)
Merged from 1.1:
 * reduce log spam from invalid counter shards (CASSANDRA-5026)
 * Improve schema propagation performance (CASSANDRA-5025)
 * Fix for IndexHelper.IndexFor throws OOB Exception (CASSANDRA-5030)
 * cqlsh: make it possible to describe thrift CFs (CASSANDRA-4827)
 * cqlsh: fix timestamp formatting on some platforms (CASSANDRA-5046)


1.2-beta3
 * make consistency level configurable in cqlsh (CASSANDRA-4829)
 * fix cqlsh rendering of blob fields (CASSANDRA-4970)
 * fix cqlsh DESCRIBE command (CASSANDRA-4913)
 * save truncation position in system table (CASSANDRA-4906)
 * Move CompressionMetadata off-heap (CASSANDRA-4937)
 * allow CLI to GET cql3 columnfamily data (CASSANDRA-4924)
 * Fix rare race condition in getExpireTimeForEndpoint (CASSANDRA-4402)
 * acquire references to overlapping sstables during compaction so bloom filter
   doesn't get free'd prematurely (CASSANDRA-4934)
 * Don't share slice query filter in CQL3 SelectStatement (CASSANDRA-4928)
 * Separate tracing from Log4J (CASSANDRA-4861)
 * Exclude gcable tombstones from merkle-tree computation (CASSANDRA-4905)
 * Better printing of AbstractBounds for tracing (CASSANDRA-4931)
 * Optimize mostRecentTombstone check in CC.collectAllData (CASSANDRA-4883)
 * Change stream session ID to UUID to avoid collision from same node (CASSANDRA-4813)
 * Use Stats.db when bulk loading if present (CASSANDRA-4957)
 * Skip repair on system_trace and keyspaces with RF=1 (CASSANDRA-4956)
 * (cql3) Remove arbitrary SELECT limit (CASSANDRA-4918)
 * Correctly handle prepared operation on collections (CASSANDRA-4945)
 * Fix CQL3 LIMIT (CASSANDRA-4877)
 * Fix Stress for CQL3 (CASSANDRA-4979)
 * Remove cassandra specific exceptions from JMX interface (CASSANDRA-4893)
 * (CQL3) Force using ALLOW FILTERING on potentially inefficient queries (CASSANDRA-4915)
 * (cql3) Fix adding column when the table has collections (CASSANDRA-4982)
 * (cql3) Fix allowing collections with compact storage (CASSANDRA-4990)
 * (cql3) Refuse ttl/writetime function on collections (CASSANDRA-4992)
 * Replace IAuthority with new IAuthorizer (CASSANDRA-4874)
 * clqsh: fix KEY pseudocolumn escaping when describing Thrift tables
   in CQL3 mode (CASSANDRA-4955)
 * add basic authentication support for Pig CassandraStorage (CASSANDRA-3042)
 * fix CQL2 ALTER TABLE compaction_strategy_class altering (CASSANDRA-4965)
Merged from 1.1:
 * Fall back to old describe_splits if d_s_ex is not available (CASSANDRA-4803)
 * Improve error reporting when streaming ranges fail (CASSANDRA-5009)
 * Fix cqlsh timestamp formatting of timezone info (CASSANDRA-4746)
 * Fix assertion failure with leveled compaction (CASSANDRA-4799)
 * Check for null end_token in get_range_slice (CASSANDRA-4804)
 * Remove all remnants of removed nodes (CASSANDRA-4840)
 * Add aut-reloading of the log4j file in debian package (CASSANDRA-4855)
 * Fix estimated row cache entry size (CASSANDRA-4860)
 * reset getRangeSlice filter after finishing a row for get_paged_slice
   (CASSANDRA-4919)
 * expunge row cache post-truncate (CASSANDRA-4940)
 * Allow static CF definition with compact storage (CASSANDRA-4910)
 * Fix endless loop/compaction of schema_* CFs due to broken timestamps (CASSANDRA-4880)
 * Fix 'wrong class type' assertion in CounterColumn (CASSANDRA-4976)


1.2-beta2
 * fp rate of 1.0 disables BF entirely; LCS defaults to 1.0 (CASSANDRA-4876)
 * off-heap bloom filters for row keys (CASSANDRA_4865)
 * add extension point for sstable components (CASSANDRA-4049)
 * improve tracing output (CASSANDRA-4852, 4862)
 * make TRACE verb droppable (CASSANDRA-4672)
 * fix BulkLoader recognition of CQL3 columnfamilies (CASSANDRA-4755)
 * Sort commitlog segments for replay by id instead of mtime (CASSANDRA-4793)
 * Make hint delivery asynchronous (CASSANDRA-4761)
 * Pluggable Thrift transport factories for CLI and cqlsh (CASSANDRA-4609, 4610)
 * cassandra-cli: allow Double value type to be inserted to a column (CASSANDRA-4661)
 * Add ability to use custom TServerFactory implementations (CASSANDRA-4608)
 * optimize batchlog flushing to skip successful batches (CASSANDRA-4667)
 * include metadata for system keyspace itself in schema tables (CASSANDRA-4416)
 * add check to PropertyFileSnitch to verify presence of location for
   local node (CASSANDRA-4728)
 * add PBSPredictor consistency modeler (CASSANDRA-4261)
 * remove vestiges of Thrift unframed mode (CASSANDRA-4729)
 * optimize single-row PK lookups (CASSANDRA-4710)
 * adjust blockFor calculation to account for pending ranges due to node 
   movement (CASSANDRA-833)
 * Change CQL version to 3.0.0 and stop accepting 3.0.0-beta1 (CASSANDRA-4649)
 * (CQL3) Make prepared statement global instead of per connection 
   (CASSANDRA-4449)
 * Fix scrubbing of CQL3 created tables (CASSANDRA-4685)
 * (CQL3) Fix validation when using counter and regular columns in the same 
   table (CASSANDRA-4706)
 * Fix bug starting Cassandra with simple authentication (CASSANDRA-4648)
 * Add support for batchlog in CQL3 (CASSANDRA-4545, 4738)
 * Add support for multiple column family outputs in CFOF (CASSANDRA-4208)
 * Support repairing only the local DC nodes (CASSANDRA-4747)
 * Use rpc_address for binary protocol and change default port (CASSANDRA-4751)
 * Fix use of collections in prepared statements (CASSANDRA-4739)
 * Store more information into peers table (CASSANDRA-4351, 4814)
 * Configurable bucket size for size tiered compaction (CASSANDRA-4704)
 * Run leveled compaction in parallel (CASSANDRA-4310)
 * Fix potential NPE during CFS reload (CASSANDRA-4786)
 * Composite indexes may miss results (CASSANDRA-4796)
 * Move consistency level to the protocol level (CASSANDRA-4734, 4824)
 * Fix Subcolumn slice ends not respected (CASSANDRA-4826)
 * Fix Assertion error in cql3 select (CASSANDRA-4783)
 * Fix list prepend logic (CQL3) (CASSANDRA-4835)
 * Add booleans as literals in CQL3 (CASSANDRA-4776)
 * Allow renaming PK columns in CQL3 (CASSANDRA-4822)
 * Fix binary protocol NEW_NODE event (CASSANDRA-4679)
 * Fix potential infinite loop in tombstone compaction (CASSANDRA-4781)
 * Remove system tables accounting from schema (CASSANDRA-4850)
 * (cql3) Force provided columns in clustering key order in 
   'CLUSTERING ORDER BY' (CASSANDRA-4881)
 * Fix composite index bug (CASSANDRA-4884)
 * Fix short read protection for CQL3 (CASSANDRA-4882)
 * Add tracing support to the binary protocol (CASSANDRA-4699)
 * (cql3) Don't allow prepared marker inside collections (CASSANDRA-4890)
 * Re-allow order by on non-selected columns (CASSANDRA-4645)
 * Bug when composite index is created in a table having collections (CASSANDRA-4909)
 * log index scan subject in CompositesSearcher (CASSANDRA-4904)
Merged from 1.1:
 * add get[Row|Key]CacheEntries to CacheServiceMBean (CASSANDRA-4859)
 * fix get_paged_slice to wrap to next row correctly (CASSANDRA-4816)
 * fix indexing empty column values (CASSANDRA-4832)
 * allow JdbcDate to compose null Date objects (CASSANDRA-4830)
 * fix possible stackoverflow when compacting 1000s of sstables
   (CASSANDRA-4765)
 * fix wrong leveled compaction progress calculation (CASSANDRA-4807)
 * add a close() method to CRAR to prevent leaking file descriptors (CASSANDRA-4820)
 * fix potential infinite loop in get_count (CASSANDRA-4833)
 * fix compositeType.{get/from}String methods (CASSANDRA-4842)
 * (CQL) fix CREATE COLUMNFAMILY permissions check (CASSANDRA-4864)
 * Fix DynamicCompositeType same type comparison (CASSANDRA-4711)
 * Fix duplicate SSTable reference when stream session failed (CASSANDRA-3306)
 * Allow static CF definition with compact storage (CASSANDRA-4910)
 * Fix endless loop/compaction of schema_* CFs due to broken timestamps (CASSANDRA-4880)
 * Fix 'wrong class type' assertion in CounterColumn (CASSANDRA-4976)


1.2-beta1
 * add atomic_batch_mutate (CASSANDRA-4542, -4635)
 * increase default max_hint_window_in_ms to 3h (CASSANDRA-4632)
 * include message initiation time to replicas so they can more
   accurately drop timed-out requests (CASSANDRA-2858)
 * fix clientutil.jar dependencies (CASSANDRA-4566)
 * optimize WriteResponse (CASSANDRA-4548)
 * new metrics (CASSANDRA-4009)
 * redesign KEYS indexes to avoid read-before-write (CASSANDRA-2897)
 * debug tracing (CASSANDRA-1123)
 * parallelize row cache loading (CASSANDRA-4282)
 * Make compaction, flush JBOD-aware (CASSANDRA-4292)
 * run local range scans on the read stage (CASSANDRA-3687)
 * clean up ioexceptions (CASSANDRA-2116)
 * add disk_failure_policy (CASSANDRA-2118)
 * Introduce new json format with row level deletion (CASSANDRA-4054)
 * remove redundant "name" column from schema_keyspaces (CASSANDRA-4433)
 * improve "nodetool ring" handling of multi-dc clusters (CASSANDRA-3047)
 * update NTS calculateNaturalEndpoints to be O(N log N) (CASSANDRA-3881)
 * split up rpc timeout by operation type (CASSANDRA-2819)
 * rewrite key cache save/load to use only sequential i/o (CASSANDRA-3762)
 * update MS protocol with a version handshake + broadcast address id
   (CASSANDRA-4311)
 * multithreaded hint replay (CASSANDRA-4189)
 * add inter-node message compression (CASSANDRA-3127)
 * remove COPP (CASSANDRA-2479)
 * Track tombstone expiration and compact when tombstone content is
   higher than a configurable threshold, default 20% (CASSANDRA-3442, 4234)
 * update MurmurHash to version 3 (CASSANDRA-2975)
 * (CLI) track elapsed time for `delete' operation (CASSANDRA-4060)
 * (CLI) jline version is bumped to 1.0 to properly  support
   'delete' key function (CASSANDRA-4132)
 * Save IndexSummary into new SSTable 'Summary' component (CASSANDRA-2392, 4289)
 * Add support for range tombstones (CASSANDRA-3708)
 * Improve MessagingService efficiency (CASSANDRA-3617)
 * Avoid ID conflicts from concurrent schema changes (CASSANDRA-3794)
 * Set thrift HSHA server thread limit to unlimited by default (CASSANDRA-4277)
 * Avoids double serialization of CF id in RowMutation messages
   (CASSANDRA-4293)
 * stream compressed sstables directly with java nio (CASSANDRA-4297)
 * Support multiple ranges in SliceQueryFilter (CASSANDRA-3885)
 * Add column metadata to system column families (CASSANDRA-4018)
 * (cql3) Always use composite types by default (CASSANDRA-4329)
 * (cql3) Add support for set, map and list (CASSANDRA-3647)
 * Validate date type correctly (CASSANDRA-4441)
 * (cql3) Allow definitions with only a PK (CASSANDRA-4361)
 * (cql3) Add support for row key composites (CASSANDRA-4179)
 * improve DynamicEndpointSnitch by using reservoir sampling (CASSANDRA-4038)
 * (cql3) Add support for 2ndary indexes (CASSANDRA-3680)
 * (cql3) fix defining more than one PK to be invalid (CASSANDRA-4477)
 * remove schema agreement checking from all external APIs (Thrift, CQL and CQL3) (CASSANDRA-4487)
 * add Murmur3Partitioner and make it default for new installations (CASSANDRA-3772, 4621)
 * (cql3) update pseudo-map syntax to use map syntax (CASSANDRA-4497)
 * Finer grained exceptions hierarchy and provides error code with exceptions (CASSANDRA-3979)
 * Adds events push to binary protocol (CASSANDRA-4480)
 * Rewrite nodetool help (CASSANDRA-2293)
 * Make CQL3 the default for CQL (CASSANDRA-4640)
 * update stress tool to be able to use CQL3 (CASSANDRA-4406)
 * Accept all thrift update on CQL3 cf but don't expose their metadata (CASSANDRA-4377)
 * Replace Throttle with Guava's RateLimiter for HintedHandOff (CASSANDRA-4541)
 * fix counter add/get using CQL2 and CQL3 in stress tool (CASSANDRA-4633)
 * Add sstable count per level to cfstats (CASSANDRA-4537)
 * (cql3) Add ALTER KEYSPACE statement (CASSANDRA-4611)
 * (cql3) Allow defining default consistency levels (CASSANDRA-4448)
 * (cql3) Fix queries using LIMIT missing results (CASSANDRA-4579)
 * fix cross-version gossip messaging (CASSANDRA-4576)
 * added inet data type (CASSANDRA-4627)


1.1.6
 * Wait for writes on synchronous read digest mismatch (CASSANDRA-4792)
 * fix commitlog replay for nanotime-infected sstables (CASSANDRA-4782)
 * preflight check ttl for maximum of 20 years (CASSANDRA-4771)
 * (Pig) fix widerow input with single column rows (CASSANDRA-4789)
 * Fix HH to compact with correct gcBefore, which avoids wiping out
   undelivered hints (CASSANDRA-4772)
 * LCS will merge up to 32 L0 sstables as intended (CASSANDRA-4778)
 * NTS will default unconfigured DC replicas to zero (CASSANDRA-4675)
 * use default consistency level in counter validation if none is
   explicitly provide (CASSANDRA-4700)
 * Improve IAuthority interface by introducing fine-grained
   access permissions and grant/revoke commands (CASSANDRA-4490, 4644)
 * fix assumption error in CLI when updating/describing keyspace 
   (CASSANDRA-4322)
 * Adds offline sstablescrub to debian packaging (CASSANDRA-4642)
 * Automatic fixing of overlapping leveled sstables (CASSANDRA-4644)
 * fix error when using ORDER BY with extended selections (CASSANDRA-4689)
 * (CQL3) Fix validation for IN queries for non-PK cols (CASSANDRA-4709)
 * fix re-created keyspace disappering after 1.1.5 upgrade 
   (CASSANDRA-4698, 4752)
 * (CLI) display elapsed time in 2 fraction digits (CASSANDRA-3460)
 * add authentication support to sstableloader (CASSANDRA-4712)
 * Fix CQL3 'is reversed' logic (CASSANDRA-4716, 4759)
 * (CQL3) Don't return ReversedType in result set metadata (CASSANDRA-4717)
 * Backport adding AlterKeyspace statement (CASSANDRA-4611)
 * (CQL3) Correcty accept upper-case data types (CASSANDRA-4770)
 * Add binary protocol events for schema changes (CASSANDRA-4684)
Merged from 1.0:
 * Switch from NBHM to CHM in MessagingService's callback map, which
   prevents OOM in long-running instances (CASSANDRA-4708)


1.1.5
 * add SecondaryIndex.reload API (CASSANDRA-4581)
 * use millis + atomicint for commitlog segment creation instead of
   nanotime, which has issues under some hypervisors (CASSANDRA-4601)
 * fix FD leak in slice queries (CASSANDRA-4571)
 * avoid recursion in leveled compaction (CASSANDRA-4587)
 * increase stack size under Java7 to 180K
 * Log(info) schema changes (CASSANDRA-4547)
 * Change nodetool setcachecapcity to manipulate global caches (CASSANDRA-4563)
 * (cql3) fix setting compaction strategy (CASSANDRA-4597)
 * fix broken system.schema_* timestamps on system startup (CASSANDRA-4561)
 * fix wrong skip of cache saving (CASSANDRA-4533)
 * Avoid NPE when lost+found is in data dir (CASSANDRA-4572)
 * Respect five-minute flush moratorium after initial CL replay (CASSANDRA-4474)
 * Adds ntp as recommended in debian packaging (CASSANDRA-4606)
 * Configurable transport in CF Record{Reader|Writer} (CASSANDRA-4558)
 * (cql3) fix potential NPE with both equal and unequal restriction (CASSANDRA-4532)
 * (cql3) improves ORDER BY validation (CASSANDRA-4624)
 * Fix potential deadlock during counter writes (CASSANDRA-4578)
 * Fix cql error with ORDER BY when using IN (CASSANDRA-4612)
Merged from 1.0:
 * increase Xss to 160k to accomodate latest 1.6 JVMs (CASSANDRA-4602)
 * fix toString of hint destination tokens (CASSANDRA-4568)
 * Fix multiple values for CurrentLocal NodeID (CASSANDRA-4626)


1.1.4
 * fix offline scrub to catch >= out of order rows (CASSANDRA-4411)
 * fix cassandra-env.sh on RHEL and other non-dash-based systems 
   (CASSANDRA-4494)
Merged from 1.0:
 * (Hadoop) fix setting key length for old-style mapred api (CASSANDRA-4534)
 * (Hadoop) fix iterating through a resultset consisting entirely
   of tombstoned rows (CASSANDRA-4466)


1.1.3
 * (cqlsh) add COPY TO (CASSANDRA-4434)
 * munmap commitlog segments before rename (CASSANDRA-4337)
 * (JMX) rename getRangeKeySample to sampleKeyRange to avoid returning
   multi-MB results as an attribute (CASSANDRA-4452)
 * flush based on data size, not throughput; overwritten columns no 
   longer artificially inflate liveRatio (CASSANDRA-4399)
 * update default commitlog segment size to 32MB and total commitlog
   size to 32/1024 MB for 32/64 bit JVMs, respectively (CASSANDRA-4422)
 * avoid using global partitioner to estimate ranges in index sstables
   (CASSANDRA-4403)
 * restore pre-CASSANDRA-3862 approach to removing expired tombstones
   from row cache during compaction (CASSANDRA-4364)
 * (stress) support for CQL prepared statements (CASSANDRA-3633)
 * Correctly catch exception when Snappy cannot be loaded (CASSANDRA-4400)
 * (cql3) Support ORDER BY when IN condition is given in WHERE clause (CASSANDRA-4327)
 * (cql3) delete "component_index" column on DROP TABLE call (CASSANDRA-4420)
 * change nanoTime() to currentTimeInMillis() in schema related code (CASSANDRA-4432)
 * add a token generation tool (CASSANDRA-3709)
 * Fix LCS bug with sstable containing only 1 row (CASSANDRA-4411)
 * fix "Can't Modify Index Name" problem on CF update (CASSANDRA-4439)
 * Fix assertion error in getOverlappingSSTables during repair (CASSANDRA-4456)
 * fix nodetool's setcompactionthreshold command (CASSANDRA-4455)
 * Ensure compacted files are never used, to avoid counter overcount (CASSANDRA-4436)
Merged from 1.0:
 * Push the validation of secondary index values to the SecondaryIndexManager (CASSANDRA-4240)
 * allow dropping columns shadowed by not-yet-expired supercolumn or row
   tombstones in PrecompactedRow (CASSANDRA-4396)


1.1.2
 * Fix cleanup not deleting index entries (CASSANDRA-4379)
 * Use correct partitioner when saving + loading caches (CASSANDRA-4331)
 * Check schema before trying to export sstable (CASSANDRA-2760)
 * Raise a meaningful exception instead of NPE when PFS encounters
   an unconfigured node + no default (CASSANDRA-4349)
 * fix bug in sstable blacklisting with LCS (CASSANDRA-4343)
 * LCS no longer promotes tiny sstables out of L0 (CASSANDRA-4341)
 * skip tombstones during hint replay (CASSANDRA-4320)
 * fix NPE in compactionstats (CASSANDRA-4318)
 * enforce 1m min keycache for auto (CASSANDRA-4306)
 * Have DeletedColumn.isMFD always return true (CASSANDRA-4307)
 * (cql3) exeption message for ORDER BY constraints said primary filter can be
    an IN clause, which is misleading (CASSANDRA-4319)
 * (cql3) Reject (not yet supported) creation of 2ndardy indexes on tables with
   composite primary keys (CASSANDRA-4328)
 * Set JVM stack size to 160k for java 7 (CASSANDRA-4275)
 * cqlsh: add COPY command to load data from CSV flat files (CASSANDRA-4012)
 * CFMetaData.fromThrift to throw ConfigurationException upon error (CASSANDRA-4353)
 * Use CF comparator to sort indexed columns in SecondaryIndexManager
   (CASSANDRA-4365)
 * add strategy_options to the KSMetaData.toString() output (CASSANDRA-4248)
 * (cql3) fix range queries containing unqueried results (CASSANDRA-4372)
 * (cql3) allow updating column_alias types (CASSANDRA-4041)
 * (cql3) Fix deletion bug (CASSANDRA-4193)
 * Fix computation of overlapping sstable for leveled compaction (CASSANDRA-4321)
 * Improve scrub and allow to run it offline (CASSANDRA-4321)
 * Fix assertionError in StorageService.bulkLoad (CASSANDRA-4368)
 * (cqlsh) add option to authenticate to a keyspace at startup (CASSANDRA-4108)
 * (cqlsh) fix ASSUME functionality (CASSANDRA-4352)
 * Fix ColumnFamilyRecordReader to not return progress > 100% (CASSANDRA-3942)
Merged from 1.0:
 * Set gc_grace on index CF to 0 (CASSANDRA-4314)


1.1.1
 * add populate_io_cache_on_flush option (CASSANDRA-2635)
 * allow larger cache capacities than 2GB (CASSANDRA-4150)
 * add getsstables command to nodetool (CASSANDRA-4199)
 * apply parent CF compaction settings to secondary index CFs (CASSANDRA-4280)
 * preserve commitlog size cap when recycling segments at startup
   (CASSANDRA-4201)
 * (Hadoop) fix split generation regression (CASSANDRA-4259)
 * ignore min/max compactions settings in LCS, while preserving
   behavior that min=max=0 disables autocompaction (CASSANDRA-4233)
 * log number of rows read from saved cache (CASSANDRA-4249)
 * calculate exact size required for cleanup operations (CASSANDRA-1404)
 * avoid blocking additional writes during flush when the commitlog
   gets behind temporarily (CASSANDRA-1991)
 * enable caching on index CFs based on data CF cache setting (CASSANDRA-4197)
 * warn on invalid replication strategy creation options (CASSANDRA-4046)
 * remove [Freeable]Memory finalizers (CASSANDRA-4222)
 * include tombstone size in ColumnFamily.size, which can prevent OOM
   during sudden mass delete operations by yielding a nonzero liveRatio
   (CASSANDRA-3741)
 * Open 1 sstableScanner per level for leveled compaction (CASSANDRA-4142)
 * Optimize reads when row deletion timestamps allow us to restrict
   the set of sstables we check (CASSANDRA-4116)
 * add support for commitlog archiving and point-in-time recovery
   (CASSANDRA-3690)
 * avoid generating redundant compaction tasks during streaming
   (CASSANDRA-4174)
 * add -cf option to nodetool snapshot, and takeColumnFamilySnapshot to
   StorageService mbean (CASSANDRA-556)
 * optimize cleanup to drop entire sstables where possible (CASSANDRA-4079)
 * optimize truncate when autosnapshot is disabled (CASSANDRA-4153)
 * update caches to use byte[] keys to reduce memory overhead (CASSANDRA-3966)
 * add column limit to cli (CASSANDRA-3012, 4098)
 * clean up and optimize DataOutputBuffer, used by CQL compression and
   CompositeType (CASSANDRA-4072)
 * optimize commitlog checksumming (CASSANDRA-3610)
 * identify and blacklist corrupted SSTables from future compactions 
   (CASSANDRA-2261)
 * Move CfDef and KsDef validation out of thrift (CASSANDRA-4037)
 * Expose API to repair a user provided range (CASSANDRA-3912)
 * Add way to force the cassandra-cli to refresh its schema (CASSANDRA-4052)
 * Avoid having replicate on write tasks stacking up at CL.ONE (CASSANDRA-2889)
 * (cql3) Backwards compatibility for composite comparators in non-cql3-aware
   clients (CASSANDRA-4093)
 * (cql3) Fix order by for reversed queries (CASSANDRA-4160)
 * (cql3) Add ReversedType support (CASSANDRA-4004)
 * (cql3) Add timeuuid type (CASSANDRA-4194)
 * (cql3) Minor fixes (CASSANDRA-4185)
 * (cql3) Fix prepared statement in BATCH (CASSANDRA-4202)
 * (cql3) Reduce the list of reserved keywords (CASSANDRA-4186)
 * (cql3) Move max/min compaction thresholds to compaction strategy options
   (CASSANDRA-4187)
 * Fix exception during move when localhost is the only source (CASSANDRA-4200)
 * (cql3) Allow paging through non-ordered partitioner results (CASSANDRA-3771)
 * (cql3) Fix drop index (CASSANDRA-4192)
 * (cql3) Don't return range ghosts anymore (CASSANDRA-3982)
 * fix re-creating Keyspaces/ColumnFamilies with the same name as dropped
   ones (CASSANDRA-4219)
 * fix SecondaryIndex LeveledManifest save upon snapshot (CASSANDRA-4230)
 * fix missing arrayOffset in FBUtilities.hash (CASSANDRA-4250)
 * (cql3) Add name of parameters in CqlResultSet (CASSANDRA-4242)
 * (cql3) Correctly validate order by queries (CASSANDRA-4246)
 * rename stress to cassandra-stress for saner packaging (CASSANDRA-4256)
 * Fix exception on colum metadata with non-string comparator (CASSANDRA-4269)
 * Check for unknown/invalid compression options (CASSANDRA-4266)
 * (cql3) Adds simple access to column timestamp and ttl (CASSANDRA-4217)
 * (cql3) Fix range queries with secondary indexes (CASSANDRA-4257)
 * Better error messages from improper input in cli (CASSANDRA-3865)
 * Try to stop all compaction upon Keyspace or ColumnFamily drop (CASSANDRA-4221)
 * (cql3) Allow keyspace properties to contain hyphens (CASSANDRA-4278)
 * (cql3) Correctly validate keyspace access in create table (CASSANDRA-4296)
 * Avoid deadlock in migration stage (CASSANDRA-3882)
 * Take supercolumn names and deletion info into account in memtable throughput
   (CASSANDRA-4264)
 * Add back backward compatibility for old style replication factor (CASSANDRA-4294)
 * Preserve compatibility with pre-1.1 index queries (CASSANDRA-4262)
Merged from 1.0:
 * Fix super columns bug where cache is not updated (CASSANDRA-4190)
 * fix maxTimestamp to include row tombstones (CASSANDRA-4116)
 * (CLI) properly handle quotes in create/update keyspace commands (CASSANDRA-4129)
 * Avoids possible deadlock during bootstrap (CASSANDRA-4159)
 * fix stress tool that hangs forever on timeout or error (CASSANDRA-4128)
 * stress tool to return appropriate exit code on failure (CASSANDRA-4188)
 * fix compaction NPE when out of disk space and assertions disabled
   (CASSANDRA-3985)
 * synchronize LCS getEstimatedTasks to avoid CME (CASSANDRA-4255)
 * ensure unique streaming session id's (CASSANDRA-4223)
 * kick off background compaction when min/max thresholds change 
   (CASSANDRA-4279)
 * improve ability of STCS.getBuckets to deal with 100s of 1000s of
   sstables, such as when convertinb back from LCS (CASSANDRA-4287)
 * Oversize integer in CQL throws NumberFormatException (CASSANDRA-4291)
 * fix 1.0.x node join to mixed version cluster, other nodes >= 1.1 (CASSANDRA-4195)
 * Fix LCS splitting sstable base on uncompressed size (CASSANDRA-4419)
 * Push the validation of secondary index values to the SecondaryIndexManager (CASSANDRA-4240)
 * Don't purge columns during upgradesstables (CASSANDRA-4462)
 * Make cqlsh work with piping (CASSANDRA-4113)
 * Validate arguments for nodetool decommission (CASSANDRA-4061)
 * Report thrift status in nodetool info (CASSANDRA-4010)


1.1.0-final
 * average a reduced liveRatio estimate with the previous one (CASSANDRA-4065)
 * Allow KS and CF names up to 48 characters (CASSANDRA-4157)
 * fix stress build (CASSANDRA-4140)
 * add time remaining estimate to nodetool compactionstats (CASSANDRA-4167)
 * (cql) fix NPE in cql3 ALTER TABLE (CASSANDRA-4163)
 * (cql) Add support for CL.TWO and CL.THREE in CQL (CASSANDRA-4156)
 * (cql) Fix type in CQL3 ALTER TABLE preventing update (CASSANDRA-4170)
 * (cql) Throw invalid exception from CQL3 on obsolete options (CASSANDRA-4171)
 * (cqlsh) fix recognizing uppercase SELECT keyword (CASSANDRA-4161)
 * Pig: wide row support (CASSANDRA-3909)
Merged from 1.0:
 * avoid streaming empty files with bulk loader if sstablewriter errors out
   (CASSANDRA-3946)


1.1-rc1
 * Include stress tool in binary builds (CASSANDRA-4103)
 * (Hadoop) fix wide row iteration when last row read was deleted
   (CASSANDRA-4154)
 * fix read_repair_chance to really default to 0.1 in the cli (CASSANDRA-4114)
 * Adds caching and bloomFilterFpChange to CQL options (CASSANDRA-4042)
 * Adds posibility to autoconfigure size of the KeyCache (CASSANDRA-4087)
 * fix KEYS index from skipping results (CASSANDRA-3996)
 * Remove sliced_buffer_size_in_kb dead option (CASSANDRA-4076)
 * make loadNewSStable preserve sstable version (CASSANDRA-4077)
 * Respect 1.0 cache settings as much as possible when upgrading 
   (CASSANDRA-4088)
 * relax path length requirement for sstable files when upgrading on 
   non-Windows platforms (CASSANDRA-4110)
 * fix terminination of the stress.java when errors were encountered
   (CASSANDRA-4128)
 * Move CfDef and KsDef validation out of thrift (CASSANDRA-4037)
 * Fix get_paged_slice (CASSANDRA-4136)
 * CQL3: Support slice with exclusive start and stop (CASSANDRA-3785)
Merged from 1.0:
 * support PropertyFileSnitch in bulk loader (CASSANDRA-4145)
 * add auto_snapshot option allowing disabling snapshot before drop/truncate
   (CASSANDRA-3710)
 * allow short snitch names (CASSANDRA-4130)


1.1-beta2
 * rename loaded sstables to avoid conflicts with local snapshots
   (CASSANDRA-3967)
 * start hint replay as soon as FD notifies that the target is back up
   (CASSANDRA-3958)
 * avoid unproductive deserializing of cached rows during compaction
   (CASSANDRA-3921)
 * fix concurrency issues with CQL keyspace creation (CASSANDRA-3903)
 * Show Effective Owership via Nodetool ring <keyspace> (CASSANDRA-3412)
 * Update ORDER BY syntax for CQL3 (CASSANDRA-3925)
 * Fix BulkRecordWriter to not throw NPE if reducer gets no map data from Hadoop (CASSANDRA-3944)
 * Fix bug with counters in super columns (CASSANDRA-3821)
 * Remove deprecated merge_shard_chance (CASSANDRA-3940)
 * add a convenient way to reset a node's schema (CASSANDRA-2963)
 * fix for intermittent SchemaDisagreementException (CASSANDRA-3884)
 * CLI `list <CF>` to limit number of columns and their order (CASSANDRA-3012)
 * ignore deprecated KsDef/CfDef/ColumnDef fields in native schema (CASSANDRA-3963)
 * CLI to report when unsupported column_metadata pair was given (CASSANDRA-3959)
 * reincarnate removed and deprecated KsDef/CfDef attributes (CASSANDRA-3953)
 * Fix race between writes and read for cache (CASSANDRA-3862)
 * perform static initialization of StorageProxy on start-up (CASSANDRA-3797)
 * support trickling fsync() on writes (CASSANDRA-3950)
 * expose counters for unavailable/timeout exceptions given to thrift clients (CASSANDRA-3671)
 * avoid quadratic startup time in LeveledManifest (CASSANDRA-3952)
 * Add type information to new schema_ columnfamilies and remove thrift
   serialization for schema (CASSANDRA-3792)
 * add missing column validator options to the CLI help (CASSANDRA-3926)
 * skip reading saved key cache if CF's caching strategy is NONE or ROWS_ONLY (CASSANDRA-3954)
 * Unify migration code (CASSANDRA-4017)
Merged from 1.0:
 * cqlsh: guess correct version of Python for Arch Linux (CASSANDRA-4090)
 * (CLI) properly handle quotes in create/update keyspace commands (CASSANDRA-4129)
 * Avoids possible deadlock during bootstrap (CASSANDRA-4159)
 * fix stress tool that hangs forever on timeout or error (CASSANDRA-4128)
 * Fix super columns bug where cache is not updated (CASSANDRA-4190)
 * stress tool to return appropriate exit code on failure (CASSANDRA-4188)


1.0.9
 * improve index sampling performance (CASSANDRA-4023)
 * always compact away deleted hints immediately after handoff (CASSANDRA-3955)
 * delete hints from dropped ColumnFamilies on handoff instead of
   erroring out (CASSANDRA-3975)
 * add CompositeType ref to the CLI doc for create/update column family (CASSANDRA-3980)
 * Pig: support Counter ColumnFamilies (CASSANDRA-3973)
 * Pig: Composite column support (CASSANDRA-3684)
 * Avoid NPE during repair when a keyspace has no CFs (CASSANDRA-3988)
 * Fix division-by-zero error on get_slice (CASSANDRA-4000)
 * don't change manifest level for cleanup, scrub, and upgradesstables
   operations under LeveledCompactionStrategy (CASSANDRA-3989, 4112)
 * fix race leading to super columns assertion failure (CASSANDRA-3957)
 * fix NPE on invalid CQL delete command (CASSANDRA-3755)
 * allow custom types in CLI's assume command (CASSANDRA-4081)
 * fix totalBytes count for parallel compactions (CASSANDRA-3758)
 * fix intermittent NPE in get_slice (CASSANDRA-4095)
 * remove unnecessary asserts in native code interfaces (CASSANDRA-4096)
 * Validate blank keys in CQL to avoid assertion errors (CASSANDRA-3612)
 * cqlsh: fix bad decoding of some column names (CASSANDRA-4003)
 * cqlsh: fix incorrect padding with unicode chars (CASSANDRA-4033)
 * Fix EC2 snitch incorrectly reporting region (CASSANDRA-4026)
 * Shut down thrift during decommission (CASSANDRA-4086)
 * Expose nodetool cfhistograms for 2ndary indexes (CASSANDRA-4063)
Merged from 0.8:
 * Fix ConcurrentModificationException in gossiper (CASSANDRA-4019)


1.1-beta1
 * (cqlsh)
   + add SOURCE and CAPTURE commands, and --file option (CASSANDRA-3479)
   + add ALTER COLUMNFAMILY WITH (CASSANDRA-3523)
   + bundle Python dependencies with Cassandra (CASSANDRA-3507)
   + added to Debian package (CASSANDRA-3458)
   + display byte data instead of erroring out on decode failure 
     (CASSANDRA-3874)
 * add nodetool rebuild_index (CASSANDRA-3583)
 * add nodetool rangekeysample (CASSANDRA-2917)
 * Fix streaming too much data during move operations (CASSANDRA-3639)
 * Nodetool and CLI connect to localhost by default (CASSANDRA-3568)
 * Reduce memory used by primary index sample (CASSANDRA-3743)
 * (Hadoop) separate input/output configurations (CASSANDRA-3197, 3765)
 * avoid returning internal Cassandra classes over JMX (CASSANDRA-2805)
 * add row-level isolation via SnapTree (CASSANDRA-2893)
 * Optimize key count estimation when opening sstable on startup
   (CASSANDRA-2988)
 * multi-dc replication optimization supporting CL > ONE (CASSANDRA-3577)
 * add command to stop compactions (CASSANDRA-1740, 3566, 3582)
 * multithreaded streaming (CASSANDRA-3494)
 * removed in-tree redhat spec (CASSANDRA-3567)
 * "defragment" rows for name-based queries under STCS, again (CASSANDRA-2503)
 * Recycle commitlog segments for improved performance 
   (CASSANDRA-3411, 3543, 3557, 3615)
 * update size-tiered compaction to prioritize small tiers (CASSANDRA-2407)
 * add message expiration logic to OutboundTcpConnection (CASSANDRA-3005)
 * off-heap cache to use sun.misc.Unsafe instead of JNA (CASSANDRA-3271)
 * EACH_QUORUM is only supported for writes (CASSANDRA-3272)
 * replace compactionlock use in schema migration by checking CFS.isValid
   (CASSANDRA-3116)
 * recognize that "SELECT first ... *" isn't really "SELECT *" (CASSANDRA-3445)
 * Use faster bytes comparison (CASSANDRA-3434)
 * Bulk loader is no longer a fat client, (HADOOP) bulk load output format
   (CASSANDRA-3045)
 * (Hadoop) add support for KeyRange.filter
 * remove assumption that keys and token are in bijection
   (CASSANDRA-1034, 3574, 3604)
 * always remove endpoints from delevery queue in HH (CASSANDRA-3546)
 * fix race between cf flush and its 2ndary indexes flush (CASSANDRA-3547)
 * fix potential race in AES when a repair fails (CASSANDRA-3548)
 * Remove columns shadowed by a deleted container even when we cannot purge
   (CASSANDRA-3538)
 * Improve memtable slice iteration performance (CASSANDRA-3545)
 * more efficient allocation of small bloom filters (CASSANDRA-3618)
 * Use separate writer thread in SSTableSimpleUnsortedWriter (CASSANDRA-3619)
 * fsync the directory after new sstable or commitlog segment are created (CASSANDRA-3250)
 * fix minor issues reported by FindBugs (CASSANDRA-3658)
 * global key/row caches (CASSANDRA-3143, 3849)
 * optimize memtable iteration during range scan (CASSANDRA-3638)
 * introduce 'crc_check_chance' in CompressionParameters to support
   a checksum percentage checking chance similarly to read-repair (CASSANDRA-3611)
 * a way to deactivate global key/row cache on per-CF basis (CASSANDRA-3667)
 * fix LeveledCompactionStrategy broken because of generation pre-allocation
   in LeveledManifest (CASSANDRA-3691)
 * finer-grained control over data directories (CASSANDRA-2749)
 * Fix ClassCastException during hinted handoff (CASSANDRA-3694)
 * Upgrade Thrift to 0.7 (CASSANDRA-3213)
 * Make stress.java insert operation to use microseconds (CASSANDRA-3725)
 * Allows (internally) doing a range query with a limit of columns instead of
   rows (CASSANDRA-3742)
 * Allow rangeSlice queries to be start/end inclusive/exclusive (CASSANDRA-3749)
 * Fix BulkLoader to support new SSTable layout and add stream
   throttling to prevent an NPE when there is no yaml config (CASSANDRA-3752)
 * Allow concurrent schema migrations (CASSANDRA-1391, 3832)
 * Add SnapshotCommand to trigger snapshot on remote node (CASSANDRA-3721)
 * Make CFMetaData conversions to/from thrift/native schema inverses
   (CASSANDRA_3559)
 * Add initial code for CQL 3.0-beta (CASSANDRA-2474, 3781, 3753)
 * Add wide row support for ColumnFamilyInputFormat (CASSANDRA-3264)
 * Allow extending CompositeType comparator (CASSANDRA-3657)
 * Avoids over-paging during get_count (CASSANDRA-3798)
 * Add new command to rebuild a node without (repair) merkle tree calculations
   (CASSANDRA-3483, 3922)
 * respect not only row cache capacity but caching mode when
   trying to read data (CASSANDRA-3812)
 * fix system tests (CASSANDRA-3827)
 * CQL support for altering row key type in ALTER TABLE (CASSANDRA-3781)
 * turn compression on by default (CASSANDRA-3871)
 * make hexToBytes refuse invalid input (CASSANDRA-2851)
 * Make secondary indexes CF inherit compression and compaction from their
   parent CF (CASSANDRA-3877)
 * Finish cleanup up tombstone purge code (CASSANDRA-3872)
 * Avoid NPE on aboarted stream-out sessions (CASSANDRA-3904)
 * BulkRecordWriter throws NPE for counter columns (CASSANDRA-3906)
 * Support compression using BulkWriter (CASSANDRA-3907)


1.0.8
 * fix race between cleanup and flush on secondary index CFSes (CASSANDRA-3712)
 * avoid including non-queried nodes in rangeslice read repair
   (CASSANDRA-3843)
 * Only snapshot CF being compacted for snapshot_before_compaction 
   (CASSANDRA-3803)
 * Log active compactions in StatusLogger (CASSANDRA-3703)
 * Compute more accurate compaction score per level (CASSANDRA-3790)
 * Return InvalidRequest when using a keyspace that doesn't exist
   (CASSANDRA-3764)
 * disallow user modification of System keyspace (CASSANDRA-3738)
 * allow using sstable2json on secondary index data (CASSANDRA-3738)
 * (cqlsh) add DESCRIBE COLUMNFAMILIES (CASSANDRA-3586)
 * (cqlsh) format blobs correctly and use colors to improve output
   readability (CASSANDRA-3726)
 * synchronize BiMap of bootstrapping tokens (CASSANDRA-3417)
 * show index options in CLI (CASSANDRA-3809)
 * add optional socket timeout for streaming (CASSANDRA-3838)
 * fix truncate not to leave behind non-CFS backed secondary indexes
   (CASSANDRA-3844)
 * make CLI `show schema` to use output stream directly instead
   of StringBuilder (CASSANDRA-3842)
 * remove the wait on hint future during write (CASSANDRA-3870)
 * (cqlsh) ignore missing CfDef opts (CASSANDRA-3933)
 * (cqlsh) look for cqlshlib relative to realpath (CASSANDRA-3767)
 * Fix short read protection (CASSANDRA-3934)
 * Make sure infered and actual schema match (CASSANDRA-3371)
 * Fix NPE during HH delivery (CASSANDRA-3677)
 * Don't put boostrapping node in 'hibernate' status (CASSANDRA-3737)
 * Fix double quotes in windows bat files (CASSANDRA-3744)
 * Fix bad validator lookup (CASSANDRA-3789)
 * Fix soft reset in EC2MultiRegionSnitch (CASSANDRA-3835)
 * Don't leave zombie connections with THSHA thrift server (CASSANDRA-3867)
 * (cqlsh) fix deserialization of data (CASSANDRA-3874)
 * Fix removetoken force causing an inconsistent state (CASSANDRA-3876)
 * Fix ahndling of some types with Pig (CASSANDRA-3886)
 * Don't allow to drop the system keyspace (CASSANDRA-3759)
 * Make Pig deletes disabled by default and configurable (CASSANDRA-3628)
Merged from 0.8:
 * (Pig) fix CassandraStorage to use correct comparator in Super ColumnFamily
   case (CASSANDRA-3251)
 * fix thread safety issues in commitlog replay, primarily affecting
   systems with many (100s) of CF definitions (CASSANDRA-3751)
 * Fix relevant tombstone ignored with super columns (CASSANDRA-3875)


1.0.7
 * fix regression in HH page size calculation (CASSANDRA-3624)
 * retry failed stream on IOException (CASSANDRA-3686)
 * allow configuring bloom_filter_fp_chance (CASSANDRA-3497)
 * attempt hint delivery every ten minutes, or when failure detector
   notifies us that a node is back up, whichever comes first.  hint
   handoff throttle delay default changed to 1ms, from 50 (CASSANDRA-3554)
 * add nodetool setstreamthroughput (CASSANDRA-3571)
 * fix assertion when dropping a columnfamily with no sstables (CASSANDRA-3614)
 * more efficient allocation of small bloom filters (CASSANDRA-3618)
 * CLibrary.createHardLinkWithExec() to check for errors (CASSANDRA-3101)
 * Avoid creating empty and non cleaned writer during compaction (CASSANDRA-3616)
 * stop thrift service in shutdown hook so we can quiesce MessagingService
   (CASSANDRA-3335)
 * (CQL) compaction_strategy_options and compression_parameters for
   CREATE COLUMNFAMILY statement (CASSANDRA-3374)
 * Reset min/max compaction threshold when creating size tiered compaction
   strategy (CASSANDRA-3666)
 * Don't ignore IOException during compaction (CASSANDRA-3655)
 * Fix assertion error for CF with gc_grace=0 (CASSANDRA-3579)
 * Shutdown ParallelCompaction reducer executor after use (CASSANDRA-3711)
 * Avoid < 0 value for pending tasks in leveled compaction (CASSANDRA-3693)
 * (Hadoop) Support TimeUUID in Pig CassandraStorage (CASSANDRA-3327)
 * Check schema is ready before continuing boostrapping (CASSANDRA-3629)
 * Catch overflows during parsing of chunk_length_kb (CASSANDRA-3644)
 * Improve stream protocol mismatch errors (CASSANDRA-3652)
 * Avoid multiple thread doing HH to the same target (CASSANDRA-3681)
 * Add JMX property for rp_timeout_in_ms (CASSANDRA-2940)
 * Allow DynamicCompositeType to compare component of different types
   (CASSANDRA-3625)
 * Flush non-cfs backed secondary indexes (CASSANDRA-3659)
 * Secondary Indexes should report memory consumption (CASSANDRA-3155)
 * fix for SelectStatement start/end key are not set correctly
   when a key alias is involved (CASSANDRA-3700)
 * fix CLI `show schema` command insert of an extra comma in
   column_metadata (CASSANDRA-3714)
Merged from 0.8:
 * avoid logging (harmless) exception when GC takes < 1ms (CASSANDRA-3656)
 * prevent new nodes from thinking down nodes are up forever (CASSANDRA-3626)
 * use correct list of replicas for LOCAL_QUORUM reads when read repair
   is disabled (CASSANDRA-3696)
 * block on flush before compacting hints (may prevent OOM) (CASSANDRA-3733)


1.0.6
 * (CQL) fix cqlsh support for replicate_on_write (CASSANDRA-3596)
 * fix adding to leveled manifest after streaming (CASSANDRA-3536)
 * filter out unavailable cipher suites when using encryption (CASSANDRA-3178)
 * (HADOOP) add old-style api support for CFIF and CFRR (CASSANDRA-2799)
 * Support TimeUUIDType column names in Stress.java tool (CASSANDRA-3541)
 * (CQL) INSERT/UPDATE/DELETE/TRUNCATE commands should allow CF names to
   be qualified by keyspace (CASSANDRA-3419)
 * always remove endpoints from delevery queue in HH (CASSANDRA-3546)
 * fix race between cf flush and its 2ndary indexes flush (CASSANDRA-3547)
 * fix potential race in AES when a repair fails (CASSANDRA-3548)
 * fix default value validation usage in CLI SET command (CASSANDRA-3553)
 * Optimize componentsFor method for compaction and startup time
   (CASSANDRA-3532)
 * (CQL) Proper ColumnFamily metadata validation on CREATE COLUMNFAMILY 
   (CASSANDRA-3565)
 * fix compression "chunk_length_kb" option to set correct kb value for 
   thrift/avro (CASSANDRA-3558)
 * fix missing response during range slice repair (CASSANDRA-3551)
 * 'describe ring' moved from CLI to nodetool and available through JMX (CASSANDRA-3220)
 * add back partitioner to sstable metadata (CASSANDRA-3540)
 * fix NPE in get_count for counters (CASSANDRA-3601)
Merged from 0.8:
 * remove invalid assertion that table was opened before dropping it
   (CASSANDRA-3580)
 * range and index scans now only send requests to enough replicas to
   satisfy requested CL + RR (CASSANDRA-3598)
 * use cannonical host for local node in nodetool info (CASSANDRA-3556)
 * remove nonlocal DC write optimization since it only worked with
   CL.ONE or CL.LOCAL_QUORUM (CASSANDRA-3577, 3585)
 * detect misuses of CounterColumnType (CASSANDRA-3422)
 * turn off string interning in json2sstable, take 2 (CASSANDRA-2189)
 * validate compression parameters on add/update of the ColumnFamily 
   (CASSANDRA-3573)
 * Check for 0.0.0.0 is incorrect in CFIF (CASSANDRA-3584)
 * Increase vm.max_map_count in debian packaging (CASSANDRA-3563)
 * gossiper will never add itself to saved endpoints (CASSANDRA-3485)


1.0.5
 * revert CASSANDRA-3407 (see CASSANDRA-3540)
 * fix assertion error while forwarding writes to local nodes (CASSANDRA-3539)


1.0.4
 * fix self-hinting of timed out read repair updates and make hinted handoff
   less prone to OOMing a coordinator (CASSANDRA-3440)
 * expose bloom filter sizes via JMX (CASSANDRA-3495)
 * enforce RP tokens 0..2**127 (CASSANDRA-3501)
 * canonicalize paths exposed through JMX (CASSANDRA-3504)
 * fix "liveSize" stat when sstables are removed (CASSANDRA-3496)
 * add bloom filter FP rates to nodetool cfstats (CASSANDRA-3347)
 * record partitioner in sstable metadata component (CASSANDRA-3407)
 * add new upgradesstables nodetool command (CASSANDRA-3406)
 * skip --debug requirement to see common exceptions in CLI (CASSANDRA-3508)
 * fix incorrect query results due to invalid max timestamp (CASSANDRA-3510)
 * make sstableloader recognize compressed sstables (CASSANDRA-3521)
 * avoids race in OutboundTcpConnection in multi-DC setups (CASSANDRA-3530)
 * use SETLOCAL in cassandra.bat (CASSANDRA-3506)
 * fix ConcurrentModificationException in Table.all() (CASSANDRA-3529)
Merged from 0.8:
 * fix concurrence issue in the FailureDetector (CASSANDRA-3519)
 * fix array out of bounds error in counter shard removal (CASSANDRA-3514)
 * avoid dropping tombstones when they might still be needed to shadow
   data in a different sstable (CASSANDRA-2786)


1.0.3
 * revert name-based query defragmentation aka CASSANDRA-2503 (CASSANDRA-3491)
 * fix invalidate-related test failures (CASSANDRA-3437)
 * add next-gen cqlsh to bin/ (CASSANDRA-3188, 3131, 3493)
 * (CQL) fix handling of rows with no columns (CASSANDRA-3424, 3473)
 * fix querying supercolumns by name returning only a subset of
   subcolumns or old subcolumn versions (CASSANDRA-3446)
 * automatically compute sha1 sum for uncompressed data files (CASSANDRA-3456)
 * fix reading metadata/statistics component for version < h (CASSANDRA-3474)
 * add sstable forward-compatibility (CASSANDRA-3478)
 * report compression ratio in CFSMBean (CASSANDRA-3393)
 * fix incorrect size exception during streaming of counters (CASSANDRA-3481)
 * (CQL) fix for counter decrement syntax (CASSANDRA-3418)
 * Fix race introduced by CASSANDRA-2503 (CASSANDRA-3482)
 * Fix incomplete deletion of delivered hints (CASSANDRA-3466)
 * Avoid rescheduling compactions when no compaction was executed 
   (CASSANDRA-3484)
 * fix handling of the chunk_length_kb compression options (CASSANDRA-3492)
Merged from 0.8:
 * fix updating CF row_cache_provider (CASSANDRA-3414)
 * CFMetaData.convertToThrift method to set RowCacheProvider (CASSANDRA-3405)
 * acquire compactionlock during truncate (CASSANDRA-3399)
 * fix displaying cfdef entries for super columnfamilies (CASSANDRA-3415)
 * Make counter shard merging thread safe (CASSANDRA-3178)
 * Revert CASSANDRA-2855
 * Fix bug preventing the use of efficient cross-DC writes (CASSANDRA-3472)
 * `describe ring` command for CLI (CASSANDRA-3220)
 * (Hadoop) skip empty rows when entire row is requested, redux (CASSANDRA-2855)


1.0.2
 * "defragment" rows for name-based queries under STCS (CASSANDRA-2503)
 * Add timing information to cassandra-cli GET/SET/LIST queries (CASSANDRA-3326)
 * Only create one CompressionMetadata object per sstable (CASSANDRA-3427)
 * cleanup usage of StorageService.setMode() (CASSANDRA-3388)
 * Avoid large array allocation for compressed chunk offsets (CASSANDRA-3432)
 * fix DecimalType bytebuffer marshalling (CASSANDRA-3421)
 * fix bug that caused first column in per row indexes to be ignored 
   (CASSANDRA-3441)
 * add JMX call to clean (failed) repair sessions (CASSANDRA-3316)
 * fix sstableloader reference acquisition bug (CASSANDRA-3438)
 * fix estimated row size regression (CASSANDRA-3451)
 * make sure we don't return more columns than asked (CASSANDRA-3303, 3395)
Merged from 0.8:
 * acquire compactionlock during truncate (CASSANDRA-3399)
 * fix displaying cfdef entries for super columnfamilies (CASSANDRA-3415)


1.0.1
 * acquire references during index build to prevent delete problems
   on Windows (CASSANDRA-3314)
 * describe_ring should include datacenter/topology information (CASSANDRA-2882)
 * Thrift sockets are not properly buffered (CASSANDRA-3261)
 * performance improvement for bytebufferutil compare function (CASSANDRA-3286)
 * add system.versions ColumnFamily (CASSANDRA-3140)
 * reduce network copies (CASSANDRA-3333, 3373)
 * limit nodetool to 32MB of heap (CASSANDRA-3124)
 * (CQL) update parser to accept "timestamp" instead of "date" (CASSANDRA-3149)
 * Fix CLI `show schema` to include "compression_options" (CASSANDRA-3368)
 * Snapshot to include manifest under LeveledCompactionStrategy (CASSANDRA-3359)
 * (CQL) SELECT query should allow CF name to be qualified by keyspace (CASSANDRA-3130)
 * (CQL) Fix internal application error specifying 'using consistency ...'
   in lower case (CASSANDRA-3366)
 * fix Deflate compression when compression actually makes the data bigger
   (CASSANDRA-3370)
 * optimize UUIDGen to avoid lock contention on InetAddress.getLocalHost 
   (CASSANDRA-3387)
 * tolerate index being dropped mid-mutation (CASSANDRA-3334, 3313)
 * CompactionManager is now responsible for checking for new candidates
   post-task execution, enabling more consistent leveled compaction 
   (CASSANDRA-3391)
 * Cache HSHA threads (CASSANDRA-3372)
 * use CF/KS names as snapshot prefix for drop + truncate operations
   (CASSANDRA-2997)
 * Break bloom filters up to avoid heap fragmentation (CASSANDRA-2466)
 * fix cassandra hanging on jsvc stop (CASSANDRA-3302)
 * Avoid leveled compaction getting blocked on errors (CASSANDRA-3408)
 * Make reloading the compaction strategy safe (CASSANDRA-3409)
 * ignore 0.8 hints even if compaction begins before we try to purge
   them (CASSANDRA-3385)
 * remove procrun (bin\daemon) from Cassandra source tree and 
   artifacts (CASSANDRA-3331)
 * make cassandra compile under JDK7 (CASSANDRA-3275)
 * remove dependency of clientutil.jar to FBUtilities (CASSANDRA-3299)
 * avoid truncation errors by using long math on long values (CASSANDRA-3364)
 * avoid clock drift on some Windows machine (CASSANDRA-3375)
 * display cache provider in cli 'describe keyspace' command (CASSANDRA-3384)
 * fix incomplete topology information in describe_ring (CASSANDRA-3403)
 * expire dead gossip states based on time (CASSANDRA-2961)
 * improve CompactionTask extensibility (CASSANDRA-3330)
 * Allow one leveled compaction task to kick off another (CASSANDRA-3363)
 * allow encryption only between datacenters (CASSANDRA-2802)
Merged from 0.8:
 * fix truncate allowing data to be replayed post-restart (CASSANDRA-3297)
 * make iwriter final in IndexWriter to avoid NPE (CASSANDRA-2863)
 * (CQL) update grammar to require key clause in DELETE statement
   (CASSANDRA-3349)
 * (CQL) allow numeric keyspace names in USE statement (CASSANDRA-3350)
 * (Hadoop) skip empty rows when slicing the entire row (CASSANDRA-2855)
 * Fix handling of tombstone by SSTableExport/Import (CASSANDRA-3357)
 * fix ColumnIndexer to use long offsets (CASSANDRA-3358)
 * Improved CLI exceptions (CASSANDRA-3312)
 * Fix handling of tombstone by SSTableExport/Import (CASSANDRA-3357)
 * Only count compaction as active (for throttling) when they have
   successfully acquired the compaction lock (CASSANDRA-3344)
 * Display CLI version string on startup (CASSANDRA-3196)
 * (Hadoop) make CFIF try rpc_address or fallback to listen_address
   (CASSANDRA-3214)
 * (Hadoop) accept comma delimited lists of initial thrift connections
   (CASSANDRA-3185)
 * ColumnFamily min_compaction_threshold should be >= 2 (CASSANDRA-3342)
 * (Pig) add 0.8+ types and key validation type in schema (CASSANDRA-3280)
 * Fix completely removing column metadata using CLI (CASSANDRA-3126)
 * CLI `describe cluster;` output should be on separate lines for separate versions
   (CASSANDRA-3170)
 * fix changing durable_writes keyspace option during CF creation
   (CASSANDRA-3292)
 * avoid locking on update when no indexes are involved (CASSANDRA-3386)
 * fix assertionError during repair with ordered partitioners (CASSANDRA-3369)
 * correctly serialize key_validation_class for avro (CASSANDRA-3391)
 * don't expire counter tombstone after streaming (CASSANDRA-3394)
 * prevent nodes that failed to join from hanging around forever 
   (CASSANDRA-3351)
 * remove incorrect optimization from slice read path (CASSANDRA-3390)
 * Fix race in AntiEntropyService (CASSANDRA-3400)


1.0.0-final
 * close scrubbed sstable fd before deleting it (CASSANDRA-3318)
 * fix bug preventing obsolete commitlog segments from being removed
   (CASSANDRA-3269)
 * tolerate whitespace in seed CDL (CASSANDRA-3263)
 * Change default heap thresholds to max(min(1/2 ram, 1G), min(1/4 ram, 8GB))
   (CASSANDRA-3295)
 * Fix broken CompressedRandomAccessReaderTest (CASSANDRA-3298)
 * (CQL) fix type information returned for wildcard queries (CASSANDRA-3311)
 * add estimated tasks to LeveledCompactionStrategy (CASSANDRA-3322)
 * avoid including compaction cache-warming in keycache stats (CASSANDRA-3325)
 * run compaction and hinted handoff threads at MIN_PRIORITY (CASSANDRA-3308)
 * default hsha thrift server to cpu core count in rpc pool (CASSANDRA-3329)
 * add bin\daemon to binary tarball for Windows service (CASSANDRA-3331)
 * Fix places where uncompressed size of sstables was use in place of the
   compressed one (CASSANDRA-3338)
 * Fix hsha thrift server (CASSANDRA-3346)
 * Make sure repair only stream needed sstables (CASSANDRA-3345)


1.0.0-rc2
 * Log a meaningful warning when a node receives a message for a repair session
   that doesn't exist anymore (CASSANDRA-3256)
 * test for NUMA policy support as well as numactl presence (CASSANDRA-3245)
 * Fix FD leak when internode encryption is enabled (CASSANDRA-3257)
 * Remove incorrect assertion in mergeIterator (CASSANDRA-3260)
 * FBUtilities.hexToBytes(String) to throw NumberFormatException when string
   contains non-hex characters (CASSANDRA-3231)
 * Keep SimpleSnitch proximity ordering unchanged from what the Strategy
   generates, as intended (CASSANDRA-3262)
 * remove Scrub from compactionstats when finished (CASSANDRA-3255)
 * fix counter entry in jdbc TypesMap (CASSANDRA-3268)
 * fix full queue scenario for ParallelCompactionIterator (CASSANDRA-3270)
 * fix bootstrap process (CASSANDRA-3285)
 * don't try delivering hints if when there isn't any (CASSANDRA-3176)
 * CLI documentation change for ColumnFamily `compression_options` (CASSANDRA-3282)
 * ignore any CF ids sent by client for adding CF/KS (CASSANDRA-3288)
 * remove obsolete hints on first startup (CASSANDRA-3291)
 * use correct ISortedColumns for time-optimized reads (CASSANDRA-3289)
 * Evict gossip state immediately when a token is taken over by a new IP 
   (CASSANDRA-3259)


1.0.0-rc1
 * Update CQL to generate microsecond timestamps by default (CASSANDRA-3227)
 * Fix counting CFMetadata towards Memtable liveRatio (CASSANDRA-3023)
 * Kill server on wrapped OOME such as from FileChannel.map (CASSANDRA-3201)
 * remove unnecessary copy when adding to row cache (CASSANDRA-3223)
 * Log message when a full repair operation completes (CASSANDRA-3207)
 * Fix streamOutSession keeping sstables references forever if the remote end
   dies (CASSANDRA-3216)
 * Remove dynamic_snitch boolean from example configuration (defaulting to 
   true) and set default badness threshold to 0.1 (CASSANDRA-3229)
 * Base choice of random or "balanced" token on bootstrap on whether
   schema definitions were found (CASSANDRA-3219)
 * Fixes for LeveledCompactionStrategy score computation, prioritization,
   scheduling, and performance (CASSANDRA-3224, 3234)
 * parallelize sstable open at server startup (CASSANDRA-2988)
 * fix handling of exceptions writing to OutboundTcpConnection (CASSANDRA-3235)
 * Allow using quotes in "USE <keyspace>;" CLI command (CASSANDRA-3208)
 * Don't allow any cache loading exceptions to halt startup (CASSANDRA-3218)
 * Fix sstableloader --ignores option (CASSANDRA-3247)
 * File descriptor limit increased in packaging (CASSANDRA-3206)
 * Fix deadlock in commit log during flush (CASSANDRA-3253) 


1.0.0-beta1
 * removed binarymemtable (CASSANDRA-2692)
 * add commitlog_total_space_in_mb to prevent fragmented logs (CASSANDRA-2427)
 * removed commitlog_rotation_threshold_in_mb configuration (CASSANDRA-2771)
 * make AbstractBounds.normalize de-overlapp overlapping ranges (CASSANDRA-2641)
 * replace CollatingIterator, ReducingIterator with MergeIterator 
   (CASSANDRA-2062)
 * Fixed the ability to set compaction strategy in cli using create column 
   family command (CASSANDRA-2778)
 * clean up tmp files after failed compaction (CASSANDRA-2468)
 * restrict repair streaming to specific columnfamilies (CASSANDRA-2280)
 * don't bother persisting columns shadowed by a row tombstone (CASSANDRA-2589)
 * reset CF and SC deletion times after gc_grace (CASSANDRA-2317)
 * optimize away seek when compacting wide rows (CASSANDRA-2879)
 * single-pass streaming (CASSANDRA-2677, 2906, 2916, 3003)
 * use reference counting for deleting sstables instead of relying on GC
   (CASSANDRA-2521, 3179)
 * store hints as serialized mutations instead of pointers to data row
   (CASSANDRA-2045)
 * store hints in the coordinator node instead of in the closest replica 
   (CASSANDRA-2914)
 * add row_cache_keys_to_save CF option (CASSANDRA-1966)
 * check column family validity in nodetool repair (CASSANDRA-2933)
 * use lazy initialization instead of class initialization in NodeId
   (CASSANDRA-2953)
 * add paging to get_count (CASSANDRA-2894)
 * fix "short reads" in [multi]get (CASSANDRA-2643, 3157, 3192)
 * add optional compression for sstables (CASSANDRA-47, 2994, 3001, 3128)
 * add scheduler JMX metrics (CASSANDRA-2962)
 * add block level checksum for compressed data (CASSANDRA-1717)
 * make column family backed column map pluggable and introduce unsynchronized
   ArrayList backed one to speedup reads (CASSANDRA-2843, 3165, 3205)
 * refactoring of the secondary index api (CASSANDRA-2982)
 * make CL > ONE reads wait for digest reconciliation before returning
   (CASSANDRA-2494)
 * fix missing logging for some exceptions (CASSANDRA-2061)
 * refactor and optimize ColumnFamilyStore.files(...) and Descriptor.fromFilename(String)
   and few other places responsible for work with SSTable files (CASSANDRA-3040)
 * Stop reading from sstables once we know we have the most recent columns,
   for query-by-name requests (CASSANDRA-2498)
 * Add query-by-column mode to stress.java (CASSANDRA-3064)
 * Add "install" command to cassandra.bat (CASSANDRA-292)
 * clean up KSMetadata, CFMetadata from unnecessary
   Thrift<->Avro conversion methods (CASSANDRA-3032)
 * Add timeouts to client request schedulers (CASSANDRA-3079, 3096)
 * Cli to use hashes rather than array of hashes for strategy options (CASSANDRA-3081)
 * LeveledCompactionStrategy (CASSANDRA-1608, 3085, 3110, 3087, 3145, 3154, 3182)
 * Improvements of the CLI `describe` command (CASSANDRA-2630)
 * reduce window where dropped CF sstables may not be deleted (CASSANDRA-2942)
 * Expose gossip/FD info to JMX (CASSANDRA-2806)
 * Fix streaming over SSL when compressed SSTable involved (CASSANDRA-3051)
 * Add support for pluggable secondary index implementations (CASSANDRA-3078)
 * remove compaction_thread_priority setting (CASSANDRA-3104)
 * generate hints for replicas that timeout, not just replicas that are known
   to be down before starting (CASSANDRA-2034)
 * Add throttling for internode streaming (CASSANDRA-3080)
 * make the repair of a range repair all replica (CASSANDRA-2610, 3194)
 * expose the ability to repair the first range (as returned by the
   partitioner) of a node (CASSANDRA-2606)
 * Streams Compression (CASSANDRA-3015)
 * add ability to use multiple threads during a single compaction
   (CASSANDRA-2901)
 * make AbstractBounds.normalize support overlapping ranges (CASSANDRA-2641)
 * fix of the CQL count() behavior (CASSANDRA-3068)
 * use TreeMap backed column families for the SSTable simple writers
   (CASSANDRA-3148)
 * fix inconsistency of the CLI syntax when {} should be used instead of [{}]
   (CASSANDRA-3119)
 * rename CQL type names to match expected SQL behavior (CASSANDRA-3149, 3031)
 * Arena-based allocation for memtables (CASSANDRA-2252, 3162, 3163, 3168)
 * Default RR chance to 0.1 (CASSANDRA-3169)
 * Add RowLevel support to secondary index API (CASSANDRA-3147)
 * Make SerializingCacheProvider the default if JNA is available (CASSANDRA-3183)
 * Fix backwards compatibilty for CQL memtable properties (CASSANDRA-3190)
 * Add five-minute delay before starting compactions on a restarted server
   (CASSANDRA-3181)
 * Reduce copies done for intra-host messages (CASSANDRA-1788, 3144)
 * support of compaction strategy option for stress.java (CASSANDRA-3204)
 * make memtable throughput and column count thresholds no-ops (CASSANDRA-2449)
 * Return schema information along with the resultSet in CQL (CASSANDRA-2734)
 * Add new DecimalType (CASSANDRA-2883)
 * Fix assertion error in RowRepairResolver (CASSANDRA-3156)
 * Reduce unnecessary high buffer sizes (CASSANDRA-3171)
 * Pluggable compaction strategy (CASSANDRA-1610)
 * Add new broadcast_address config option (CASSANDRA-2491)


0.8.7
 * Kill server on wrapped OOME such as from FileChannel.map (CASSANDRA-3201)
 * Allow using quotes in "USE <keyspace>;" CLI command (CASSANDRA-3208)
 * Log message when a full repair operation completes (CASSANDRA-3207)
 * Don't allow any cache loading exceptions to halt startup (CASSANDRA-3218)
 * Fix sstableloader --ignores option (CASSANDRA-3247)
 * File descriptor limit increased in packaging (CASSANDRA-3206)
 * Log a meaningfull warning when a node receive a message for a repair session
   that doesn't exist anymore (CASSANDRA-3256)
 * Fix FD leak when internode encryption is enabled (CASSANDRA-3257)
 * FBUtilities.hexToBytes(String) to throw NumberFormatException when string
   contains non-hex characters (CASSANDRA-3231)
 * Keep SimpleSnitch proximity ordering unchanged from what the Strategy
   generates, as intended (CASSANDRA-3262)
 * remove Scrub from compactionstats when finished (CASSANDRA-3255)
 * Fix tool .bat files when CASSANDRA_HOME contains spaces (CASSANDRA-3258)
 * Force flush of status table when removing/updating token (CASSANDRA-3243)
 * Evict gossip state immediately when a token is taken over by a new IP (CASSANDRA-3259)
 * Fix bug where the failure detector can take too long to mark a host
   down (CASSANDRA-3273)
 * (Hadoop) allow wrapping ranges in queries (CASSANDRA-3137)
 * (Hadoop) check all interfaces for a match with split location
   before falling back to random replica (CASSANDRA-3211)
 * (Hadoop) Make Pig storage handle implements LoadMetadata (CASSANDRA-2777)
 * (Hadoop) Fix exception during PIG 'dump' (CASSANDRA-2810)
 * Fix stress COUNTER_GET option (CASSANDRA-3301)
 * Fix missing fields in CLI `show schema` output (CASSANDRA-3304)
 * Nodetool no longer leaks threads and closes JMX connections (CASSANDRA-3309)
 * fix truncate allowing data to be replayed post-restart (CASSANDRA-3297)
 * Move SimpleAuthority and SimpleAuthenticator to examples (CASSANDRA-2922)
 * Fix handling of tombstone by SSTableExport/Import (CASSANDRA-3357)
 * Fix transposition in cfHistograms (CASSANDRA-3222)
 * Allow using number as DC name when creating keyspace in CQL (CASSANDRA-3239)
 * Force flush of system table after updating/removing a token (CASSANDRA-3243)


0.8.6
 * revert CASSANDRA-2388
 * change TokenRange.endpoints back to listen/broadcast address to match
   pre-1777 behavior, and add TokenRange.rpc_endpoints instead (CASSANDRA-3187)
 * avoid trying to watch cassandra-topology.properties when loaded from jar
   (CASSANDRA-3138)
 * prevent users from creating keyspaces with LocalStrategy replication
   (CASSANDRA-3139)
 * fix CLI `show schema;` to output correct keyspace definition statement
   (CASSANDRA-3129)
 * CustomTThreadPoolServer to log TTransportException at DEBUG level
   (CASSANDRA-3142)
 * allow topology sort to work with non-unique rack names between 
   datacenters (CASSANDRA-3152)
 * Improve caching of same-version Messages on digest and repair paths
   (CASSANDRA-3158)
 * Randomize choice of first replica for counter increment (CASSANDRA-2890)
 * Fix using read_repair_chance instead of merge_shard_change (CASSANDRA-3202)
 * Avoid streaming data to nodes that already have it, on move as well as
   decommission (CASSANDRA-3041)
 * Fix divide by zero error in GCInspector (CASSANDRA-3164)
 * allow quoting of the ColumnFamily name in CLI `create column family`
   statement (CASSANDRA-3195)
 * Fix rolling upgrade from 0.7 to 0.8 problem (CASSANDRA-3166)
 * Accomodate missing encryption_options in IncomingTcpConnection.stream
   (CASSANDRA-3212)


0.8.5
 * fix NPE when encryption_options is unspecified (CASSANDRA-3007)
 * include column name in validation failure exceptions (CASSANDRA-2849)
 * make sure truncate clears out the commitlog so replay won't re-
   populate with truncated data (CASSANDRA-2950)
 * fix NPE when debug logging is enabled and dropped CF is present
   in a commitlog segment (CASSANDRA-3021)
 * fix cassandra.bat when CASSANDRA_HOME contains spaces (CASSANDRA-2952)
 * fix to SSTableSimpleUnsortedWriter bufferSize calculation (CASSANDRA-3027)
 * make cleanup and normal compaction able to skip empty rows
   (rows containing nothing but expired tombstones) (CASSANDRA-3039)
 * work around native memory leak in com.sun.management.GarbageCollectorMXBean
   (CASSANDRA-2868)
 * validate that column names in column_metadata are not equal to key_alias
   on create/update of the ColumnFamily and CQL 'ALTER' statement (CASSANDRA-3036)
 * return an InvalidRequestException if an indexed column is assigned
   a value larger than 64KB (CASSANDRA-3057)
 * fix of numeric-only and string column names handling in CLI "drop index" 
   (CASSANDRA-3054)
 * prune index scan resultset back to original request for lazy
   resultset expansion case (CASSANDRA-2964)
 * (Hadoop) fail jobs when Cassandra node has failed but TaskTracker
   has not (CASSANDRA-2388)
 * fix dynamic snitch ignoring nodes when read_repair_chance is zero
   (CASSANDRA-2662)
 * avoid retaining references to dropped CFS objects in 
   CompactionManager.estimatedCompactions (CASSANDRA-2708)
 * expose rpc timeouts per host in MessagingServiceMBean (CASSANDRA-2941)
 * avoid including cwd in classpath for deb and rpm packages (CASSANDRA-2881)
 * remove gossip state when a new IP takes over a token (CASSANDRA-3071)
 * allow sstable2json to work on index sstable files (CASSANDRA-3059)
 * always hint counters (CASSANDRA-3099)
 * fix log4j initialization in EmbeddedCassandraService (CASSANDRA-2857)
 * remove gossip state when a new IP takes over a token (CASSANDRA-3071)
 * work around native memory leak in com.sun.management.GarbageCollectorMXBean
    (CASSANDRA-2868)
 * fix UnavailableException with writes at CL.EACH_QUORM (CASSANDRA-3084)
 * fix parsing of the Keyspace and ColumnFamily names in numeric
   and string representations in CLI (CASSANDRA-3075)
 * fix corner cases in Range.differenceToFetch (CASSANDRA-3084)
 * fix ip address String representation in the ring cache (CASSANDRA-3044)
 * fix ring cache compatibility when mixing pre-0.8.4 nodes with post-
   in the same cluster (CASSANDRA-3023)
 * make repair report failure when a node participating dies (instead of
   hanging forever) (CASSANDRA-2433)
 * fix handling of the empty byte buffer by ReversedType (CASSANDRA-3111)
 * Add validation that Keyspace names are case-insensitively unique (CASSANDRA-3066)
 * catch invalid key_validation_class before instantiating UpdateColumnFamily (CASSANDRA-3102)
 * make Range and Bounds objects client-safe (CASSANDRA-3108)
 * optionally skip log4j configuration (CASSANDRA-3061)
 * bundle sstableloader with the debian package (CASSANDRA-3113)
 * don't try to build secondary indexes when there is none (CASSANDRA-3123)
 * improve SSTableSimpleUnsortedWriter speed for large rows (CASSANDRA-3122)
 * handle keyspace arguments correctly in nodetool snapshot (CASSANDRA-3038)
 * Fix SSTableImportTest on windows (CASSANDRA-3043)
 * expose compactionThroughputMbPerSec through JMX (CASSANDRA-3117)
 * log keyspace and CF of large rows being compacted


0.8.4
 * change TokenRing.endpoints to be a list of rpc addresses instead of 
   listen/broadcast addresses (CASSANDRA-1777)
 * include files-to-be-streamed in StreamInSession.getSources (CASSANDRA-2972)
 * use JAVA env var in cassandra-env.sh (CASSANDRA-2785, 2992)
 * avoid doing read for no-op replicate-on-write at CL=1 (CASSANDRA-2892)
 * refuse counter write for CL.ANY (CASSANDRA-2990)
 * switch back to only logging recent dropped messages (CASSANDRA-3004)
 * always deserialize RowMutation for counters (CASSANDRA-3006)
 * ignore saved replication_factor strategy_option for NTS (CASSANDRA-3011)
 * make sure pre-truncate CL segments are discarded (CASSANDRA-2950)


0.8.3
 * add ability to drop local reads/writes that are going to timeout
   (CASSANDRA-2943)
 * revamp token removal process, keep gossip states for 3 days (CASSANDRA-2496)
 * don't accept extra args for 0-arg nodetool commands (CASSANDRA-2740)
 * log unavailableexception details at debug level (CASSANDRA-2856)
 * expose data_dir though jmx (CASSANDRA-2770)
 * don't include tmp files as sstable when create cfs (CASSANDRA-2929)
 * log Java classpath on startup (CASSANDRA-2895)
 * keep gossipped version in sync with actual on migration coordinator 
   (CASSANDRA-2946)
 * use lazy initialization instead of class initialization in NodeId
   (CASSANDRA-2953)
 * check column family validity in nodetool repair (CASSANDRA-2933)
 * speedup bytes to hex conversions dramatically (CASSANDRA-2850)
 * Flush memtables on shutdown when durable writes are disabled 
   (CASSANDRA-2958)
 * improved POSIX compatibility of start scripts (CASsANDRA-2965)
 * add counter support to Hadoop InputFormat (CASSANDRA-2981)
 * fix bug where dirty commitlog segments were removed (and avoid keeping 
   segments with no post-flush activity permanently dirty) (CASSANDRA-2829)
 * fix throwing exception with batch mutation of counter super columns
   (CASSANDRA-2949)
 * ignore system tables during repair (CASSANDRA-2979)
 * throw exception when NTS is given replication_factor as an option
   (CASSANDRA-2960)
 * fix assertion error during compaction of counter CFs (CASSANDRA-2968)
 * avoid trying to create index names, when no index exists (CASSANDRA-2867)
 * don't sample the system table when choosing a bootstrap token
   (CASSANDRA-2825)
 * gossiper notifies of local state changes (CASSANDRA-2948)
 * add asynchronous and half-sync/half-async (hsha) thrift servers 
   (CASSANDRA-1405)
 * fix potential use of free'd native memory in SerializingCache 
   (CASSANDRA-2951)
 * prune index scan resultset back to original request for lazy
   resultset expansion case (CASSANDRA-2964)
 * (Hadoop) fail jobs when Cassandra node has failed but TaskTracker
    has not (CASSANDRA-2388)


0.8.2
 * CQL: 
   - include only one row per unique key for IN queries (CASSANDRA-2717)
   - respect client timestamp on full row deletions (CASSANDRA-2912)
 * improve thread-safety in StreamOutSession (CASSANDRA-2792)
 * allow deleting a row and updating indexed columns in it in the
   same mutation (CASSANDRA-2773)
 * Expose number of threads blocked on submitting memtable to flush
   in JMX (CASSANDRA-2817)
 * add ability to return "endpoints" to nodetool (CASSANDRA-2776)
 * Add support for multiple (comma-delimited) coordinator addresses
   to ColumnFamilyInputFormat (CASSANDRA-2807)
 * fix potential NPE while scheduling read repair for range slice
   (CASSANDRA-2823)
 * Fix race in SystemTable.getCurrentLocalNodeId (CASSANDRA-2824)
 * Correctly set default for replicate_on_write (CASSANDRA-2835)
 * improve nodetool compactionstats formatting (CASSANDRA-2844)
 * fix index-building status display (CASSANDRA-2853)
 * fix CLI perpetuating obsolete KsDef.replication_factor (CASSANDRA-2846)
 * improve cli treatment of multiline comments (CASSANDRA-2852)
 * handle row tombstones correctly in EchoedRow (CASSANDRA-2786)
 * add MessagingService.get[Recently]DroppedMessages and
   StorageService.getExceptionCount (CASSANDRA-2804)
 * fix possibility of spurious UnavailableException for LOCAL_QUORUM
   reads with dynamic snitch + read repair disabled (CASSANDRA-2870)
 * add ant-optional as dependence for the debian package (CASSANDRA-2164)
 * add option to specify limit for get_slice in the CLI (CASSANDRA-2646)
 * decrease HH page size (CASSANDRA-2832)
 * reset cli keyspace after dropping the current one (CASSANDRA-2763)
 * add KeyRange option to Hadoop inputformat (CASSANDRA-1125)
 * fix protocol versioning (CASSANDRA-2818, 2860)
 * support spaces in path to log4j configuration (CASSANDRA-2383)
 * avoid including inferred types in CF update (CASSANDRA-2809)
 * fix JMX bulkload call (CASSANDRA-2908)
 * fix updating KS with durable_writes=false (CASSANDRA-2907)
 * add simplified facade to SSTableWriter for bulk loading use
   (CASSANDRA-2911)
 * fix re-using index CF sstable names after drop/recreate (CASSANDRA-2872)
 * prepend CF to default index names (CASSANDRA-2903)
 * fix hint replay (CASSANDRA-2928)
 * Properly synchronize repair's merkle tree computation (CASSANDRA-2816)


0.8.1
 * CQL:
   - support for insert, delete in BATCH (CASSANDRA-2537)
   - support for IN to SELECT, UPDATE (CASSANDRA-2553)
   - timestamp support for INSERT, UPDATE, and BATCH (CASSANDRA-2555)
   - TTL support (CASSANDRA-2476)
   - counter support (CASSANDRA-2473)
   - ALTER COLUMNFAMILY (CASSANDRA-1709)
   - DROP INDEX (CASSANDRA-2617)
   - add SCHEMA/TABLE as aliases for KS/CF (CASSANDRA-2743)
   - server handles wait-for-schema-agreement (CASSANDRA-2756)
   - key alias support (CASSANDRA-2480)
 * add support for comparator parameters and a generic ReverseType
   (CASSANDRA-2355)
 * add CompositeType and DynamicCompositeType (CASSANDRA-2231)
 * optimize batches containing multiple updates to the same row
   (CASSANDRA-2583)
 * adjust hinted handoff page size to avoid OOM with large columns 
   (CASSANDRA-2652)
 * mark BRAF buffer invalid post-flush so we don't re-flush partial
   buffers again, especially on CL writes (CASSANDRA-2660)
 * add DROP INDEX support to CLI (CASSANDRA-2616)
 * don't perform HH to client-mode [storageproxy] nodes (CASSANDRA-2668)
 * Improve forceDeserialize/getCompactedRow encapsulation (CASSANDRA-2659)
 * Don't write CounterUpdateColumn to disk in tests (CASSANDRA-2650)
 * Add sstable bulk loading utility (CASSANDRA-1278)
 * avoid replaying hints to dropped columnfamilies (CASSANDRA-2685)
 * add placeholders for missing rows in range query pseudo-RR (CASSANDRA-2680)
 * remove no-op HHOM.renameHints (CASSANDRA-2693)
 * clone super columns to avoid modifying them during flush (CASSANDRA-2675)
 * allow writes to bypass the commitlog for certain keyspaces (CASSANDRA-2683)
 * avoid NPE when bypassing commitlog during memtable flush (CASSANDRA-2781)
 * Added support for making bootstrap retry if nodes flap (CASSANDRA-2644)
 * Added statusthrift to nodetool to report if thrift server is running (CASSANDRA-2722)
 * Fixed rows being cached if they do not exist (CASSANDRA-2723)
 * Support passing tableName and cfName to RowCacheProviders (CASSANDRA-2702)
 * close scrub file handles (CASSANDRA-2669)
 * throttle migration replay (CASSANDRA-2714)
 * optimize column serializer creation (CASSANDRA-2716)
 * Added support for making bootstrap retry if nodes flap (CASSANDRA-2644)
 * Added statusthrift to nodetool to report if thrift server is running
   (CASSANDRA-2722)
 * Fixed rows being cached if they do not exist (CASSANDRA-2723)
 * fix truncate/compaction race (CASSANDRA-2673)
 * workaround large resultsets causing large allocation retention
   by nio sockets (CASSANDRA-2654)
 * fix nodetool ring use with Ec2Snitch (CASSANDRA-2733)
 * fix removing columns and subcolumns that are supressed by a row or
   supercolumn tombstone during replica resolution (CASSANDRA-2590)
 * support sstable2json against snapshot sstables (CASSANDRA-2386)
 * remove active-pull schema requests (CASSANDRA-2715)
 * avoid marking entire list of sstables as actively being compacted
   in multithreaded compaction (CASSANDRA-2765)
 * seek back after deserializing a row to update cache with (CASSANDRA-2752)
 * avoid skipping rows in scrub for counter column family (CASSANDRA-2759)
 * fix ConcurrentModificationException in repair when dealing with 0.7 node
   (CASSANDRA-2767)
 * use threadsafe collections for StreamInSession (CASSANDRA-2766)
 * avoid infinite loop when creating merkle tree (CASSANDRA-2758)
 * avoids unmarking compacting sstable prematurely in cleanup (CASSANDRA-2769)
 * fix NPE when the commit log is bypassed (CASSANDRA-2718)
 * don't throw an exception in SS.isRPCServerRunning (CASSANDRA-2721)
 * make stress.jar executable (CASSANDRA-2744)
 * add daemon mode to java stress (CASSANDRA-2267)
 * expose the DC and rack of a node through JMX and nodetool ring (CASSANDRA-2531)
 * fix cache mbean getSize (CASSANDRA-2781)
 * Add Date, Float, Double, and Boolean types (CASSANDRA-2530)
 * Add startup flag to renew counter node id (CASSANDRA-2788)
 * add jamm agent to cassandra.bat (CASSANDRA-2787)
 * fix repair hanging if a neighbor has nothing to send (CASSANDRA-2797)
 * purge tombstone even if row is in only one sstable (CASSANDRA-2801)
 * Fix wrong purge of deleted cf during compaction (CASSANDRA-2786)
 * fix race that could result in Hadoop writer failing to throw an
   exception encountered after close() (CASSANDRA-2755)
 * fix scan wrongly throwing assertion error (CASSANDRA-2653)
 * Always use even distribution for merkle tree with RandomPartitionner
   (CASSANDRA-2841)
 * fix describeOwnership for OPP (CASSANDRA-2800)
 * ensure that string tokens do not contain commas (CASSANDRA-2762)


0.8.0-final
 * fix CQL grammar warning and cqlsh regression from CASSANDRA-2622
 * add ant generate-cql-html target (CASSANDRA-2526)
 * update CQL consistency levels (CASSANDRA-2566)
 * debian packaging fixes (CASSANDRA-2481, 2647)
 * fix UUIDType, IntegerType for direct buffers (CASSANDRA-2682, 2684)
 * switch to native Thrift for Hadoop map/reduce (CASSANDRA-2667)
 * fix StackOverflowError when building from eclipse (CASSANDRA-2687)
 * only provide replication_factor to strategy_options "help" for
   SimpleStrategy, OldNetworkTopologyStrategy (CASSANDRA-2678, 2713)
 * fix exception adding validators to non-string columns (CASSANDRA-2696)
 * avoid instantiating DatabaseDescriptor in JDBC (CASSANDRA-2694)
 * fix potential stack overflow during compaction (CASSANDRA-2626)
 * clone super columns to avoid modifying them during flush (CASSANDRA-2675)
 * reset underlying iterator in EchoedRow constructor (CASSANDRA-2653)


0.8.0-rc1
 * faster flushes and compaction from fixing excessively pessimistic 
   rebuffering in BRAF (CASSANDRA-2581)
 * fix returning null column values in the python cql driver (CASSANDRA-2593)
 * fix merkle tree splitting exiting early (CASSANDRA-2605)
 * snapshot_before_compaction directory name fix (CASSANDRA-2598)
 * Disable compaction throttling during bootstrap (CASSANDRA-2612) 
 * fix CQL treatment of > and < operators in range slices (CASSANDRA-2592)
 * fix potential double-application of counter updates on commitlog replay
   by moving replay position from header to sstable metadata (CASSANDRA-2419)
 * JDBC CQL driver exposes getColumn for access to timestamp
 * JDBC ResultSetMetadata properties added to AbstractType
 * r/m clustertool (CASSANDRA-2607)
 * add support for presenting row key as a column in CQL result sets 
   (CASSANDRA-2622)
 * Don't allow {LOCAL|EACH}_QUORUM unless strategy is NTS (CASSANDRA-2627)
 * validate keyspace strategy_options during CQL create (CASSANDRA-2624)
 * fix empty Result with secondary index when limit=1 (CASSANDRA-2628)
 * Fix regression where bootstrapping a node with no schema fails
   (CASSANDRA-2625)
 * Allow removing LocationInfo sstables (CASSANDRA-2632)
 * avoid attempting to replay mutations from dropped keyspaces (CASSANDRA-2631)
 * avoid using cached position of a key when GT is requested (CASSANDRA-2633)
 * fix counting bloom filter true positives (CASSANDRA-2637)
 * initialize local ep state prior to gossip startup if needed (CASSANDRA-2638)
 * fix counter increment lost after restart (CASSANDRA-2642)
 * add quote-escaping via backslash to CLI (CASSANDRA-2623)
 * fix pig example script (CASSANDRA-2487)
 * fix dynamic snitch race in adding latencies (CASSANDRA-2618)
 * Start/stop cassandra after more important services such as mdadm in
   debian packaging (CASSANDRA-2481)


0.8.0-beta2
 * fix NPE compacting index CFs (CASSANDRA-2528)
 * Remove checking all column families on startup for compaction candidates 
   (CASSANDRA-2444)
 * validate CQL create keyspace options (CASSANDRA-2525)
 * fix nodetool setcompactionthroughput (CASSANDRA-2550)
 * move	gossip heartbeat back to its own thread (CASSANDRA-2554)
 * validate cql TRUNCATE columnfamily before truncating (CASSANDRA-2570)
 * fix batch_mutate for mixed standard-counter mutations (CASSANDRA-2457)
 * disallow making schema changes to system keyspace (CASSANDRA-2563)
 * fix sending mutation messages multiple times (CASSANDRA-2557)
 * fix incorrect use of NBHM.size in ReadCallback that could cause
   reads to time out even when responses were received (CASSANDRA-2552)
 * trigger read repair correctly for LOCAL_QUORUM reads (CASSANDRA-2556)
 * Allow configuring the number of compaction thread (CASSANDRA-2558)
 * forceUserDefinedCompaction will attempt to compact what it is given
   even if the pessimistic estimate is that there is not enough disk space;
   automatic compactions will only compact 2 or more sstables (CASSANDRA-2575)
 * refuse to apply migrations with older timestamps than the current 
   schema (CASSANDRA-2536)
 * remove unframed Thrift transport option
 * include indexes in snapshots (CASSANDRA-2596)
 * improve ignoring of obsolete mutations in index maintenance (CASSANDRA-2401)
 * recognize attempt to drop just the index while leaving the column
   definition alone (CASSANDRA-2619)
  

0.8.0-beta1
 * remove Avro RPC support (CASSANDRA-926)
 * support for columns that act as incr/decr counters 
   (CASSANDRA-1072, 1937, 1944, 1936, 2101, 2093, 2288, 2105, 2384, 2236, 2342,
   2454)
 * CQL (CASSANDRA-1703, 1704, 1705, 1706, 1707, 1708, 1710, 1711, 1940, 
   2124, 2302, 2277, 2493)
 * avoid double RowMutation serialization on write path (CASSANDRA-1800)
 * make NetworkTopologyStrategy the default (CASSANDRA-1960)
 * configurable internode encryption (CASSANDRA-1567, 2152)
 * human readable column names in sstable2json output (CASSANDRA-1933)
 * change default JMX port to 7199 (CASSANDRA-2027)
 * backwards compatible internal messaging (CASSANDRA-1015)
 * atomic switch of memtables and sstables (CASSANDRA-2284)
 * add pluggable SeedProvider (CASSANDRA-1669)
 * Fix clustertool to not throw exception when calling get_endpoints (CASSANDRA-2437)
 * upgrade to thrift 0.6 (CASSANDRA-2412) 
 * repair works on a token range instead of full ring (CASSANDRA-2324)
 * purge tombstones from row cache (CASSANDRA-2305)
 * push replication_factor into strategy_options (CASSANDRA-1263)
 * give snapshots the same name on each node (CASSANDRA-1791)
 * remove "nodetool loadbalance" (CASSANDRA-2448)
 * multithreaded compaction (CASSANDRA-2191)
 * compaction throttling (CASSANDRA-2156)
 * add key type information and alias (CASSANDRA-2311, 2396)
 * cli no longer divides read_repair_chance by 100 (CASSANDRA-2458)
 * made CompactionInfo.getTaskType return an enum (CASSANDRA-2482)
 * add a server-wide cap on measured memtable memory usage and aggressively
   flush to keep under that threshold (CASSANDRA-2006)
 * add unified UUIDType (CASSANDRA-2233)
 * add off-heap row cache support (CASSANDRA-1969)


0.7.5
 * improvements/fixes to PIG driver (CASSANDRA-1618, CASSANDRA-2387,
   CASSANDRA-2465, CASSANDRA-2484)
 * validate index names (CASSANDRA-1761)
 * reduce contention on Table.flusherLock (CASSANDRA-1954)
 * try harder to detect failures during streaming, cleaning up temporary
   files more reliably (CASSANDRA-2088)
 * shut down server for OOM on a Thrift thread (CASSANDRA-2269)
 * fix tombstone handling in repair and sstable2json (CASSANDRA-2279)
 * preserve version when streaming data from old sstables (CASSANDRA-2283)
 * don't start repair if a neighboring node is marked as dead (CASSANDRA-2290)
 * purge tombstones from row cache (CASSANDRA-2305)
 * Avoid seeking when sstable2json exports the entire file (CASSANDRA-2318)
 * clear Built flag in system table when dropping an index (CASSANDRA-2320)
 * don't allow arbitrary argument for stress.java (CASSANDRA-2323)
 * validate values for index predicates in get_indexed_slice (CASSANDRA-2328)
 * queue secondary indexes for flush before the parent (CASSANDRA-2330)
 * allow job configuration to set the CL used in Hadoop jobs (CASSANDRA-2331)
 * add memtable_flush_queue_size defaulting to 4 (CASSANDRA-2333)
 * Allow overriding of initial_token, storage_port and rpc_port from system
   properties (CASSANDRA-2343)
 * fix comparator used for non-indexed secondary expressions in index scan
   (CASSANDRA-2347)
 * ensure size calculation and write phase of large-row compaction use
   the same threshold for TTL expiration (CASSANDRA-2349)
 * fix race when iterating CFs during add/drop (CASSANDRA-2350)
 * add ConsistencyLevel command to CLI (CASSANDRA-2354)
 * allow negative numbers in the cli (CASSANDRA-2358)
 * hard code serialVersionUID for tokens class (CASSANDRA-2361)
 * fix potential infinite loop in ByteBufferUtil.inputStream (CASSANDRA-2365)
 * fix encoding bugs in HintedHandoffManager, SystemTable when default
   charset is not UTF8 (CASSANDRA-2367)
 * avoids having removed node reappearing in Gossip (CASSANDRA-2371)
 * fix incorrect truncation of long to int when reading columns via block
   index (CASSANDRA-2376)
 * fix NPE during stream session (CASSANDRA-2377)
 * fix race condition that could leave orphaned data files when dropping CF or
   KS (CASSANDRA-2381)
 * fsync statistics component on write (CASSANDRA-2382)
 * fix duplicate results from CFS.scan (CASSANDRA-2406)
 * add IntegerType to CLI help (CASSANDRA-2414)
 * avoid caching token-only decoratedkeys (CASSANDRA-2416)
 * convert mmap assertion to if/throw so scrub can catch it (CASSANDRA-2417)
 * don't overwrite gc log (CASSANDR-2418)
 * invalidate row cache for streamed row to avoid inconsitencies
   (CASSANDRA-2420)
 * avoid copies in range/index scans (CASSANDRA-2425)
 * make sure we don't wipe data during cleanup if the node has not join
   the ring (CASSANDRA-2428)
 * Try harder to close files after compaction (CASSANDRA-2431)
 * re-set bootstrapped flag after move finishes (CASSANDRA-2435)
 * display validation_class in CLI 'describe keyspace' (CASSANDRA-2442)
 * make cleanup compactions cleanup the row cache (CASSANDRA-2451)
 * add column fields validation to scrub (CASSANDRA-2460)
 * use 64KB flush buffer instead of in_memory_compaction_limit (CASSANDRA-2463)
 * fix backslash substitutions in CLI (CASSANDRA-2492)
 * disable cache saving for system CFS (CASSANDRA-2502)
 * fixes for verifying destination availability under hinted conditions
   so UE can be thrown intead of timing out (CASSANDRA-2514)
 * fix update of validation class in column metadata (CASSANDRA-2512)
 * support LOCAL_QUORUM, EACH_QUORUM CLs outside of NTS (CASSANDRA-2516)
 * preserve version when streaming data from old sstables (CASSANDRA-2283)
 * fix backslash substitutions in CLI (CASSANDRA-2492)
 * count a row deletion as one operation towards memtable threshold 
   (CASSANDRA-2519)
 * support LOCAL_QUORUM, EACH_QUORUM CLs outside of NTS (CASSANDRA-2516)


0.7.4
 * add nodetool join command (CASSANDRA-2160)
 * fix secondary indexes on pre-existing or streamed data (CASSANDRA-2244)
 * initialize endpoint in gossiper earlier (CASSANDRA-2228)
 * add ability to write to Cassandra from Pig (CASSANDRA-1828)
 * add rpc_[min|max]_threads (CASSANDRA-2176)
 * add CL.TWO, CL.THREE (CASSANDRA-2013)
 * avoid exporting an un-requested row in sstable2json, when exporting 
   a key that does not exist (CASSANDRA-2168)
 * add incremental_backups option (CASSANDRA-1872)
 * add configurable row limit to Pig loadfunc (CASSANDRA-2276)
 * validate column values in batches as well as single-Column inserts
   (CASSANDRA-2259)
 * move sample schema from cassandra.yaml to schema-sample.txt,
   a cli scripts (CASSANDRA-2007)
 * avoid writing empty rows when scrubbing tombstoned rows (CASSANDRA-2296)
 * fix assertion error in range and index scans for CL < ALL
   (CASSANDRA-2282)
 * fix commitlog replay when flush position refers to data that didn't
   get synced before server died (CASSANDRA-2285)
 * fix fd leak in sstable2json with non-mmap'd i/o (CASSANDRA-2304)
 * reduce memory use during streaming of multiple sstables (CASSANDRA-2301)
 * purge tombstoned rows from cache after GCGraceSeconds (CASSANDRA-2305)
 * allow zero replicas in a NTS datacenter (CASSANDRA-1924)
 * make range queries respect snitch for local replicas (CASSANDRA-2286)
 * fix HH delivery when column index is larger than 2GB (CASSANDRA-2297)
 * make 2ary indexes use parent CF flush thresholds during initial build
   (CASSANDRA-2294)
 * update memtable_throughput to be a long (CASSANDRA-2158)


0.7.3
 * Keep endpoint state until aVeryLongTime (CASSANDRA-2115)
 * lower-latency read repair (CASSANDRA-2069)
 * add hinted_handoff_throttle_delay_in_ms option (CASSANDRA-2161)
 * fixes for cache save/load (CASSANDRA-2172, -2174)
 * Handle whole-row deletions in CFOutputFormat (CASSANDRA-2014)
 * Make memtable_flush_writers flush in parallel (CASSANDRA-2178)
 * Add compaction_preheat_key_cache option (CASSANDRA-2175)
 * refactor stress.py to have only one copy of the format string 
   used for creating row keys (CASSANDRA-2108)
 * validate index names for \w+ (CASSANDRA-2196)
 * Fix Cassandra cli to respect timeout if schema does not settle 
   (CASSANDRA-2187)
 * fix for compaction and cleanup writing old-format data into new-version 
   sstable (CASSANDRA-2211, -2216)
 * add nodetool scrub (CASSANDRA-2217, -2240)
 * fix sstable2json large-row pagination (CASSANDRA-2188)
 * fix EOFing on requests for the last bytes in a file (CASSANDRA-2213)
 * fix BufferedRandomAccessFile bugs (CASSANDRA-2218, -2241)
 * check for memtable flush_after_mins exceeded every 10s (CASSANDRA-2183)
 * fix cache saving on Windows (CASSANDRA-2207)
 * add validateSchemaAgreement call + synchronization to schema
   modification operations (CASSANDRA-2222)
 * fix for reversed slice queries on large rows (CASSANDRA-2212)
 * fat clients were writing local data (CASSANDRA-2223)
 * set DEFAULT_MEMTABLE_LIFETIME_IN_MINS to 24h
 * improve detection and cleanup of partially-written sstables 
   (CASSANDRA-2206)
 * fix supercolumn de/serialization when subcolumn comparator is different
   from supercolumn's (CASSANDRA-2104)
 * fix starting up on Windows when CASSANDRA_HOME contains whitespace
   (CASSANDRA-2237)
 * add [get|set][row|key]cacheSavePeriod to JMX (CASSANDRA-2100)
 * fix Hadoop ColumnFamilyOutputFormat dropping of mutations
   when batch fills up (CASSANDRA-2255)
 * move file deletions off of scheduledtasks executor (CASSANDRA-2253)


0.7.2
 * copy DecoratedKey.key when inserting into caches to avoid retaining
   a reference to the underlying buffer (CASSANDRA-2102)
 * format subcolumn names with subcomparator (CASSANDRA-2136)
 * fix column bloom filter deserialization (CASSANDRA-2165)


0.7.1
 * refactor MessageDigest creation code. (CASSANDRA-2107)
 * buffer network stack to avoid inefficient small TCP messages while avoiding
   the nagle/delayed ack problem (CASSANDRA-1896)
 * check log4j configuration for changes every 10s (CASSANDRA-1525, 1907)
 * more-efficient cross-DC replication (CASSANDRA-1530, -2051, -2138)
 * avoid polluting page cache with commitlog or sstable writes
   and seq scan operations (CASSANDRA-1470)
 * add RMI authentication options to nodetool (CASSANDRA-1921)
 * make snitches configurable at runtime (CASSANDRA-1374)
 * retry hadoop split requests on connection failure (CASSANDRA-1927)
 * implement describeOwnership for BOP, COPP (CASSANDRA-1928)
 * make read repair behave as expected for ConsistencyLevel > ONE
   (CASSANDRA-982, 2038)
 * distributed test harness (CASSANDRA-1859, 1964)
 * reduce flush lock contention (CASSANDRA-1930)
 * optimize supercolumn deserialization (CASSANDRA-1891)
 * fix CFMetaData.apply to only compare objects of the same class 
   (CASSANDRA-1962)
 * allow specifying specific SSTables to compact from JMX (CASSANDRA-1963)
 * fix race condition in MessagingService.targets (CASSANDRA-1959, 2094, 2081)
 * refuse to open sstables from a future version (CASSANDRA-1935)
 * zero-copy reads (CASSANDRA-1714)
 * fix copy bounds for word Text in wordcount demo (CASSANDRA-1993)
 * fixes for contrib/javautils (CASSANDRA-1979)
 * check more frequently for memtable expiration (CASSANDRA-2000)
 * fix writing SSTable column count statistics (CASSANDRA-1976)
 * fix streaming of multiple CFs during bootstrap (CASSANDRA-1992)
 * explicitly set JVM GC new generation size with -Xmn (CASSANDRA-1968)
 * add short options for CLI flags (CASSANDRA-1565)
 * make keyspace argument to "describe keyspace" in CLI optional
   when authenticated to keyspace already (CASSANDRA-2029)
 * added option to specify -Dcassandra.join_ring=false on startup
   to allow "warm spare" nodes or performing JMX maintenance before
   joining the ring (CASSANDRA-526)
 * log migrations at INFO (CASSANDRA-2028)
 * add CLI verbose option in file mode (CASSANDRA-2030)
 * add single-line "--" comments to CLI (CASSANDRA-2032)
 * message serialization tests (CASSANDRA-1923)
 * switch from ivy to maven-ant-tasks (CASSANDRA-2017)
 * CLI attempts to block for new schema to propagate (CASSANDRA-2044)
 * fix potential overflow in nodetool cfstats (CASSANDRA-2057)
 * add JVM shutdownhook to sync commitlog (CASSANDRA-1919)
 * allow nodes to be up without being part of  normal traffic (CASSANDRA-1951)
 * fix CLI "show keyspaces" with null options on NTS (CASSANDRA-2049)
 * fix possible ByteBuffer race conditions (CASSANDRA-2066)
 * reduce garbage generated by MessagingService to prevent load spikes
   (CASSANDRA-2058)
 * fix math in RandomPartitioner.describeOwnership (CASSANDRA-2071)
 * fix deletion of sstable non-data components (CASSANDRA-2059)
 * avoid blocking gossip while deleting handoff hints (CASSANDRA-2073)
 * ignore messages from newer versions, keep track of nodes in gossip 
   regardless of version (CASSANDRA-1970)
 * cache writing moved to CompactionManager to reduce i/o contention and
   updated to use non-cache-polluting writes (CASSANDRA-2053)
 * page through large rows when exporting to JSON (CASSANDRA-2041)
 * add flush_largest_memtables_at and reduce_cache_sizes_at options
   (CASSANDRA-2142)
 * add cli 'describe cluster' command (CASSANDRA-2127)
 * add cli support for setting username/password at 'connect' command 
   (CASSANDRA-2111)
 * add -D option to Stress.java to allow reading hosts from a file 
   (CASSANDRA-2149)
 * bound hints CF throughput between 32M and 256M (CASSANDRA-2148)
 * continue starting when invalid saved cache entries are encountered
   (CASSANDRA-2076)
 * add max_hint_window_in_ms option (CASSANDRA-1459)


0.7.0-final
 * fix offsets to ByteBuffer.get (CASSANDRA-1939)


0.7.0-rc4
 * fix cli crash after backgrounding (CASSANDRA-1875)
 * count timeouts in storageproxy latencies, and include latency 
   histograms in StorageProxyMBean (CASSANDRA-1893)
 * fix CLI get recognition of supercolumns (CASSANDRA-1899)
 * enable keepalive on intra-cluster sockets (CASSANDRA-1766)
 * count timeouts towards dynamicsnitch latencies (CASSANDRA-1905)
 * Expose index-building status in JMX + cli schema description
   (CASSANDRA-1871)
 * allow [LOCAL|EACH]_QUORUM to be used with non-NetworkTopology 
   replication Strategies
 * increased amount of index locks for faster commitlog replay
 * collect secondary index tombstones immediately (CASSANDRA-1914)
 * revert commitlog changes from #1780 (CASSANDRA-1917)
 * change RandomPartitioner min token to -1 to avoid collision w/
   tokens on actual nodes (CASSANDRA-1901)
 * examine the right nibble when validating TimeUUID (CASSANDRA-1910)
 * include secondary indexes in cleanup (CASSANDRA-1916)
 * CFS.scrubDataDirectories should also cleanup invalid secondary indexes
   (CASSANDRA-1904)
 * ability to disable/enable gossip on nodes to force them down
   (CASSANDRA-1108)


0.7.0-rc3
 * expose getNaturalEndpoints in StorageServiceMBean taking byte[]
   key; RMI cannot serialize ByteBuffer (CASSANDRA-1833)
 * infer org.apache.cassandra.locator for replication strategy classes
   when not otherwise specified
 * validation that generates less garbage (CASSANDRA-1814)
 * add TTL support to CLI (CASSANDRA-1838)
 * cli defaults to bytestype for subcomparator when creating
   column families (CASSANDRA-1835)
 * unregister index MBeans when index is dropped (CASSANDRA-1843)
 * make ByteBufferUtil.clone thread-safe (CASSANDRA-1847)
 * change exception for read requests during bootstrap from 
   InvalidRequest to Unavailable (CASSANDRA-1862)
 * respect row-level tombstones post-flush in range scans
   (CASSANDRA-1837)
 * ReadResponseResolver check digests against each other (CASSANDRA-1830)
 * return InvalidRequest when remove of subcolumn without supercolumn
   is requested (CASSANDRA-1866)
 * flush before repair (CASSANDRA-1748)
 * SSTableExport validates key order (CASSANDRA-1884)
 * large row support for SSTableExport (CASSANDRA-1867)
 * Re-cache hot keys post-compaction without hitting disk (CASSANDRA-1878)
 * manage read repair in coordinator instead of data source, to
   provide latency information to dynamic snitch (CASSANDRA-1873)


0.7.0-rc2
 * fix live-column-count of slice ranges including tombstoned supercolumn 
   with live subcolumn (CASSANDRA-1591)
 * rename o.a.c.internal.AntientropyStage -> AntiEntropyStage,
   o.a.c.request.Request_responseStage -> RequestResponseStage,
   o.a.c.internal.Internal_responseStage -> InternalResponseStage
 * add AbstractType.fromString (CASSANDRA-1767)
 * require index_type to be present when specifying index_name
   on ColumnDef (CASSANDRA-1759)
 * fix add/remove index bugs in CFMetadata (CASSANDRA-1768)
 * rebuild Strategy during system_update_keyspace (CASSANDRA-1762)
 * cli updates prompt to ... in continuation lines (CASSANDRA-1770)
 * support multiple Mutations per key in hadoop ColumnFamilyOutputFormat
   (CASSANDRA-1774)
 * improvements to Debian init script (CASSANDRA-1772)
 * use local classloader to check for version.properties (CASSANDRA-1778)
 * Validate that column names in column_metadata are valid for the
   defined comparator, and decode properly in cli (CASSANDRA-1773)
 * use cross-platform newlines in cli (CASSANDRA-1786)
 * add ExpiringColumn support to sstable import/export (CASSANDRA-1754)
 * add flush for each append to periodic commitlog mode; added
   periodic_without_flush option to disable this (CASSANDRA-1780)
 * close file handle used for post-flush truncate (CASSANDRA-1790)
 * various code cleanup (CASSANDRA-1793, -1794, -1795)
 * fix range queries against wrapped range (CASSANDRA-1781)
 * fix consistencylevel calculations for NetworkTopologyStrategy
   (CASSANDRA-1804)
 * cli support index type enum names (CASSANDRA-1810)
 * improved validation of column_metadata (CASSANDRA-1813)
 * reads at ConsistencyLevel > 1 throw UnavailableException
   immediately if insufficient live nodes exist (CASSANDRA-1803)
 * copy bytebuffers for local writes to avoid retaining the entire
   Thrift frame (CASSANDRA-1801)
 * fix NPE adding index to column w/o prior metadata (CASSANDRA-1764)
 * reduce fat client timeout (CASSANDRA-1730)
 * fix botched merge of CASSANDRA-1316


0.7.0-rc1
 * fix compaction and flush races with schema updates (CASSANDRA-1715)
 * add clustertool, config-converter, sstablekeys, and schematool 
   Windows .bat files (CASSANDRA-1723)
 * reject range queries received during bootstrap (CASSANDRA-1739)
 * fix wrapping-range queries on non-minimum token (CASSANDRA-1700)
 * add nodetool cfhistogram (CASSANDRA-1698)
 * limit repaired ranges to what the nodes have in common (CASSANDRA-1674)
 * index scan treats missing columns as not matching secondary
   expressions (CASSANDRA-1745)
 * Fix misuse of DataOutputBuffer.getData in AntiEntropyService
   (CASSANDRA-1729)
 * detect and warn when obsolete version of JNA is present (CASSANDRA-1760)
 * reduce fat client timeout (CASSANDRA-1730)
 * cleanup smallest CFs first to increase free temp space for larger ones
   (CASSANDRA-1811)
 * Update windows .bat files to work outside of main Cassandra
   directory (CASSANDRA-1713)
 * fix read repair regression from 0.6.7 (CASSANDRA-1727)
 * more-efficient read repair (CASSANDRA-1719)
 * fix hinted handoff replay (CASSANDRA-1656)
 * log type of dropped messages (CASSANDRA-1677)
 * upgrade to SLF4J 1.6.1
 * fix ByteBuffer bug in ExpiringColumn.updateDigest (CASSANDRA-1679)
 * fix IntegerType.getString (CASSANDRA-1681)
 * make -Djava.net.preferIPv4Stack=true the default (CASSANDRA-628)
 * add INTERNAL_RESPONSE verb to differentiate from responses related
   to client requests (CASSANDRA-1685)
 * log tpstats when dropping messages (CASSANDRA-1660)
 * include unreachable nodes in describeSchemaVersions (CASSANDRA-1678)
 * Avoid dropping messages off the client request path (CASSANDRA-1676)
 * fix jna errno reporting (CASSANDRA-1694)
 * add friendlier error for UnknownHostException on startup (CASSANDRA-1697)
 * include jna dependency in RPM package (CASSANDRA-1690)
 * add --skip-keys option to stress.py (CASSANDRA-1696)
 * improve cli handling of non-string keys and column names 
   (CASSANDRA-1701, -1693)
 * r/m extra subcomparator line in cli keyspaces output (CASSANDRA-1712)
 * add read repair chance to cli "show keyspaces"
 * upgrade to ConcurrentLinkedHashMap 1.1 (CASSANDRA-975)
 * fix index scan routing (CASSANDRA-1722)
 * fix tombstoning of supercolumns in range queries (CASSANDRA-1734)
 * clear endpoint cache after updating keyspace metadata (CASSANDRA-1741)
 * fix wrapping-range queries on non-minimum token (CASSANDRA-1700)
 * truncate includes secondary indexes (CASSANDRA-1747)
 * retain reference to PendingFile sstables (CASSANDRA-1749)
 * fix sstableimport regression (CASSANDRA-1753)
 * fix for bootstrap when no non-system tables are defined (CASSANDRA-1732)
 * handle replica unavailability in index scan (CASSANDRA-1755)
 * fix service initialization order deadlock (CASSANDRA-1756)
 * multi-line cli commands (CASSANDRA-1742)
 * fix race between snapshot and compaction (CASSANDRA-1736)
 * add listEndpointsPendingHints, deleteHintsForEndpoint JMX methods 
   (CASSANDRA-1551)


0.7.0-beta3
 * add strategy options to describe_keyspace output (CASSANDRA-1560)
 * log warning when using randomly generated token (CASSANDRA-1552)
 * re-organize JMX into .db, .net, .internal, .request (CASSANDRA-1217)
 * allow nodes to change IPs between restarts (CASSANDRA-1518)
 * remember ring state between restarts by default (CASSANDRA-1518)
 * flush index built flag so we can read it before log replay (CASSANDRA-1541)
 * lock row cache updates to prevent race condition (CASSANDRA-1293)
 * remove assertion causing rare (and harmless) error messages in
   commitlog (CASSANDRA-1330)
 * fix moving nodes with no keyspaces defined (CASSANDRA-1574)
 * fix unbootstrap when no data is present in a transfer range (CASSANDRA-1573)
 * take advantage of AVRO-495 to simplify our avro IDL (CASSANDRA-1436)
 * extend authorization hierarchy to column family (CASSANDRA-1554)
 * deletion support in secondary indexes (CASSANDRA-1571)
 * meaningful error message for invalid replication strategy class 
   (CASSANDRA-1566)
 * allow keyspace creation with RF > N (CASSANDRA-1428)
 * improve cli error handling (CASSANDRA-1580)
 * add cache save/load ability (CASSANDRA-1417, 1606, 1647)
 * add StorageService.getDrainProgress (CASSANDRA-1588)
 * Disallow bootstrap to an in-use token (CASSANDRA-1561)
 * Allow dynamic secondary index creation and destruction (CASSANDRA-1532)
 * log auto-guessed memtable thresholds (CASSANDRA-1595)
 * add ColumnDef support to cli (CASSANDRA-1583)
 * reduce index sample time by 75% (CASSANDRA-1572)
 * add cli support for column, strategy metadata (CASSANDRA-1578, 1612)
 * add cli support for schema modification (CASSANDRA-1584)
 * delete temp files on failed compactions (CASSANDRA-1596)
 * avoid blocking for dead nodes during removetoken (CASSANDRA-1605)
 * remove ConsistencyLevel.ZERO (CASSANDRA-1607)
 * expose in-progress compaction type in jmx (CASSANDRA-1586)
 * removed IClock & related classes from internals (CASSANDRA-1502)
 * fix removing tokens from SystemTable on decommission and removetoken
   (CASSANDRA-1609)
 * include CF metadata in cli 'show keyspaces' (CASSANDRA-1613)
 * switch from Properties to HashMap in PropertyFileSnitch to
   avoid synchronization bottleneck (CASSANDRA-1481)
 * PropertyFileSnitch configuration file renamed to 
   cassandra-topology.properties
 * add cli support for get_range_slices (CASSANDRA-1088, CASSANDRA-1619)
 * Make memtable flush thresholds per-CF instead of global 
   (CASSANDRA-1007, 1637)
 * add cli support for binary data without CfDef hints (CASSANDRA-1603)
 * fix building SSTable statistics post-stream (CASSANDRA-1620)
 * fix potential infinite loop in 2ary index queries (CASSANDRA-1623)
 * allow creating NTS keyspaces with no replicas configured (CASSANDRA-1626)
 * add jmx histogram of sstables accessed per read (CASSANDRA-1624)
 * remove system_rename_column_family and system_rename_keyspace from the
   client API until races can be fixed (CASSANDRA-1630, CASSANDRA-1585)
 * add cli sanity tests (CASSANDRA-1582)
 * update GC settings in cassandra.bat (CASSANDRA-1636)
 * cli support for index queries (CASSANDRA-1635)
 * cli support for updating schema memtable settings (CASSANDRA-1634)
 * cli --file option (CASSANDRA-1616)
 * reduce automatically chosen memtable sizes by 50% (CASSANDRA-1641)
 * move endpoint cache from snitch to strategy (CASSANDRA-1643)
 * fix commitlog recovery deleting the newly-created segment as well as
   the old ones (CASSANDRA-1644)
 * upgrade to Thrift 0.5 (CASSANDRA-1367)
 * renamed CL.DCQUORUM to LOCAL_QUORUM and DCQUORUMSYNC to EACH_QUORUM
 * cli truncate support (CASSANDRA-1653)
 * update GC settings in cassandra.bat (CASSANDRA-1636)
 * avoid logging when a node's ip/token is gossipped back to it (CASSANDRA-1666)


0.7-beta2
 * always use UTF-8 for hint keys (CASSANDRA-1439)
 * remove cassandra.yaml dependency from Hadoop and Pig (CASSADRA-1322)
 * expose CfDef metadata in describe_keyspaces (CASSANDRA-1363)
 * restore use of mmap_index_only option (CASSANDRA-1241)
 * dropping a keyspace with no column families generated an error 
   (CASSANDRA-1378)
 * rename RackAwareStrategy to OldNetworkTopologyStrategy, RackUnawareStrategy 
   to SimpleStrategy, DatacenterShardStrategy to NetworkTopologyStrategy,
   AbstractRackAwareSnitch to AbstractNetworkTopologySnitch (CASSANDRA-1392)
 * merge StorageProxy.mutate, mutateBlocking (CASSANDRA-1396)
 * faster UUIDType, LongType comparisons (CASSANDRA-1386, 1393)
 * fix setting read_repair_chance from CLI addColumnFamily (CASSANDRA-1399)
 * fix updates to indexed columns (CASSANDRA-1373)
 * fix race condition leaving to FileNotFoundException (CASSANDRA-1382)
 * fix sharded lock hash on index write path (CASSANDRA-1402)
 * add support for GT/E, LT/E in subordinate index clauses (CASSANDRA-1401)
 * cfId counter got out of sync when CFs were added (CASSANDRA-1403)
 * less chatty schema updates (CASSANDRA-1389)
 * rename column family mbeans. 'type' will now include either 
   'IndexColumnFamilies' or 'ColumnFamilies' depending on the CFS type.
   (CASSANDRA-1385)
 * disallow invalid keyspace and column family names. This includes name that
   matches a '^\w+' regex. (CASSANDRA-1377)
 * use JNA, if present, to take snapshots (CASSANDRA-1371)
 * truncate hints if starting 0.7 for the first time (CASSANDRA-1414)
 * fix FD leak in single-row slicepredicate queries (CASSANDRA-1416)
 * allow index expressions against columns that are not part of the 
   SlicePredicate (CASSANDRA-1410)
 * config-converter properly handles snitches and framed support 
   (CASSANDRA-1420)
 * remove keyspace argument from multiget_count (CASSANDRA-1422)
 * allow specifying cassandra.yaml location as (local or remote) URL
   (CASSANDRA-1126)
 * fix using DynamicEndpointSnitch with NetworkTopologyStrategy
   (CASSANDRA-1429)
 * Add CfDef.default_validation_class (CASSANDRA-891)
 * fix EstimatedHistogram.max (CASSANDRA-1413)
 * quorum read optimization (CASSANDRA-1622)
 * handle zero-length (or missing) rows during HH paging (CASSANDRA-1432)
 * include secondary indexes during schema migrations (CASSANDRA-1406)
 * fix commitlog header race during schema change (CASSANDRA-1435)
 * fix ColumnFamilyStoreMBeanIterator to use new type name (CASSANDRA-1433)
 * correct filename generated by xml->yaml converter (CASSANDRA-1419)
 * add CMSInitiatingOccupancyFraction=75 and UseCMSInitiatingOccupancyOnly
   to default JVM options
 * decrease jvm heap for cassandra-cli (CASSANDRA-1446)
 * ability to modify keyspaces and column family definitions on a live cluster
   (CASSANDRA-1285)
 * support for Hadoop Streaming [non-jvm map/reduce via stdin/out]
   (CASSANDRA-1368)
 * Move persistent sstable stats from the system table to an sstable component
   (CASSANDRA-1430)
 * remove failed bootstrap attempt from pending ranges when gossip times
   it out after 1h (CASSANDRA-1463)
 * eager-create tcp connections to other cluster members (CASSANDRA-1465)
 * enumerate stages and derive stage from message type instead of 
   transmitting separately (CASSANDRA-1465)
 * apply reversed flag during collation from different data sources
   (CASSANDRA-1450)
 * make failure to remove commitlog segment non-fatal (CASSANDRA-1348)
 * correct ordering of drain operations so CL.recover is no longer 
   necessary (CASSANDRA-1408)
 * removed keyspace from describe_splits method (CASSANDRA-1425)
 * rename check_schema_agreement to describe_schema_versions
   (CASSANDRA-1478)
 * fix QUORUM calculation for RF > 3 (CASSANDRA-1487)
 * remove tombstones during non-major compactions when bloom filter
   verifies that row does not exist in other sstables (CASSANDRA-1074)
 * nodes that coordinated a loadbalance in the past could not be seen by
   newly added nodes (CASSANDRA-1467)
 * exposed endpoint states (gossip details) via jmx (CASSANDRA-1467)
 * ensure that compacted sstables are not included when new readers are
   instantiated (CASSANDRA-1477)
 * by default, calculate heap size and memtable thresholds at runtime (CASSANDRA-1469)
 * fix races dealing with adding/dropping keyspaces and column families in
   rapid succession (CASSANDRA-1477)
 * clean up of Streaming system (CASSANDRA-1503, 1504, 1506)
 * add options to configure Thrift socket keepalive and buffer sizes (CASSANDRA-1426)
 * make contrib CassandraServiceDataCleaner recursive (CASSANDRA-1509)
 * min, max compaction threshold are configurable and persistent 
   per-ColumnFamily (CASSANDRA-1468)
 * fix replaying the last mutation in a commitlog unnecessarily 
   (CASSANDRA-1512)
 * invoke getDefaultUncaughtExceptionHandler from DTPE with the original
   exception rather than the ExecutionException wrapper (CASSANDRA-1226)
 * remove Clock from the Thrift (and Avro) API (CASSANDRA-1501)
 * Close intra-node sockets when connection is broken (CASSANDRA-1528)
 * RPM packaging spec file (CASSANDRA-786)
 * weighted request scheduler (CASSANDRA-1485)
 * treat expired columns as deleted (CASSANDRA-1539)
 * make IndexInterval configurable (CASSANDRA-1488)
 * add describe_snitch to Thrift API (CASSANDRA-1490)
 * MD5 authenticator compares plain text submitted password with MD5'd
   saved property, instead of vice versa (CASSANDRA-1447)
 * JMX MessagingService pending and completed counts (CASSANDRA-1533)
 * fix race condition processing repair responses (CASSANDRA-1511)
 * make repair blocking (CASSANDRA-1511)
 * create EndpointSnitchInfo and MBean to expose rack and DC (CASSANDRA-1491)
 * added option to contrib/word_count to output results back to Cassandra
   (CASSANDRA-1342)
 * rewrite Hadoop ColumnFamilyRecordWriter to pool connections, retry to
   multiple Cassandra nodes, and smooth impact on the Cassandra cluster
   by using smaller batch sizes (CASSANDRA-1434)
 * fix setting gc_grace_seconds via CLI (CASSANDRA-1549)
 * support TTL'd index values (CASSANDRA-1536)
 * make removetoken work like decommission (CASSANDRA-1216)
 * make cli comparator-aware and improve quote rules (CASSANDRA-1523,-1524)
 * make nodetool compact and cleanup blocking (CASSANDRA-1449)
 * add memtable, cache information to GCInspector logs (CASSANDRA-1558)
 * enable/disable HintedHandoff via JMX (CASSANDRA-1550)
 * Ignore stray files in the commit log directory (CASSANDRA-1547)
 * Disallow bootstrap to an in-use token (CASSANDRA-1561)


0.7-beta1
 * sstable versioning (CASSANDRA-389)
 * switched to slf4j logging (CASSANDRA-625)
 * add (optional) expiration time for column (CASSANDRA-699)
 * access levels for authentication/authorization (CASSANDRA-900)
 * add ReadRepairChance to CF definition (CASSANDRA-930)
 * fix heisenbug in system tests, especially common on OS X (CASSANDRA-944)
 * convert to byte[] keys internally and all public APIs (CASSANDRA-767)
 * ability to alter schema definitions on a live cluster (CASSANDRA-44)
 * renamed configuration file to cassandra.xml, and log4j.properties to
   log4j-server.properties, which must now be loaded from
   the classpath (which is how our scripts in bin/ have always done it)
   (CASSANDRA-971)
 * change get_count to require a SlicePredicate. create multi_get_count
   (CASSANDRA-744)
 * re-organized endpointsnitch implementations and added SimpleSnitch
   (CASSANDRA-994)
 * Added preload_row_cache option (CASSANDRA-946)
 * add CRC to commitlog header (CASSANDRA-999)
 * removed deprecated batch_insert and get_range_slice methods (CASSANDRA-1065)
 * add truncate thrift method (CASSANDRA-531)
 * http mini-interface using mx4j (CASSANDRA-1068)
 * optimize away copy of sliced row on memtable read path (CASSANDRA-1046)
 * replace constant-size 2GB mmaped segments and special casing for index 
   entries spanning segment boundaries, with SegmentedFile that computes 
   segments that always contain entire entries/rows (CASSANDRA-1117)
 * avoid reading large rows into memory during compaction (CASSANDRA-16)
 * added hadoop OutputFormat (CASSANDRA-1101)
 * efficient Streaming (no more anticompaction) (CASSANDRA-579)
 * split commitlog header into separate file and add size checksum to
   mutations (CASSANDRA-1179)
 * avoid allocating a new byte[] for each mutation on replay (CASSANDRA-1219)
 * revise HH schema to be per-endpoint (CASSANDRA-1142)
 * add joining/leaving status to nodetool ring (CASSANDRA-1115)
 * allow multiple repair sessions per node (CASSANDRA-1190)
 * optimize away MessagingService for local range queries (CASSANDRA-1261)
 * make framed transport the default so malformed requests can't OOM the 
   server (CASSANDRA-475)
 * significantly faster reads from row cache (CASSANDRA-1267)
 * take advantage of row cache during range queries (CASSANDRA-1302)
 * make GCGraceSeconds a per-ColumnFamily value (CASSANDRA-1276)
 * keep persistent row size and column count statistics (CASSANDRA-1155)
 * add IntegerType (CASSANDRA-1282)
 * page within a single row during hinted handoff (CASSANDRA-1327)
 * push DatacenterShardStrategy configuration into keyspace definition,
   eliminating datacenter.properties. (CASSANDRA-1066)
 * optimize forward slices starting with '' and single-index-block name 
   queries by skipping the column index (CASSANDRA-1338)
 * streaming refactor (CASSANDRA-1189)
 * faster comparison for UUID types (CASSANDRA-1043)
 * secondary index support (CASSANDRA-749 and subtasks)
 * make compaction buckets deterministic (CASSANDRA-1265)


0.6.6
 * Allow using DynamicEndpointSnitch with RackAwareStrategy (CASSANDRA-1429)
 * remove the remaining vestiges of the unfinished DatacenterShardStrategy 
   (replaced by NetworkTopologyStrategy in 0.7)
   

0.6.5
 * fix key ordering in range query results with RandomPartitioner
   and ConsistencyLevel > ONE (CASSANDRA-1145)
 * fix for range query starting with the wrong token range (CASSANDRA-1042)
 * page within a single row during hinted handoff (CASSANDRA-1327)
 * fix compilation on non-sun JDKs (CASSANDRA-1061)
 * remove String.trim() call on row keys in batch mutations (CASSANDRA-1235)
 * Log summary of dropped messages instead of spamming log (CASSANDRA-1284)
 * add dynamic endpoint snitch (CASSANDRA-981)
 * fix streaming for keyspaces with hyphens in their name (CASSANDRA-1377)
 * fix errors in hard-coded bloom filter optKPerBucket by computing it
   algorithmically (CASSANDRA-1220
 * remove message deserialization stage, and uncap read/write stages
   so slow reads/writes don't block gossip processing (CASSANDRA-1358)
 * add jmx port configuration to Debian package (CASSANDRA-1202)
 * use mlockall via JNA, if present, to prevent Linux from swapping
   out parts of the JVM (CASSANDRA-1214)


0.6.4
 * avoid queuing multiple hint deliveries for the same endpoint
   (CASSANDRA-1229)
 * better performance for and stricter checking of UTF8 column names
   (CASSANDRA-1232)
 * extend option to lower compaction priority to hinted handoff
   as well (CASSANDRA-1260)
 * log errors in gossip instead of re-throwing (CASSANDRA-1289)
 * avoid aborting commitlog replay prematurely if a flushed-but-
   not-removed commitlog segment is encountered (CASSANDRA-1297)
 * fix duplicate rows being read during mapreduce (CASSANDRA-1142)
 * failure detection wasn't closing command sockets (CASSANDRA-1221)
 * cassandra-cli.bat works on windows (CASSANDRA-1236)
 * pre-emptively drop requests that cannot be processed within RPCTimeout
   (CASSANDRA-685)
 * add ack to Binary write verb and update CassandraBulkLoader
   to wait for acks for each row (CASSANDRA-1093)
 * added describe_partitioner Thrift method (CASSANDRA-1047)
 * Hadoop jobs no longer require the Cassandra storage-conf.xml
   (CASSANDRA-1280, CASSANDRA-1047)
 * log thread pool stats when GC is excessive (CASSANDRA-1275)
 * remove gossip message size limit (CASSANDRA-1138)
 * parallelize local and remote reads during multiget, and respect snitch 
   when determining whether to do local read for CL.ONE (CASSANDRA-1317)
 * fix read repair to use requested consistency level on digest mismatch,
   rather than assuming QUORUM (CASSANDRA-1316)
 * process digest mismatch re-reads in parallel (CASSANDRA-1323)
 * switch hints CF comparator to BytesType (CASSANDRA-1274)


0.6.3
 * retry to make streaming connections up to 8 times. (CASSANDRA-1019)
 * reject describe_ring() calls on invalid keyspaces (CASSANDRA-1111)
 * fix cache size calculation for size of 100% (CASSANDRA-1129)
 * fix cache capacity only being recalculated once (CASSANDRA-1129)
 * remove hourly scan of all hints on the off chance that the gossiper
   missed a status change; instead, expose deliverHintsToEndpoint to JMX
   so it can be done manually, if necessary (CASSANDRA-1141)
 * don't reject reads at CL.ALL (CASSANDRA-1152)
 * reject deletions to supercolumns in CFs containing only standard
   columns (CASSANDRA-1139)
 * avoid preserving login information after client disconnects
   (CASSANDRA-1057)
 * prefer sun jdk to openjdk in debian init script (CASSANDRA-1174)
 * detect partioner config changes between restarts and fail fast 
   (CASSANDRA-1146)
 * use generation time to resolve node token reassignment disagreements
   (CASSANDRA-1118)
 * restructure the startup ordering of Gossiper and MessageService to avoid
   timing anomalies (CASSANDRA-1160)
 * detect incomplete commit log hearders (CASSANDRA-1119)
 * force anti-entropy service to stream files on the stream stage to avoid
   sending streams out of order (CASSANDRA-1169)
 * remove inactive stream managers after AES streams files (CASSANDRA-1169)
 * allow removing entire row through batch_mutate Deletion (CASSANDRA-1027)
 * add JMX metrics for row-level bloom filter false positives (CASSANDRA-1212)
 * added a redhat init script to contrib (CASSANDRA-1201)
 * use midpoint when bootstrapping a new machine into range with not
   much data yet instead of random token (CASSANDRA-1112)
 * kill server on OOM in executor stage as well as Thrift (CASSANDRA-1226)
 * remove opportunistic repairs, when two machines with overlapping replica
   responsibilities happen to finish major compactions of the same CF near
   the same time.  repairs are now fully manual (CASSANDRA-1190)
 * add ability to lower compaction priority (default is no change from 0.6.2)
   (CASSANDRA-1181)


0.6.2
 * fix contrib/word_count build. (CASSANDRA-992)
 * split CommitLogExecutorService into BatchCommitLogExecutorService and 
   PeriodicCommitLogExecutorService (CASSANDRA-1014)
 * add latency histograms to CFSMBean (CASSANDRA-1024)
 * make resolving timestamp ties deterministic by using value bytes
   as a tiebreaker (CASSANDRA-1039)
 * Add option to turn off Hinted Handoff (CASSANDRA-894)
 * fix windows startup (CASSANDRA-948)
 * make concurrent_reads, concurrent_writes configurable at runtime via JMX
   (CASSANDRA-1060)
 * disable GCInspector on non-Sun JVMs (CASSANDRA-1061)
 * fix tombstone handling in sstable rows with no other data (CASSANDRA-1063)
 * fix size of row in spanned index entries (CASSANDRA-1056)
 * install json2sstable, sstable2json, and sstablekeys to Debian package
 * StreamingService.StreamDestinations wouldn't empty itself after streaming
   finished (CASSANDRA-1076)
 * added Collections.shuffle(splits) before returning the splits in 
   ColumnFamilyInputFormat (CASSANDRA-1096)
 * do not recalculate cache capacity post-compaction if it's been manually 
   modified (CASSANDRA-1079)
 * better defaults for flush sorter + writer executor queue sizes
   (CASSANDRA-1100)
 * windows scripts for SSTableImport/Export (CASSANDRA-1051)
 * windows script for nodetool (CASSANDRA-1113)
 * expose PhiConvictThreshold (CASSANDRA-1053)
 * make repair of RF==1 a no-op (CASSANDRA-1090)
 * improve default JVM GC options (CASSANDRA-1014)
 * fix SlicePredicate serialization inside Hadoop jobs (CASSANDRA-1049)
 * close Thrift sockets in Hadoop ColumnFamilyRecordReader (CASSANDRA-1081)


0.6.1
 * fix NPE in sstable2json when no excluded keys are given (CASSANDRA-934)
 * keep the replica set constant throughout the read repair process
   (CASSANDRA-937)
 * allow querying getAllRanges with empty token list (CASSANDRA-933)
 * fix command line arguments inversion in clustertool (CASSANDRA-942)
 * fix race condition that could trigger a false-positive assertion
   during post-flush discard of old commitlog segments (CASSANDRA-936)
 * fix neighbor calculation for anti-entropy repair (CASSANDRA-924)
 * perform repair even for small entropy differences (CASSANDRA-924)
 * Use hostnames in CFInputFormat to allow Hadoop's naive string-based
   locality comparisons to work (CASSANDRA-955)
 * cache read-only BufferedRandomAccessFile length to avoid
   3 system calls per invocation (CASSANDRA-950)
 * nodes with IPv6 (and no IPv4) addresses could not join cluster
   (CASSANDRA-969)
 * Retrieve the correct number of undeleted columns, if any, from
   a supercolumn in a row that had been deleted previously (CASSANDRA-920)
 * fix index scans that cross the 2GB mmap boundaries for both mmap
   and standard i/o modes (CASSANDRA-866)
 * expose drain via nodetool (CASSANDRA-978)


0.6.0-RC1
 * JMX drain to flush memtables and run through commit log (CASSANDRA-880)
 * Bootstrapping can skip ranges under the right conditions (CASSANDRA-902)
 * fix merging row versions in range_slice for CL > ONE (CASSANDRA-884)
 * default write ConsistencyLeven chaned from ZERO to ONE
 * fix for index entries spanning mmap buffer boundaries (CASSANDRA-857)
 * use lexical comparison if time part of TimeUUIDs are the same 
   (CASSANDRA-907)
 * bound read, mutation, and response stages to fix possible OOM
   during log replay (CASSANDRA-885)
 * Use microseconds-since-epoch (UTC) in cli, instead of milliseconds
 * Treat batch_mutate Deletion with null supercolumn as "apply this predicate 
   to top level supercolumns" (CASSANDRA-834)
 * Streaming destination nodes do not update their JMX status (CASSANDRA-916)
 * Fix internal RPC timeout calculation (CASSANDRA-911)
 * Added Pig loadfunc to contrib/pig (CASSANDRA-910)


0.6.0-beta3
 * fix compaction bucketing bug (CASSANDRA-814)
 * update windows batch file (CASSANDRA-824)
 * deprecate KeysCachedFraction configuration directive in favor
   of KeysCached; move to unified-per-CF key cache (CASSANDRA-801)
 * add invalidateRowCache to ColumnFamilyStoreMBean (CASSANDRA-761)
 * send Handoff hints to natural locations to reduce load on
   remaining nodes in a failure scenario (CASSANDRA-822)
 * Add RowWarningThresholdInMB configuration option to warn before very 
   large rows get big enough to threaten node stability, and -x option to
   be able to remove them with sstable2json if the warning is unheeded
   until it's too late (CASSANDRA-843)
 * Add logging of GC activity (CASSANDRA-813)
 * fix ConcurrentModificationException in commitlog discard (CASSANDRA-853)
 * Fix hardcoded row count in Hadoop RecordReader (CASSANDRA-837)
 * Add a jmx status to the streaming service and change several DEBUG
   messages to INFO (CASSANDRA-845)
 * fix classpath in cassandra-cli.bat for Windows (CASSANDRA-858)
 * allow re-specifying host, port to cassandra-cli if invalid ones
   are first tried (CASSANDRA-867)
 * fix race condition handling rpc timeout in the coordinator
   (CASSANDRA-864)
 * Remove CalloutLocation and StagingFileDirectory from storage-conf files 
   since those settings are no longer used (CASSANDRA-878)
 * Parse a long from RowWarningThresholdInMB instead of an int (CASSANDRA-882)
 * Remove obsolete ControlPort code from DatabaseDescriptor (CASSANDRA-886)
 * move skipBytes side effect out of assert (CASSANDRA-899)
 * add "double getLoad" to StorageServiceMBean (CASSANDRA-898)
 * track row stats per CF at compaction time (CASSANDRA-870)
 * disallow CommitLogDirectory matching a DataFileDirectory (CASSANDRA-888)
 * default key cache size is 200k entries, changed from 10% (CASSANDRA-863)
 * add -Dcassandra-foreground=yes to cassandra.bat
 * exit if cluster name is changed unexpectedly (CASSANDRA-769)


0.6.0-beta1/beta2
 * add batch_mutate thrift command, deprecating batch_insert (CASSANDRA-336)
 * remove get_key_range Thrift API, deprecated in 0.5 (CASSANDRA-710)
 * add optional login() Thrift call for authentication (CASSANDRA-547)
 * support fat clients using gossiper and StorageProxy to perform
   replication in-process [jvm-only] (CASSANDRA-535)
 * support mmapped I/O for reads, on by default on 64bit JVMs 
   (CASSANDRA-408, CASSANDRA-669)
 * improve insert concurrency, particularly during Hinted Handoff
   (CASSANDRA-658)
 * faster network code (CASSANDRA-675)
 * stress.py moved to contrib (CASSANDRA-635)
 * row caching [must be explicitly enabled per-CF in config] (CASSANDRA-678)
 * present a useful measure of compaction progress in JMX (CASSANDRA-599)
 * add bin/sstablekeys (CASSNADRA-679)
 * add ConsistencyLevel.ANY (CASSANDRA-687)
 * make removetoken remove nodes from gossip entirely (CASSANDRA-644)
 * add ability to set cache sizes at runtime (CASSANDRA-708)
 * report latency and cache hit rate statistics with lifetime totals
   instead of average over the last minute (CASSANDRA-702)
 * support get_range_slice for RandomPartitioner (CASSANDRA-745)
 * per-keyspace replication factory and replication strategy (CASSANDRA-620)
 * track latency in microseconds (CASSANDRA-733)
 * add describe_ Thrift methods, deprecating get_string_property and 
   get_string_list_property
 * jmx interface for tracking operation mode and streams in general.
   (CASSANDRA-709)
 * keep memtables in sorted order to improve range query performance
   (CASSANDRA-799)
 * use while loop instead of recursion when trimming sstables compaction list 
   to avoid blowing stack in pathological cases (CASSANDRA-804)
 * basic Hadoop map/reduce support (CASSANDRA-342)


0.5.1
 * ensure all files for an sstable are streamed to the same directory.
   (CASSANDRA-716)
 * more accurate load estimate for bootstrapping (CASSANDRA-762)
 * tolerate dead or unavailable bootstrap target on write (CASSANDRA-731)
 * allow larger numbers of keys (> 140M) in a sstable bloom filter
   (CASSANDRA-790)
 * include jvm argument improvements from CASSANDRA-504 in debian package
 * change streaming chunk size to 32MB to accomodate Windows XP limitations
   (was 64MB) (CASSANDRA-795)
 * fix get_range_slice returning results in the wrong order (CASSANDRA-781)
 

0.5.0 final
 * avoid attempting to delete temporary bootstrap files twice (CASSANDRA-681)
 * fix bogus NaN in nodeprobe cfstats output (CASSANDRA-646)
 * provide a policy for dealing with single thread executors w/ a full queue
   (CASSANDRA-694)
 * optimize inner read in MessagingService, vastly improving multiple-node
   performance (CASSANDRA-675)
 * wait for table flush before streaming data back to a bootstrapping node.
   (CASSANDRA-696)
 * keep track of bootstrapping sources by table so that bootstrapping doesn't 
   give the indication of finishing early (CASSANDRA-673)


0.5.0 RC3
 * commit the correct version of the patch for CASSANDRA-663


0.5.0 RC2 (unreleased)
 * fix bugs in converting get_range_slice results to Thrift 
   (CASSANDRA-647, CASSANDRA-649)
 * expose java.util.concurrent.TimeoutException in StorageProxy methods
   (CASSANDRA-600)
 * TcpConnectionManager was holding on to disconnected connections, 
   giving the false indication they were being used. (CASSANDRA-651)
 * Remove duplicated write. (CASSANDRA-662)
 * Abort bootstrap if IP is already in the token ring (CASSANDRA-663)
 * increase default commitlog sync period, and wait for last sync to 
   finish before submitting another (CASSANDRA-668)


0.5.0 RC1
 * Fix potential NPE in get_range_slice (CASSANDRA-623)
 * add CRC32 to commitlog entries (CASSANDRA-605)
 * fix data streaming on windows (CASSANDRA-630)
 * GC compacted sstables after cleanup and compaction (CASSANDRA-621)
 * Speed up anti-entropy validation (CASSANDRA-629)
 * Fix anti-entropy assertion error (CASSANDRA-639)
 * Fix pending range conflicts when bootstapping or moving
   multiple nodes at once (CASSANDRA-603)
 * Handle obsolete gossip related to node movement in the case where
   one or more nodes is down when the movement occurs (CASSANDRA-572)
 * Include dead nodes in gossip to avoid a variety of problems
   and fix HH to removed nodes (CASSANDRA-634)
 * return an InvalidRequestException for mal-formed SlicePredicates
   (CASSANDRA-643)
 * fix bug determining closest neighbor for use in multiple datacenters
   (CASSANDRA-648)
 * Vast improvements in anticompaction speed (CASSANDRA-607)
 * Speed up log replay and writes by avoiding redundant serializations
   (CASSANDRA-652)


0.5.0 beta 2
 * Bootstrap improvements (several tickets)
 * add nodeprobe repair anti-entropy feature (CASSANDRA-193, CASSANDRA-520)
 * fix possibility of partition when many nodes restart at once
   in clusters with multiple seeds (CASSANDRA-150)
 * fix NPE in get_range_slice when no data is found (CASSANDRA-578)
 * fix potential NPE in hinted handoff (CASSANDRA-585)
 * fix cleanup of local "system" keyspace (CASSANDRA-576)
 * improve computation of cluster load balance (CASSANDRA-554)
 * added super column read/write, column count, and column/row delete to
   cassandra-cli (CASSANDRA-567, CASSANDRA-594)
 * fix returning live subcolumns of deleted supercolumns (CASSANDRA-583)
 * respect JAVA_HOME in bin/ scripts (several tickets)
 * add StorageService.initClient for fat clients on the JVM (CASSANDRA-535)
   (see contrib/client_only for an example of use)
 * make consistency_level functional in get_range_slice (CASSANDRA-568)
 * optimize key deserialization for RandomPartitioner (CASSANDRA-581)
 * avoid GCing tombstones except on major compaction (CASSANDRA-604)
 * increase failure conviction threshold, resulting in less nodes
   incorrectly (and temporarily) marked as down (CASSANDRA-610)
 * respect memtable thresholds during log replay (CASSANDRA-609)
 * support ConsistencyLevel.ALL on read (CASSANDRA-584)
 * add nodeprobe removetoken command (CASSANDRA-564)


0.5.0 beta
 * Allow multiple simultaneous flushes, improving flush throughput 
   on multicore systems (CASSANDRA-401)
 * Split up locks to improve write and read throughput on multicore systems
   (CASSANDRA-444, CASSANDRA-414)
 * More efficient use of memory during compaction (CASSANDRA-436)
 * autobootstrap option: when enabled, all non-seed nodes will attempt
   to bootstrap when started, until bootstrap successfully
   completes. -b option is removed.  (CASSANDRA-438)
 * Unless a token is manually specified in the configuration xml,
   a bootstraping node will use a token that gives it half the
   keys from the most-heavily-loaded node in the cluster,
   instead of generating a random token. 
   (CASSANDRA-385, CASSANDRA-517)
 * Miscellaneous bootstrap fixes (several tickets)
 * Ability to change a node's token even after it has data on it
   (CASSANDRA-541)
 * Ability to decommission a live node from the ring (CASSANDRA-435)
 * Semi-automatic loadbalancing via nodeprobe (CASSANDRA-192)
 * Add ability to set compaction thresholds at runtime via
   JMX / nodeprobe.  (CASSANDRA-465)
 * Add "comment" field to ColumnFamily definition. (CASSANDRA-481)
 * Additional JMX metrics (CASSANDRA-482)
 * JSON based export and import tools (several tickets)
 * Hinted Handoff fixes (several tickets)
 * Add key cache to improve read performance (CASSANDRA-423)
 * Simplified construction of custom ReplicationStrategy classes
   (CASSANDRA-497)
 * Graphical application (Swing) for ring integrity verification and 
   visualization was added to contrib (CASSANDRA-252)
 * Add DCQUORUM, DCQUORUMSYNC consistency levels and corresponding
   ReplicationStrategy / EndpointSnitch classes.  Experimental.
   (CASSANDRA-492)
 * Web client interface added to contrib (CASSANDRA-457)
 * More-efficient flush for Random, CollatedOPP partitioners 
   for normal writes (CASSANDRA-446) and bulk load (CASSANDRA-420)
 * Add MemtableFlushAfterMinutes, a global replacement for the old 
   per-CF FlushPeriodInMinutes setting (CASSANDRA-463)
 * optimizations to slice reading (CASSANDRA-350) and supercolumn
   queries (CASSANDRA-510)
 * force binding to given listenaddress for nodes with multiple
   interfaces (CASSANDRA-546)
 * stress.py benchmarking tool improvements (several tickets)
 * optimized replica placement code (CASSANDRA-525)
 * faster log replay on restart (CASSANDRA-539, CASSANDRA-540)
 * optimized local-node writes (CASSANDRA-558)
 * added get_range_slice, deprecating get_key_range (CASSANDRA-344)
 * expose TimedOutException to thrift (CASSANDRA-563)
 

0.4.2
 * Add validation disallowing null keys (CASSANDRA-486)
 * Fix race conditions in TCPConnectionManager (CASSANDRA-487)
 * Fix using non-utf8-aware comparison as a sanity check.
   (CASSANDRA-493)
 * Improve default garbage collector options (CASSANDRA-504)
 * Add "nodeprobe flush" (CASSANDRA-505)
 * remove NotFoundException from get_slice throws list (CASSANDRA-518)
 * fix get (not get_slice) of entire supercolumn (CASSANDRA-508)
 * fix null token during bootstrap (CASSANDRA-501)


0.4.1
 * Fix FlushPeriod columnfamily configuration regression
   (CASSANDRA-455)
 * Fix long column name support (CASSANDRA-460)
 * Fix for serializing a row that only contains tombstones
   (CASSANDRA-458)
 * Fix for discarding unneeded commitlog segments (CASSANDRA-459)
 * Add SnapshotBeforeCompaction configuration option (CASSANDRA-426)
 * Fix compaction abort under insufficient disk space (CASSANDRA-473)
 * Fix reading subcolumn slice from tombstoned CF (CASSANDRA-484)
 * Fix race condition in RVH causing occasional NPE (CASSANDRA-478)


0.4.0
 * fix get_key_range problems when a node is down (CASSANDRA-440)
   and add UnavailableException to more Thrift methods
 * Add example EndPointSnitch contrib code (several tickets)


0.4.0 RC2
 * fix SSTable generation clash during compaction (CASSANDRA-418)
 * reject method calls with null parameters (CASSANDRA-308)
 * properly order ranges in nodeprobe output (CASSANDRA-421)
 * fix logging of certain errors on executor threads (CASSANDRA-425)


0.4.0 RC1
 * Bootstrap feature is live; use -b on startup (several tickets)
 * Added multiget api (CASSANDRA-70)
 * fix Deadlock with SelectorManager.doProcess and TcpConnection.write
   (CASSANDRA-392)
 * remove key cache b/c of concurrency bugs in third-party
   CLHM library (CASSANDRA-405)
 * update non-major compaction logic to use two threshold values
   (CASSANDRA-407)
 * add periodic / batch commitlog sync modes (several tickets)
 * inline BatchMutation into batch_insert params (CASSANDRA-403)
 * allow setting the logging level at runtime via mbean (CASSANDRA-402)
 * change default comparator to BytesType (CASSANDRA-400)
 * add forwards-compatible ConsistencyLevel parameter to get_key_range
   (CASSANDRA-322)
 * r/m special case of blocking for local destination when writing with 
   ConsistencyLevel.ZERO (CASSANDRA-399)
 * Fixes to make BinaryMemtable [bulk load interface] useful (CASSANDRA-337);
   see contrib/bmt_example for an example of using it.
 * More JMX properties added (several tickets)
 * Thrift changes (several tickets)
    - Merged _super get methods with the normal ones; return values
      are now of ColumnOrSuperColumn.
    - Similarly, merged batch_insert_super into batch_insert.



0.4.0 beta
 * On-disk data format has changed to allow billions of keys/rows per
   node instead of only millions
 * Multi-keyspace support
 * Scan all sstables for all queries to avoid situations where
   different types of operation on the same ColumnFamily could
   disagree on what data was present
 * Snapshot support via JMX
 * Thrift API has changed a _lot_:
    - removed time-sorted CFs; instead, user-defined comparators
      may be defined on the column names, which are now byte arrays.
      Default comparators are provided for UTF8, Bytes, Ascii, Long (i64),
      and UUID types.
    - removed colon-delimited strings in thrift api in favor of explicit
      structs such as ColumnPath, ColumnParent, etc.  Also normalized
      thrift struct and argument naming.
    - Added columnFamily argument to get_key_range.
    - Change signature of get_slice to accept starting and ending
      columns as well as an offset.  (This allows use of indexes.)
      Added "ascending" flag to allow reasonably-efficient reverse
      scans as well.  Removed get_slice_by_range as redundant.
    - get_key_range operates on one CF at a time
    - changed `block` boolean on insert methods to ConsistencyLevel enum,
      with options of NONE, ONE, QUORUM, and ALL.
    - added similar consistency_level parameter to read methods
    - column-name-set slice with no names given now returns zero columns
      instead of all of them.  ("all" can run your server out of memory.
      use a range-based slice with a high max column count instead.)
 * Removed the web interface. Node information can now be obtained by 
   using the newly introduced nodeprobe utility.
 * More JMX stats
 * Remove magic values from internals (e.g. special key to indicate
   when to flush memtables)
 * Rename configuration "table" to "keyspace"
 * Moved to crash-only design; no more shutdown (just kill the process)
 * Lots of bug fixes

Full list of issues resolved in 0.4 is at https://issues.apache.org/jira/secure/IssueNavigator.jspa?reset=true&&pid=12310865&fixfor=12313862&resolution=1&sorter/field=issuekey&sorter/order=DESC


0.3.0 RC3
 * Fix potential deadlock under load in TCPConnection.
   (CASSANDRA-220)


0.3.0 RC2
 * Fix possible data loss when server is stopped after replaying
   log but before new inserts force memtable flush.
   (CASSANDRA-204)
 * Added BUGS file


0.3.0 RC1
 * Range queries on keys, including user-defined key collation
 * Remove support
 * Workarounds for a weird bug in JDK select/register that seems
   particularly common on VM environments. Cassandra should deploy
   fine on EC2 now
 * Much improved infrastructure: the beginnings of a decent test suite
   ("ant test" for unit tests; "nosetests" for system tests), code
   coverage reporting, etc.
 * Expanded node status reporting via JMX
 * Improved error reporting/logging on both server and client
 * Reduced memory footprint in default configuration
 * Combined blocking and non-blocking versions of insert APIs
 * Added FlushPeriodInMinutes configuration parameter to force
   flushing of infrequently-updated ColumnFamilies<|MERGE_RESOLUTION|>--- conflicted
+++ resolved
@@ -1,4 +1,3 @@
-<<<<<<< HEAD
 2.1.8
  * Warn when an extra-large partition is compacted (CASSANDRA-9643)
  * Eliminate strong self-reference chains in sstable ref tidiers (CASSANDRA-9656)
@@ -12,10 +11,7 @@
  * Enable describe on indices (CASSANDRA-7814)
  * ColumnFamilyStore.selectAndReference may block during compaction (CASSANDRA-9637)
 Merged from 2.0:
-=======
-2.0.17
  * Add listen_address to system.local (CASSANDRA-9603)
->>>>>>> 3623ea43
  * Bug fixes to resultset metadata construction (CASSANDRA-9636)
  * Fix setting 'durable_writes' in ALTER KEYSPACE (CASSANDRA-9560)
  * Avoid ballot clash in Paxos (CASSANDRA-9649)
